--- conflicted
+++ resolved
@@ -301,27 +301,7 @@
             android:exported="false"
             android:permission="android.permission.BIND_REMOTEVIEWS" />
 
-<<<<<<< HEAD
-        <receiver
-            android:name="com.android.alarmclock.CityAppWidgetProvider"
-            android:label="@string/city_gadget">
-            <intent-filter>
-                <action android:name="android.intent.action.TIME_SET" />
-                <action android:name="android.intent.action.SCREEN_ON" />
-                <action android:name="android.intent.action.DATE_CHANGED" />
-                <action android:name="android.intent.action.LOCALE_CHANGED" />
-                <action android:name="android.intent.action.TIMEZONE_CHANGED" />
-                <action android:name="android.appwidget.action.APPWIDGET_UPDATE" />
-            </intent-filter>
-            <meta-data
-                android:name="android.appwidget.provider"
-                android:resource="@xml/city_appwidget" />
-        </receiver>
-
         <!-- Screen saver implementation -->
-=======
-        <!-- Dream (screensaver) implementation -->
->>>>>>> 432b07cd
         <service
             android:name=".Screensaver"
             android:exported="true"
