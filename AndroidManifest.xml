--- conflicted
+++ resolved
@@ -15,18 +15,12 @@
   limitations under the License.
   -->
 
-<<<<<<< HEAD
-<manifest xmlns:android="http://schemas.android.com/apk/res/android"
-        package="com.android.deskclock"
-        android:versionCode="450" android:versionName="4.5.0">
-=======
 <manifest
     xmlns:android="http://schemas.android.com/apk/res/android"
     xmlns:tools="http://schemas.android.com/tools"
     package="com.android.deskclock"
     android:versionCode="452"
     android:versionName="4.5.2">
->>>>>>> a1e6ca46
 
     <original-package android:name="com.android.alarmclock" />
     <original-package android:name="com.android.deskclock" />
@@ -39,28 +33,6 @@
     <uses-permission android:name="android.permission.DISABLE_KEYGUARD" />
     <uses-permission android:name="android.permission.READ_EXTERNAL_STORAGE" />
 
-<<<<<<< HEAD
-    <application android:label="@string/app_label"
-                 android:name=".DeskClockApplication"
-                 android:allowBackup="true"
-                 android:backupAgent="DeskClockBackupAgent"
-                 android:fullBackupContent="@xml/backup_scheme"
-                 android:fullBackupOnly="true"
-                 android:icon="@mipmap/ic_launcher_alarmclock"
-                 android:requiredForAllUsers="true"
-                 android:supportsRtl="true">
-
-        <provider android:name=".provider.ClockProvider"
-                android:authorities="com.android.deskclock"
-                android:exported="false"
-                android:directBootAware="true" />
-
-        <activity android:name="DeskClock"
-                android:label="@string/app_label"
-                android:theme="@style/DeskClockTheme"
-                android:icon="@mipmap/ic_launcher_alarmclock"
-                android:launchMode="singleTask">
-=======
     <!-- WRITE_SETTINGS is required to record the upcoming alarm prior to L -->
     <uses-permission
         android:name="android.permission.WRITE_SETTINGS"
@@ -86,7 +58,6 @@
             android:authorities="com.android.deskclock"
             android:directBootAware="true"
             android:exported="false" />
->>>>>>> a1e6ca46
 
         <activity
             android:name=".DeskClock"
@@ -137,15 +108,6 @@
             </intent-filter>
         </activity>
 
-<<<<<<< HEAD
-        <activity android:name=".alarms.AlarmActivity"
-                android:taskAffinity=""
-                android:excludeFromRecents="true"
-                android:theme="@style/AlarmAlertFullScreenTheme"
-                android:windowSoftInputMode="stateAlwaysHidden"
-                android:showOnLockScreen="true"
-                android:directBootAware="true" />
-=======
         <activity
             android:name=".alarms.AlarmActivity"
             android:directBootAware="true"
@@ -155,7 +117,6 @@
             android:taskAffinity=""
             android:theme="@style/AlarmAlertFullScreenTheme"
             android:windowSoftInputMode="stateAlwaysHidden" />
->>>>>>> a1e6ca46
 
         <activity
             android:name=".ScreensaverActivity"
@@ -164,17 +125,6 @@
             android:taskAffinity=""
             android:theme="@style/ScreensaverActivityTheme" />
 
-<<<<<<< HEAD
-        <receiver android:name=".alarms.AlarmStateManager"
-                  android:exported="false"
-                  android:directBootAware="true">
-        </receiver>
-
-        <service android:name=".alarms.AlarmService"
-                 android:exported="false"
-                 android:directBootAware="true">
-        </service>
-=======
         <receiver
             android:name=".alarms.AlarmStateManager"
             android:directBootAware="true"
@@ -184,7 +134,6 @@
             android:name=".alarms.AlarmService"
             android:directBootAware="true"
             android:exported="false" />
->>>>>>> a1e6ca46
 
         <activity
             android:name=".HandleApiCalls"
@@ -299,14 +248,9 @@
             </intent-filter>
         </activity>
 
-<<<<<<< HEAD
-        <receiver android:name="AlarmInitReceiver"
-                android:directBootAware="true">
-=======
         <receiver
             android:name=".AlarmInitReceiver"
             android:directBootAware="true">
->>>>>>> a1e6ca46
             <intent-filter>
                 <action android:name="android.intent.action.LOCKED_BOOT_COMPLETED" />
                 <action android:name="android.intent.action.BOOT_COMPLETED" />
