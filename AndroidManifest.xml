<?xml version="1.0" encoding="utf-8"?>
<!--
  Copyright (C) 2015 The Android Open Source Project

  Licensed under the Apache License, Version 2.0 (the "License");
  you may not use this file except in compliance with the License.
  You may obtain a copy of the License at

    http://www.apache.org/licenses/LICENSE-2.0

  Unless required by applicable law or agreed to in writing, software
  distributed under the License is distributed on an "AS IS" BASIS,
  WITHOUT WARRANTIES OR CONDITIONS OF ANY KIND, either express or implied.
  See the License for the specific language governing permissions and
  limitations under the License.
  -->

<manifest
    xmlns:android="http://schemas.android.com/apk/res/android"
    xmlns:tools="http://schemas.android.com/tools"
    package="com.android.deskclock"
    android:versionCode="451"
    android:versionName="4.5.1">

    <original-package android:name="com.android.alarmclock" />
    <original-package android:name="com.android.deskclock" />

<<<<<<< HEAD
    <uses-sdk android:minSdkVersion="19" android:targetSdkVersion="24" />
=======
    <uses-sdk android:minSdkVersion="19" />
>>>>>>> 0ce0945f

    <uses-permission android:name="android.permission.RECEIVE_BOOT_COMPLETED" />
    <uses-permission android:name="android.permission.WAKE_LOCK" />
    <uses-permission android:name="android.permission.VIBRATE" />
    <uses-permission android:name="android.permission.DISABLE_KEYGUARD" />
    <!-- WRITE_SETTINGS is required to record the upcoming alarm prior to L -->
    <uses-permission android:name="android.permission.WRITE_SETTINGS" />
    <!-- READ_PHONE_STATE is required to determine when a phone call exists prior to M -->
    <uses-permission android:name="android.permission.READ_PHONE_STATE" />
    <!-- READ_EXTERNAL_STORAGE is required to play custom ringtones from the SD card prior to M -->
    <uses-permission android:name="android.permission.READ_EXTERNAL_STORAGE" />

    <application
        android:name=".DeskClockApplication"
        android:allowBackup="true"
        android:backupAgent="DeskClockBackupAgent"
        android:fullBackupContent="@xml/backup_scheme"
        android:fullBackupOnly="true"
        android:icon="@mipmap/ic_launcher_alarmclock"
        android:label="@string/app_label"
        android:requiredForAllUsers="true"
        android:supportsRtl="true">

        <provider
            android:name=".provider.ClockProvider"
            android:authorities="com.android.deskclock"
            android:encryptionAware="true"
            android:exported="false" />

        <activity
            android:name=".DeskClock"
            android:icon="@mipmap/ic_launcher_alarmclock"
            android:label="@string/app_label"
            android:launchMode="singleTask"
            android:theme="@style/DeskClockTheme">
            <intent-filter>
                <action android:name="android.intent.action.MAIN" />
                <category android:name="android.intent.category.DEFAULT" />
                <category android:name="android.intent.category.LAUNCHER" />
            </intent-filter>
        </activity>

        <activity-alias
            android:name=".DockClock"
            android:enabled="false"
            android:icon="@mipmap/ic_launcher_alarmclock"
            android:label="@string/app_label"
            android:launchMode="singleTask"
            android:targetActivity="DeskClock"
            android:theme="@style/DeskClockTheme">
            <intent-filter>
                <action android:name="android.intent.action.MAIN" />
                <category android:name="android.intent.category.DEFAULT" />
                <category android:name="android.intent.category.DESK_DOCK" />
            </intent-filter>
        </activity-alias>

        <activity
            android:name=".settings.SettingsActivity"
            android:excludeFromRecents="true"
            android:label="@string/settings"
            android:taskAffinity=""
            android:theme="@style/SettingsTheme">
            <intent-filter>
                <action android:name="android.intent.action.MAIN" />
            </intent-filter>
        </activity>

        <activity
            android:name=".worldclock.CitySelectionActivity"
            android:excludeFromRecents="true"
            android:label="@string/cities_activity_title"
            android:taskAffinity=""
            android:theme="@style/CitiesTheme">
            <intent-filter>
                <action android:name="android.intent.action.MAIN" />
            </intent-filter>
        </activity>

        <activity
            android:name=".alarms.AlarmActivity"
            android:encryptionAware="true"
            android:excludeFromRecents="true"
            android:showOnLockScreen="true"
            android:taskAffinity=""
            android:theme="@style/AlarmAlertFullScreenTheme"
            android:windowSoftInputMode="stateAlwaysHidden" />

        <activity
            android:name=".ScreensaverActivity"
            android:excludeFromRecents="true"
            android:taskAffinity=""
            android:theme="@style/ScreensaverActivityTheme" />

        <receiver
            android:name=".alarms.AlarmStateManager"
            android:encryptionAware="true"
            android:exported="false" />

        <service
            android:name=".alarms.AlarmService"
            android:encryptionAware="true"
            android:exported="false" />

        <activity
            android:name=".HandleApiCalls"
            android:excludeFromRecents="true"
            android:launchMode="singleTask"
            android:permission="com.android.alarm.permission.SET_ALARM"
            android:taskAffinity=""
            android:theme="@android:style/Theme.NoDisplay">
            <intent-filter>
                <action android:name="android.intent.action.SET_ALARM" />
                <category android:name="android.intent.category.DEFAULT" />
                <category android:name="android.intent.category.VOICE" />
            </intent-filter>
            <intent-filter>
                <action android:name="android.intent.action.DISMISS_ALARM" />
                <category android:name="android.intent.category.DEFAULT" />
                <category android:name="android.intent.category.VOICE" />
            </intent-filter>
            <intent-filter>
                <action android:name="android.intent.action.SNOOZE_ALARM" />
                <category android:name="android.intent.category.DEFAULT" />
                <category android:name="android.intent.category.VOICE" />
            </intent-filter>
            <intent-filter>
                <action android:name="android.intent.action.SHOW_ALARMS" />
                <category android:name="android.intent.category.DEFAULT" />
                <category android:name="android.intent.category.VOICE" />
            </intent-filter>
            <intent-filter>
                <action android:name="android.intent.action.SET_TIMER" />
                <category android:name="android.intent.category.DEFAULT" />
                <category android:name="android.intent.category.VOICE" />
            </intent-filter>
        </activity>

        <activity-alias
            android:name="HandleSetAlarm"
            android:exported="true"
            android:targetActivity=".HandleApiCalls" />

        <activity
            android:name=".HandleDeskClockApiCalls"
            android:excludeFromRecents="true"
            android:launchMode="singleTask"
            android:permission="com.android.alarm.permission.SET_ALARM"
            android:taskAffinity=""
            android:theme="@android:style/Theme.NoDisplay">
            <intent-filter>
                <action android:name="com.android.deskclock.action.SHOW_CLOCK" />
                <category android:name="android.intent.category.DEFAULT" />
                <category android:name="android.intent.category.VOICE" />
            </intent-filter>
            <intent-filter>
                <action android:name="com.android.deskclock.action.ADD_CLOCK" />
                <category android:name="android.intent.category.DEFAULT" />
                <category android:name="android.intent.category.VOICE" />
            </intent-filter>
            <intent-filter>
                <action android:name="com.android.deskclock.action.DELETE_CLOCK" />
                <category android:name="android.intent.category.DEFAULT" />
                <category android:name="android.intent.category.VOICE" />
            </intent-filter>
            <intent-filter>
                <action android:name="com.android.deskclock.action.START_TIMER" />
                <category android:name="android.intent.category.DEFAULT" />
                <category android:name="android.intent.category.VOICE" />
            </intent-filter>
            <intent-filter>
                <action android:name="com.android.deskclock.action.RESET_TIMER" />
                <category android:name="android.intent.category.DEFAULT" />
                <category android:name="android.intent.category.VOICE" />
            </intent-filter>
            <intent-filter>
                <action android:name="com.android.deskclock.action.PAUSE_TIMER" />
                <category android:name="android.intent.category.DEFAULT" />
                <category android:name="android.intent.category.VOICE" />
            </intent-filter>
            <intent-filter>
                <action android:name="com.android.deskclock.action.SHOW_TIMERS" />
                <category android:name="android.intent.category.DEFAULT" />
                <category android:name="android.intent.category.VOICE" />
            </intent-filter>
            <intent-filter>
                <action android:name="com.android.deskclock.action.DELETE_TIMER" />
                <category android:name="android.intent.category.DEFAULT" />
                <category android:name="android.intent.category.VOICE" />
            </intent-filter>
            <intent-filter>
                <action android:name="com.android.deskclock.action.SHOW_STOPWATCH" />
                <category android:name="android.intent.category.DEFAULT" />
                <category android:name="android.intent.category.VOICE" />
            </intent-filter>
            <intent-filter>
                <action android:name="com.android.deskclock.action.START_STOPWATCH" />
                <category android:name="android.intent.category.DEFAULT" />
                <category android:name="android.intent.category.VOICE" />
            </intent-filter>
            <intent-filter>
                <action android:name="com.android.deskclock.action.PAUSE_STOPWATCH" />
                <category android:name="android.intent.category.DEFAULT" />
                <category android:name="android.intent.category.VOICE" />
            </intent-filter>
            <intent-filter>
                <action android:name="com.android.deskclock.action.LAP_STOPWATCH" />
                <category android:name="android.intent.category.DEFAULT" />
                <category android:name="android.intent.category.VOICE" />
            </intent-filter>
            <intent-filter>
                <action android:name="com.android.deskclock.action.RESET_STOPWATCH" />
                <category android:name="android.intent.category.DEFAULT" />
                <category android:name="android.intent.category.VOICE" />
            </intent-filter>
        </activity>

        <receiver
            android:name=".AlarmInitReceiver"
            android:encryptionAware="true">
            <intent-filter>
                <action android:name="android.intent.action.LOCKED_BOOT_COMPLETED" />
                <action android:name="android.intent.action.BOOT_COMPLETED" />
                <action android:name="android.intent.action.TIME_SET" />
                <action android:name="android.intent.action.TIMEZONE_CHANGED" />
                <action android:name="android.intent.action.LOCALE_CHANGED" />
                <action android:name="android.intent.action.MY_PACKAGE_REPLACED" />
            </intent-filter>
        </receiver>

        <receiver
            android:name="com.android.alarmclock.AnalogAppWidgetProvider"
            android:icon="@mipmap/ic_launcher_alarmclock"
            android:label="@string/analog_gadget">
            <intent-filter>
                <action android:name="android.appwidget.action.APPWIDGET_UPDATE" />
            </intent-filter>

            <meta-data
                android:name="android.appwidget.oldName"
                android:value="com.android.deskclock.AnalogAppWidgetProvider" />
            <meta-data
                android:name="android.appwidget.provider"
                android:resource="@xml/analog_appwidget" />
        </receiver>

        <receiver
            android:name="com.android.alarmclock.DigitalAppWidgetProvider"
            android:icon="@mipmap/ic_launcher_alarmclock"
            android:label="@string/digital_gadget">
            <intent-filter>
                <action android:name="android.intent.action.TIME_SET" />
                <action android:name="android.intent.action.SCREEN_ON" />
                <action android:name="android.intent.action.DATE_CHANGED" />
                <action android:name="android.intent.action.LOCALE_CHANGED" />
                <action android:name="android.intent.action.TIMEZONE_CHANGED" />
                <action android:name="com.android.deskclock.DIGITAL_WIDGET_CHANGED" />
                <action android:name="com.android.deskclock.ON_QUARTER_HOUR" />
                <action android:name="android.appwidget.action.APPWIDGET_UPDATE" />
                <action android:name="android.app.action.NEXT_ALARM_CLOCK_CHANGED" />
            </intent-filter>
            <meta-data
                android:name="android.appwidget.provider"
                android:resource="@xml/digital_appwidget" />
        </receiver>

        <service
            android:name="com.android.alarmclock.DigitalAppWidgetService"
            android:exported="false"
            android:permission="android.permission.BIND_REMOTEVIEWS" />

        <!-- Dream (screensaver) implementation -->
        <service
            android:name=".Screensaver"
            android:exported="true"
            android:label="@string/app_label"
            android:permission="android.permission.BIND_DREAM_SERVICE">
            <intent-filter>
                <action android:name="android.service.dreams.DreamService" />
                <action android:name="android.app.action.NEXT_ALARM_CLOCK_CHANGED" />
                <category android:name="android.intent.category.DEFAULT" />
            </intent-filter>
            <meta-data
                android:name="android.service.dream"
                android:resource="@xml/dream_info" />
        </service>

        <!-- Settings activity for screensaver -->
        <activity
            android:name=".settings.ScreensaverSettingsActivity"
            android:excludeFromRecents="true"
            android:exported="true"
            android:label="@string/screensaver_settings"
            android:taskAffinity=""
            android:theme="@style/SettingsTheme">
            <intent-filter>
                <action android:name="android.intent.action.MAIN" />
            </intent-filter>
        </activity>

        <activity
            android:name=".AlarmSelectionActivity"
            android:label="@string/dismiss_alarm"
            android:theme="@android:style/Theme.Holo.Light.Dialog.NoActionBar" />

        <!-- This activity displays only the timers that have expired with only a reset button
         present. This makes the activity appropriate for display above the lock screen so that
         users have the limited ability to silence expired timers but nothing else. -->
        <activity
            android:name=".timer.ExpiredTimersActivity"
            android:configChanges="screenSize|keyboardHidden|keyboard|navigation"
            android:excludeFromRecents="true"
            android:launchMode="singleInstance"
            android:showOnLockScreen="true"
            android:taskAffinity=""
            android:theme="@style/ExpiredTimersActivityTheme" />

        <!-- Legacy broadcast receiver that honors old scheduled timers across app upgrade. -->
        <receiver android:name="com.android.deskclock.timer.TimerReceiver"
                  android:exported="false">
            <intent-filter>
                <action android:name="times_up" />
            </intent-filter>
        </receiver>

        <service
            android:name=".timer.TimerService"
            android:description="@string/timer_service_desc"
            android:exported="false"
            tools:ignore="ManifestResource" />

        <service
            android:name=".stopwatch.StopwatchService"
            android:description="@string/stopwatch_service_desc"
            android:exported="false"
            tools:ignore="ManifestResource" />

    </application>
</manifest><|MERGE_RESOLUTION|>--- conflicted
+++ resolved
@@ -25,11 +25,7 @@
     <original-package android:name="com.android.alarmclock" />
     <original-package android:name="com.android.deskclock" />
 
-<<<<<<< HEAD
-    <uses-sdk android:minSdkVersion="19" android:targetSdkVersion="24" />
-=======
     <uses-sdk android:minSdkVersion="19" />
->>>>>>> 0ce0945f
 
     <uses-permission android:name="android.permission.RECEIVE_BOOT_COMPLETED" />
     <uses-permission android:name="android.permission.WAKE_LOCK" />
