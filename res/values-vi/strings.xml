<?xml version="1.0" encoding="UTF-8"?>
<!--  Copyright (C) 2007 The Android Open Source Project

     Licensed under the Apache License, Version 2.0 (the "License");
     you may not use this file except in compliance with the License.
     You may obtain a copy of the License at

          http://www.apache.org/licenses/LICENSE-2.0

     Unless required by applicable law or agreed to in writing, software
     distributed under the License is distributed on an "AS IS" BASIS,
     WITHOUT WARRANTIES OR CONDITIONS OF ANY KIND, either express or implied.
     See the License for the specific language governing permissions and
     limitations under the License.
 -->

<resources xmlns:android="http://schemas.android.com/apk/res/android"
    xmlns:xliff="urn:oasis:names:tc:xliff:document:1.2">
    <string name="app_label" msgid="6674495003718166674">"Đồng hồ"</string>
    <string name="alarm_list_title" msgid="7589940465292950600">"Báo thức"</string>
    <string name="add_alarm" msgid="5976616107390962899">"Thêm báo thức"</string>
    <string name="menu_desk_clock" msgid="3241995064554071588">"Đồng hồ để bàn"</string>
    <string name="menu_edit_alarm" msgid="7204602994918829751">"Chỉnh sửa báo thức"</string>
    <string name="delete_alarm" msgid="3457780990646206817">"Xóa báo thức"</string>
    <string name="enable_alarm" msgid="1834599140632142536">"Bật báo thức"</string>
    <string name="disable_alarm" msgid="5889378670229554109">"Tắt báo thức"</string>
    <string name="delete_alarm_confirm" msgid="6578572637340860840">"Xóa báo thức này?"</string>
    <string name="show_clock" msgid="8358759982675616915">"Hiển thị đồng hồ"</string>
    <string name="hide_clock" msgid="3217727306480505694">"Ẩn đồng hồ"</string>
    <string name="label" msgid="162189613902857319">"Nhãn"</string>
    <string name="on_switch" msgid="2297966258029227449">"Bật"</string>
    <string name="off_switch" msgid="3381070073851148013">"Tắt"</string>
    <string name="default_label" msgid="5590025289805630372">"Báo thức"</string>
    <string name="set_alarm" msgid="9148359866152726808">"Đặt báo thức"</string>
    <string name="alarm_vibrate" msgid="3476686921490362230">"Rung"</string>
    <string name="alarm_repeat" msgid="7242985466344233206">"Lặp lại"</string>
    <string name="alert" msgid="6506982899651975645">"Nhạc chuông báo thức"</string>
    <string name="default_timer_ringtone_title" msgid="1370799536406862317">"Bộ hẹn giờ đã hết hạn"</string>
    <string name="silent_timer_ringtone_title" msgid="7588723137323327647">"Im lặng"</string>
    <string name="ringtone" msgid="9110746249688559579">"Nhạc chuông"</string>
    <string name="time" msgid="8067216534232296518">"Giờ"</string>
    <string name="alarm_tomorrow" msgid="131356848787643420">"Ngày mai"</string>
    <string name="alarm_today" msgid="7873594221106531654">"Hôm nay"</string>
    <string name="alarm_alert_wake_up" msgid="6790780716498252583">"Dậy đi!"</string>
    <string name="alarm_alert_off_action_text" msgid="2459925305288819812">"Tắt"</string>
    <string name="alarm_alert_dismiss_text" msgid="4942914605480888820">"Loại bỏ"</string>
    <string name="alarm_alert_dismiss_now_text" msgid="3272183025444682500">"Loại bỏ bây giờ"</string>
    <string name="alarm_missed_title" msgid="3828345099754063392">"Báo thức bị nhỡ"</string>
    <string name="alarm_missed_text" msgid="6585658367289194023">"<xliff:g id="ALARM_TIME">%s</xliff:g> - <xliff:g id="ALARM_LABEL">%s</xliff:g>"</string>
    <string name="alarm_alert_snoozed_text" msgid="7064642998528766113">"Được báo lại"</string>
    <plurals name="alarm_alert_snooze_duration" formatted="false" msgid="7844300009062867865">
      <item quantity="other"><xliff:g id="NUMBER">%d</xliff:g> phút</item>
      <item quantity="one">1 phút</item>
    </plurals>
    <string name="alarm_alert_off_text" msgid="4472073417593915002">"Tắt báo thức"</string>
    <string name="alarm_alert_snooze_text" msgid="1774416052207651584">"Báo lại"</string>
    <plurals name="alarm_alert_snooze_set" formatted="false" msgid="3212729193036041768">
      <item quantity="other">Báo lại sau <xliff:g id="MINUTES">%d</xliff:g> phút.</item>
      <item quantity="one">Báo lại sau 1 phút.</item>
    </plurals>
    <string name="alarm_alert_snooze_until" msgid="6958013659168344550">"Báo lại cho tới <xliff:g id="TIME">%s</xliff:g>"</string>
    <string name="alarm_alert_predismiss_title" msgid="5723945586913705445">"Báo thức sắp tới"</string>
    <string name="missed_alarm_has_been_deleted" msgid="5295473204045979335">"Báo thức bị nhỡ của bạn đã được xóa"</string>
    <string name="timer_notifications_less_min" msgid="5481375048976427255">"Còn chưa đầy một phút"</string>
    <string name="timer_notifications_hours" msgid="1613266446037145138">"<xliff:g id="HOURS">%1$s</xliff:g><xliff:g id="REMAINING"> %3$s</xliff:g>"</string>
    <string name="timer_notifications_minutes" msgid="8543138714519498893">"<xliff:g id="MINUTES">%2$s</xliff:g><xliff:g id="REMAINING"> %3$s</xliff:g>"</string>
    <string name="timer_notifications_hours_minutes" msgid="4301167788642025702">"Còn <xliff:g id="HOURS">%1$s</xliff:g> <xliff:g id="MINUTES">%2$s</xliff:g>"</string>
    <string name="timer_remaining_single" msgid="6782851171906765864">"còn lại"</string>
    <string name="timer_remaining_multiple" msgid="6052775962092160851">"còn lại"</string>
  <string-array name="alarm_set">
    <item msgid="6450913786084215050">"Báo thức được đặt đổ chuông sau dưới 1 phút nữa tính từ bây giờ."</item>
    <item msgid="6002066367368421848">"Báo thức được đặt đổ chuông sau <xliff:g id="DAYS">%1$s</xliff:g> nữa tính từ bây giờ."</item>
    <item msgid="8824719306247973774">"Báo thức được đặt đổ chuông sau <xliff:g id="HOURS">%2$s</xliff:g> nữa tính từ bây giờ."</item>
    <item msgid="8182406852935468862">"Báo thức được đặt đổ chuông sau <xliff:g id="DAYS">%1$s</xliff:g> và <xliff:g id="HOURS">%2$s</xliff:g> nữa tính từ bây giờ."</item>
    <item msgid="2532279224777213194">"Báo thức được đặt đổ chuông sau <xliff:g id="MINUTES">%3$s</xliff:g> nữa tính từ bây giờ."</item>
    <item msgid="5936557894247187717">"Báo thức được đặt đổ chuông sau <xliff:g id="DAYS">%1$s</xliff:g> và <xliff:g id="MINUTES">%3$s</xliff:g> nữa tính từ bây giờ."</item>
    <item msgid="9115697840826129603">"Báo thức được đặt đổ chuông sau <xliff:g id="HOURS">%2$s</xliff:g> và <xliff:g id="MINUTES">%3$s</xliff:g> nữa tính từ bây giờ."</item>
    <item msgid="2332583385137381060">"Báo thức được đặt đổ chuông sau <xliff:g id="DAYS">%1$s</xliff:g>, <xliff:g id="HOURS">%2$s</xliff:g> và <xliff:g id="MINUTES">%3$s</xliff:g> nữa tính từ bây giờ."</item>
  </string-array>
    <plurals name="days" formatted="false" msgid="3706846447285206235">
      <item quantity="other"><xliff:g id="NUMBER">%s</xliff:g> ngày</item>
      <item quantity="one">1 ngày</item>
    </plurals>
    <plurals name="hours" formatted="false" msgid="3871283109767171655">
      <item quantity="other"><xliff:g id="NUMBER">%s</xliff:g> giờ</item>
      <item quantity="one">1 giờ</item>
    </plurals>
    <plurals name="minutes" formatted="false" msgid="5484431721696058697">
      <item quantity="other"><xliff:g id="NUMBER">%s</xliff:g> phút</item>
      <item quantity="one">1 phút</item>
    </plurals>
    <string name="every_day" msgid="4100909974923444602">"Hàng ngày"</string>
    <string name="day_concat" msgid="971998564991636532">", "</string>
    <string name="clock_instructions" msgid="2656876819515011590">"Chọn đồng hồ"</string>
    <string name="analog_gadget" msgid="1670505720837152766">"Đồng hồ kim"</string>
    <string name="help" msgid="7786263119482654015">"trợ giúp"</string>
    <string name="settings" msgid="5849739030579520686">"Cài đặt"</string>
    <string name="snooze_duration_title" msgid="1097309861110780483">"Thời lượng báo lại"</string>
    <plurals name="snooze_duration" formatted="false" msgid="3112918131095248271">
      <item quantity="other"><xliff:g id="NUMBER">%s</xliff:g> phút</item>
      <item quantity="one">1 phút</item>
    </plurals>
    <plurals name="snooze_picker_label" formatted="false" msgid="322739253661747732">
      <item quantity="other">phút</item>
      <item quantity="one">phút</item>
    </plurals>
    <string name="crescendo_duration_title" msgid="8606408542726189528">"Tăng dần âm lượng"</string>
    <string name="no_crescendo_duration" msgid="383801592865899932">"Tắt"</string>
    <string name="crescendo_duration" msgid="6641284876778266541">"<xliff:g id="NUMBER">%s</xliff:g> giây"</string>
    <string name="crescendo_picker_label" msgid="7758024047003091056">"giây"</string>
    <string name="auto_silence_title" msgid="2012754009554434544">"Im lặng sau"</string>
    <plurals name="auto_silence_summary" formatted="false" msgid="6579258788774360396">
      <item quantity="other"><xliff:g id="FORMATTED_NUMBER">%s</xliff:g> phút</item>
      <item quantity="one">1 phút</item>
    </plurals>
    <string name="auto_silence_never" msgid="4821982647348750809">"Không bao giờ"</string>
  <string-array name="auto_silence_entries">
    <item msgid="3024545954917711306">"1 phút"</item>
    <item msgid="5431906692406316549">"5 phút"</item>
    <item msgid="7742728812068919959">"10 phút"</item>
    <item msgid="2855948657259647629">"15 phút"</item>
    <item msgid="6330196381284475079">"20 phút"</item>
    <item msgid="7809240121716151904">"25 phút"</item>
    <item msgid="4278641338024561333">"Không bao giờ"</item>
  </string-array>
    <string name="week_start_title" msgid="4268917518596832096">"Tuần bắt đầu vào"</string>
  <string-array name="week_start_entries">
    <item msgid="9010198173394482639">"Thứ Bảy"</item>
    <item msgid="3993530639455360921">"Chủ Nhật"</item>
    <item msgid="8594709368683324282">"Thứ Hai"</item>
  </string-array>
    <string name="done" msgid="6509722361933858451">"Xong"</string>
    <string name="revert" msgid="9100911171235162926">"Hoàn nguyên"</string>
    <string name="delete" msgid="5732434972457000541">"Xóa"</string>
    <string name="alarm_volume_title" msgid="8506245173912428522">"Âm lượng báo thức"</string>
    <string name="silent_ringtone_title" msgid="6177287302898634765">"Im lặng"</string>
    <string name="unknown_ringtone_title" msgid="6637522029614550112">"Không xác định"</string>
    <string name="alarm_notify_text" msgid="4891014685945904766">"Báo lại hoặc hủy báo thức."</string>
    <string name="alarm_notify_snooze_label" msgid="5404083762646377829">"<xliff:g id="LABEL">%s</xliff:g> (báo lại)"</string>
    <string name="alarm_notify_snooze_text" msgid="4819324081410990368">"Báo thức được đặt đổ chuông sau <xliff:g id="TIME">%s</xliff:g> nữa. Chạm để hủy."</string>
    <string name="volume_button_setting_title" msgid="6937131248843413357">"Nút âm lượng"</string>
    <string name="volume_button_dialog_title" msgid="8768042543750036853">"Hiệu ứng nút"</string>
  <string-array name="volume_button_setting_entries">
    <item msgid="7972756698723318690">"Báo lại"</item>
    <item msgid="3450979320164769576">"Loại bỏ"</item>
    <item msgid="6302517608411378024">"Không làm gì"</item>
  </string-array>
    <string name="default_ringtone_setting_title" msgid="4549726190682964245">"Đặt nhạc chuông mặc định"</string>
    <string name="alarm_button_description" msgid="740283647046258651">"Báo thức"</string>
    <string name="gallery_button_description" msgid="1151743663255257668">"Thư viện"</string>
    <string name="music_button_description" msgid="1626593420810117999">"Nhạc"</string>
    <string name="nightmode_button_description" msgid="990894208217576381">"Mờ"</string>
    <string name="home_button_description" msgid="3383859096809056157">"Trình chạy"</string>
    <string name="desk_clock_button_description" msgid="4207371097361657274">"Hiển thị đồng hồ"</string>
    <string name="label_description" msgid="8736179296142915727">"Nhãn"</string>
    <string name="ringtone_description" msgid="7580922112921069925">"Nhạc chuông"</string>
    <string name="weather_fetch_failure" msgid="3425804832021006835">"Hiện không có thông tin thời tiết."</string>
    <string name="alarm_klaxon_service_desc" msgid="2147506334302260256">"Dịch vụ phát âm thanh cho báo thức đã đặt trong Clock."</string>
    <string name="loading_ringtone" msgid="6523322777415268044">"Đang tải nhạc chuông…"</string>
    <string name="timer_ring_service_desc" msgid="2620214305660322415">"Dịch vụ phát âm thanh cho bộ hẹn giờ đã đặt trong Đồng hồ."</string>
    <string name="control_set_alarm" msgid="2194676418924016327">"Đặt báo thức"</string>
    <string name="menu_alarm" msgid="4772010125376647519">"Báo thức"</string>
    <string name="menu_timer" msgid="6459070074762877114">"Bộ hẹn giờ"</string>
    <string name="menu_clock" msgid="5612760670606829805">"Đồng hồ"</string>
    <string name="menu_stopwatch" msgid="3396117705293574701">"Đồng hồ bấm giờ"</string>
    <string name="button_alarms" msgid="3907838219512538763">"Thêm báo thức"</string>
    <string name="button_cities" msgid="4555761857494501363">"Thành phố"</string>
    <string name="button_menu" msgid="6050484561842120282">"Thêm tùy chọn"</string>
    <string name="menu_item_settings" msgid="1413723516369078665">"Cài đặt"</string>
    <string name="menu_item_help" msgid="4570953476186849841">"Trợ giúp"</string>
    <string name="menu_item_night_mode" msgid="3486930302245398975">"Chế độ ban đêm"</string>
    <string name="menu_item_sort_by_gmt_offset" msgid="3120860422682721706">"Sắp xếp theo thời gian"</string>
    <string name="menu_item_sort_by_name" msgid="1762931290495104106">"Sắp xếp theo tên"</string>
    <string name="selected_cities_label" msgid="3607479399424246605">"Thành phố đã chọn"</string>
    <string name="sw_resume_button" msgid="2569360966002022248">"Tiếp tục"</string>
    <string name="sw_reset_button" msgid="6616804728322906117">"Đặt lại"</string>
    <string name="sw_start_button" msgid="8373422516681242270">"Bắt đầu"</string>
    <string name="sw_pause_button" msgid="2422084453454138042">"Tạm dừng"</string>
    <string name="sw_lap_button" msgid="6992264696039004233">"Vòng chạy"</string>
    <string name="sw_share_button" msgid="4478648110382859382">"Chia sẻ"</string>
    <string name="hours_label" msgid="3393478155635368097">"h"</string>
    <string name="minutes_label" msgid="3568098128251438588">"m"</string>
    <string name="seconds_label" msgid="124655952824003246">"s"</string>
    <string name="hours_label_description" msgid="8652842524970971830">"giờ"</string>
    <string name="minutes_label_description" msgid="965686733490357796">"phút"</string>
    <string name="seconds_label_description" msgid="3821620053141299692">"giây"</string>
    <string name="zero" msgid="7102083421938355017">"0"</string>
    <string name="sw_share_main" msgid="7703563468204234405">"Thời gian của tôi là <xliff:g id="TIME">%s</xliff:g>"</string>
    <string name="sw_share_laps" msgid="614390674795945007">"Số vòng chạy:"</string>
    <string name="sw_notification_lap_number" msgid="3535420316052647126">"Vòng chạy <xliff:g id="NUMBER">%d</xliff:g>"</string>
<<<<<<< HEAD
  <string-array name="sw_lap_number_set">
    <item msgid="2816627565030953899">"# <xliff:g id="NUMBER">%d</xliff:g>"</item>
    <item msgid="316923361931627987">"# <xliff:g id="NUMBER">%02d</xliff:g>"</item>
  </string-array>
=======
>>>>>>> b790e6ba
    <plurals name="Nhours_description" formatted="false" msgid="4539186407746763655">
      <item quantity="other"><xliff:g id="NUMBER">%d</xliff:g> giờ</item>
      <item quantity="one">1 giờ</item>
    </plurals>
    <plurals name="Nminutes_description" formatted="false" msgid="6373760365221990859">
      <item quantity="other"><xliff:g id="NUMBER">%d</xliff:g> phút</item>
      <item quantity="one">1 phút</item>
    </plurals>
    <plurals name="Nseconds_description" formatted="false" msgid="6456500168536594889">
      <item quantity="other"><xliff:g id="NUMBER">%d</xliff:g> giây</item>
      <item quantity="one">1 giây</item>
    </plurals>
    <string name="timer_add_timer" msgid="862733633862574752">"Thêm bộ hẹn giờ"</string>
    <string name="timer_start" msgid="6158486445614356442">"Bắt đầu"</string>
    <string name="timer_delete" msgid="8699122001991909302">"Xóa"</string>
    <string name="timer_descriptive_delete" msgid="8794915342760383536">"Xóa <xliff:g id="NUMBER_STRING">%s</xliff:g>"</string>
    <string name="timer_plus_one" msgid="6631211310420106116">"Thêm 1 phút"</string>
    <string name="timer_plus_1_min" msgid="8645224089494875062">"Thêm 1 phút"</string>
    <string name="timer_stop" msgid="3361154678667736722">"Dừng"</string>
    <string name="timer_stop_all" msgid="9080780442843034376">"Dừng tất cả các bộ hẹn giờ"</string>
    <string name="timer_reset" msgid="7848424809190171640">"Đặt lại"</string>
    <string name="timer_cancel" msgid="3572868404230815644">"Hủy"</string>
    <string name="timer_canceled" msgid="7327923392567128060">"Đã hủy bộ tính giờ"</string>
    <string name="timer_times_up" msgid="9190440395938519009">"Hết giờ"</string>
    <string name="timer_multi_times_up" msgid="1239104626836080409">"<xliff:g id="NUM_TIMERS">%d</xliff:g> bộ hẹn giờ đã hết hạn"</string>
    <string name="timer_notification_label" msgid="4933184831583137249">"Bộ hẹn giờ"</string>
    <string name="timers_max_count_reached" msgid="9140022846793903813">"Tối đa 4 bộ hẹn giờ"</string>
    <string name="timer_pause" msgid="3748323712728398743">"Tạm dừng"</string>
    <string name="timer_reset_all" msgid="7530633132757866087">"Đặt lại hẹn giờ"</string>
  <string-array name="sw_share_strings">
    <item msgid="842841032273927988">"Bạn đúng là con quỷ tốc độ."</item>
    <item msgid="6332879039890727169">"Tận hưởng thành quả lao động của bạn."</item>
    <item msgid="815382761274660130">"Android được cho là nhanh, nhưng không nhanh bằng bạn!"</item>
    <item msgid="7916250650982813737">"Kinh quá."</item>
    <item msgid="6836603904515182333">"L33t lần."</item>
    <item msgid="7508085100680861631">"Vận tốc phi thường."</item>
    <item msgid="5961245252909589573">"Hãy làm chậm thời gian lại."</item>
    <item msgid="5211891900854545940">"Chỉ cần nhảy sang bên trái."</item>
    <item msgid="9071353477103826053">"Bạn có một bảng màu vội vàng."</item>
    <item msgid="3785193933691117181">"Vận tốc của lượng tử ánh sáng."</item>
  </string-array>
    <string name="home_label" msgid="4436139365695453870">"Trang chủ"</string>
    <string name="cities_activity_title" msgid="8552462751129256730">"Thành phố"</string>
    <string name="clock_settings" msgid="8317286807280600391">"Đồng hồ"</string>
    <string name="clock_style" msgid="2265011060429742344">"Kiểu"</string>
    <string name="open_date_settings" msgid="5915966847691221307">"Thay đổi ngày và giờ"</string>
  <string-array name="clock_style_entries">
    <item msgid="917900462224167608">"Đồng hồ kim"</item>
    <item msgid="8483930821046925592">"Đồng hồ số"</item>
  </string-array>
    <string name="automatic_home_clock" msgid="6274174710735449252">"Đồng hồ tự động"</string>
    <string name="automatic_home_clock_summary" msgid="6020476321040807273">"Trong khi đi qua khu vực có giờ khác nhau, hãy thêm đồng hồ cho màn hình chính"</string>
    <string name="home_time_zone" msgid="9199730676287974501">"Múi giờ chính"</string>
    <string name="home_time_zone_title" msgid="807894493443834624">"Múi giờ chính"</string>
    <string name="time_picker_cancel" msgid="7437106489606013077">"Hủy"</string>
    <string name="time_picker_set" msgid="331153175471468051">"OK"</string>
    <string name="time_picker_time_seperator" msgid="7484926510054777041">":"</string>
    <string name="time_picker_ampm_label" msgid="6754113715199751083">"--"</string>
    <string name="time_picker_00_label" msgid="6001006474735281911">":00"</string>
    <string name="time_picker_30_label" msgid="1027250857384838129">":30"</string>
    <string name="city_checked" msgid="616847871968019">"Đã chọn <xliff:g id="CITY_NAME">%s</xliff:g>"</string>
    <string name="city_unchecked" msgid="710212932781145918">"Đã bỏ chọn <xliff:g id="CITY_NAME">%s</xliff:g>"</string>
  <string-array name="timezone_labels">
    <item msgid="5495601234086197399">"Quần đảo Marshall"</item>
    <item msgid="4196408495909011020">"Đảo Midway"</item>
    <item msgid="1414384194857730006">"Hawaii"</item>
    <item msgid="2687091371581931926">"Alaska"</item>
    <item msgid="1922100269679049660">"Giờ Thái Bình Dương"</item>
    <item msgid="7156402158716866161">"Tijuana"</item>
    <item msgid="1144117502254612241">"Arizona"</item>
    <item msgid="101284182011722637">"Chihuahua"</item>
    <item msgid="689121094232986897">"Giờ miền núi"</item>
    <item msgid="5445331923942302756">"Trung Mỹ"</item>
    <item msgid="2749806434052452351">"Giờ miền trung"</item>
    <item msgid="3997138870229703753">"Thành phố Mexico"</item>
    <item msgid="5425567073027744888">"Saskatchewan"</item>
    <item msgid="2877342865396629368">"Bogota"</item>
    <item msgid="568682398893899670">"Giờ miền đông"</item>
    <item msgid="668135984541863866">"Venezuela"</item>
    <item msgid="3737474220861486223">"Giờ Đại Tây Dương (Barbados)"</item>
    <item msgid="6279116051273436870">"Giờ Đại Tây Dương (Canada)"</item>
    <item msgid="8513382867172014244">"Manaus"</item>
    <item msgid="7776299003105932407">"Santiago"</item>
    <item msgid="8636989494746218677">"Newfoundland"</item>
    <item msgid="4402541016410147505">"Brasilia"</item>
    <item msgid="2251184440733164084">"Buenos Aires"</item>
    <item msgid="6202926618569004969">"Greenland"</item>
    <item msgid="2355275037115290628">"Montevideo"</item>
    <item msgid="1377549694711708945">"Trung Ðại Tây Dương"</item>
    <item msgid="3457671272126347981">"Azores"</item>
    <item msgid="3659315141063710840">"Quần đảo Cape Verde"</item>
    <item msgid="1260941741802367635">"Casablanca"</item>
    <item msgid="8275203689687954762">"Luân Đôn, Dublin"</item>
    <item msgid="5970179539479320905">"Amsterdam, Berlin"</item>
    <item msgid="5396319478750517962">"Belgrade"</item>
    <item msgid="8688787475056663004">"Brussels"</item>
    <item msgid="3415827874921681622">"Sarajevo"</item>
    <item msgid="402008965928320066">"Windhoek"</item>
    <item msgid="6436942724959275569">"Giờ Tây Phi"</item>
    <item msgid="954536568417204026">"Amman, Jordan"</item>
    <item msgid="8932745482008902551">"Athens, Istanbul"</item>
    <item msgid="320025725949024510">"Beirut, Lebanon"</item>
    <item msgid="7242083112551905970">"Cairo"</item>
    <item msgid="7241520146011450419">"Helsinki"</item>
    <item msgid="2717065017510546526">"Jerusalem"</item>
    <item msgid="8698556287741466553">"Minsk"</item>
    <item msgid="1797598357342084506">"Harare"</item>
    <item msgid="5169119919905066998">"Baghdad"</item>
    <item msgid="2615788116201065182">"Moscow"</item>
    <item msgid="9084354867885584646">"Kuwait"</item>
    <item msgid="1351570519986178268">"Nairobi"</item>
    <item msgid="7094569580635877460">"Tehran"</item>
    <item msgid="3953138772617909704">"Baku"</item>
    <item msgid="2868893113598800752">"Tbilisi"</item>
    <item msgid="7088581865802476373">"Yerevan"</item>
    <item msgid="1941122257623887992">"Dubai"</item>
    <item msgid="9194797225058249720">"Kabul"</item>
    <item msgid="6486569254364577332">"Islamabad, Karachi"</item>
    <item msgid="5487724896895412089">"Ural\'sk"</item>
    <item msgid="364906869710826982">"Yekaterinburg"</item>
    <item msgid="2106505051751383358">"Kolkata"</item>
    <item msgid="6851586621581501447">"Sri Lanka"</item>
    <item msgid="800438544128213134">"Kathmandu"</item>
    <item msgid="6173621471007643021">"Astana"</item>
    <item msgid="8645125891971581128">"Yangon"</item>
    <item msgid="2886407505119737794">"Krasnoyarsk"</item>
    <item msgid="3408222398188107090">"Băng Cốc"</item>
    <item msgid="4441612937172851228">"Bắc Kinh"</item>
    <item msgid="4936715789028996930">"Hồng Kông"</item>
    <item msgid="4261031143777385525">"Irkutsk"</item>
    <item msgid="3538060959338191835">"Kuala Lumpur"</item>
    <item msgid="1438847562643099201">"Perth"</item>
    <item msgid="3063913827688244383">"Đài Bắc"</item>
    <item msgid="3502757135046564209">"Seoul"</item>
    <item msgid="6107588684519111669">"Tokyo, Osaka"</item>
    <item msgid="4350769099755608471">"Yakutsk"</item>
    <item msgid="2422707004533526462">"Adelaide"</item>
    <item msgid="1292192084554134339">"Darwin"</item>
    <item msgid="1320883699470001716">"Brisbane"</item>
    <item msgid="5137198806146386527">"Hobart"</item>
    <item msgid="5920063686933941174">"Sydney, Canberra"</item>
    <item msgid="615906039696009425">"Vladivostok"</item>
    <item msgid="7738680449356275374">"Guam"</item>
    <item msgid="2882915026380778227">"Magadan"</item>
    <item msgid="8255615641810148152">"Auckland"</item>
    <item msgid="3027153773466391728">"Fiji"</item>
    <item msgid="5911600083231840181">"Tonga"</item>
    <item msgid="5176858645450908751">"Jakarta"</item>
  </string-array>
    <string name="alarm_settings" msgid="2947147071388290814">"Báo thức"</string>
    <string name="timer_service_desc" msgid="2256002649882602433">"Xử lý các tác vụ từ thông báo bộ hẹn giờ."</string>
    <string name="stopwatch_service_desc" msgid="9220132827343760767">"Xử lý các tác vụ từ thông báo đồng hồ bấm giờ."</string>
    <string name="swn_paused" msgid="6364358842808263589">"Đã tạm dừng"</string>
    <string name="description_direction_right" msgid="5709209043267548985">"Vuốt sang phải để loại bỏ"</string>
    <string name="description_direction_left" msgid="7448141043674998679">"Vuốt sang trái để báo lại"</string>
    <string name="description_direction_both" msgid="1841309486023845685">"Vuốt sang trái để báo lại hoặc phải để bỏ qua"</string>
    <string name="timer_settings" msgid="7955522143086154795">"Bộ hẹn giờ"</string>
    <string name="timer_ringtone_title" msgid="7630214935791599619">"Nhạc chuông bộ hẹn giờ"</string>
    <string name="timer_stopped" msgid="2730331837832462008">"Đã dừng bộ hẹn giờ"</string>
    <string name="timer_paused" msgid="5941160896040771462">"Đã tạm dừng hẹn giờ"</string>
    <string name="timers_stopped" msgid="3186191253226005149">"Đã tạm dừng <xliff:g id="NUMBER">%d</xliff:g> hẹn giờ"</string>
    <string name="all_timers_stopped_notif" msgid="278532320068394600">"Chạm để xem bộ hẹn giờ của bạn"</string>
    <string name="timers_in_use" msgid="5570729467344408506">"<xliff:g id="NUMBER">%d</xliff:g> bộ hẹn giờ"</string>
    <string name="next_timer_notif" msgid="6136454740115613653">"Bộ hẹn giờ tiếp theo: <xliff:g id="TIME_REMAINING">%s</xliff:g>"</string>
    <string name="screensaver_settings" msgid="7013450738357352801">"Cài đặt bảo vệ màn hình"</string>
    <string name="night_mode_title" msgid="5983813889469616299">"Chế độ ban đêm"</string>
    <string name="night_mode_summary" msgid="1017350187324162631">"Màn hình rất mờ (đối với phòng tối)"</string>
    <string name="expand_alarm" msgid="7392616528943305020">"Mở rộng báo thức"</string>
    <string name="collapse_alarm" msgid="3561772046433483980">"Thu gọn báo thức"</string>
    <string name="alarm_undo" msgid="5710042601177655254">"hoàn tác"</string>
    <string name="alarm_deleted" msgid="6131529309389084785">"Đã xóa báo thức"</string>
    <string name="slash" msgid="2077577763821006919">"/"</string>
    <string name="world_day_of_week_label" msgid="5911196322328341288">"/ <xliff:g id="LABEL">%s</xliff:g>"</string>
    <string name="next_alarm_description" msgid="2650244835760747046">"Báo thức tiếp theo: <xliff:g id="ALARM_TIME">%s</xliff:g>"</string>
    <string name="alarms_selected" msgid="1075308195332888260">"<xliff:g id="ALARMS">%d</xliff:g> được chọn"</string>
    <string name="deleted_message" msgid="1220848140260509437">"Đã xóa"</string>
    <plurals name="alarm_delete_confirmation" formatted="false" msgid="3591262014329613293">
      <item quantity="other">Xóa báo thức đã chọn?</item>
      <item quantity="one">Xóa báo thức đã chọn?</item>
    </plurals>
    <string name="timer_delete_confirmation" msgid="2815524107015816453">"Xóa bộ hẹn giờ này?"</string>
    <string name="city_delete_confirmation" msgid="1783441538785676299">"Xóa thành phố này?"</string>
    <string name="digital_gadget" msgid="2326954556720571358">"Đồng hồ số"</string>
    <string name="no_alarms" msgid="6429431324842022917">"Không có báo thức"</string>
    <string name="no_alarms_set" msgid="4887558279496044764">"Ko đặt báo thức"</string>
    <string name="no_upcoming_alarms" msgid="2889840988069436254">"KHÔNG CÓ BÁO THỨC SẮP TỚI"</string>
    <string name="invalid_time" msgid="2782334750243998633">"Thời gian không hợp lệ <xliff:g id="INVALID_HOUR">%d</xliff:g>:<xliff:g id="INVALID_MINUTES">%d</xliff:g> <xliff:g id="INVALID_AMPM">%s</xliff:g>"</string>
    <string name="no_alarm_at" msgid="8140632482969193119">"Chưa có báo thức lúc <xliff:g id="ALARM_TIME_HOUR">%d</xliff:g>:<xliff:g id="ALARM_TIME_MINUTES">%d</xliff:g>"</string>
    <string name="no_scheduled_alarms" msgid="2115420148192753534">"Chưa có báo thức nào được lên lịch"</string>
    <string name="no_label_specified" msgid="2008482054428460626">"Không chỉ định nhãn nào"</string>
    <string name="no_alarms_with_label" msgid="6250998794542941665">"Không có báo thức nào chứa nhãn này"</string>
    <string name="stopwatch_isnt_running" msgid="7147219965448204727">"Đồng hồ bấm giờ hiện không chạy"</string>
    <string name="stopwatch_paused" msgid="2187615623275408601">"Đã tạm dừng đồng hồ bấm giờ"</string>
    <string name="stopwatch_reset" msgid="7585914953721021042">"Đã đặt lại đồng hồ bấm giờ"</string>
    <string name="stopwatch_lapped" msgid="5844686448815550482">"Đã chồng lên đồng hồ bấm giờ"</string>
    <string name="stopwatch_started" msgid="7843882246387176304">"Đã bắt đầu đồng hồ bấm giờ"</string>
    <string name="no_alarm_scheduled_for_this_time" msgid="4463069177414482818">"Chưa có báo thức nào được lên lịch cho thời gian này"</string>
    <string name="alarm_is_dismissed" msgid="5509897230565826642">"Đã loại bỏ báo thức <xliff:g id="ALARM_TIME">%s</xliff:g>"</string>
    <string name="alarm_is_set" msgid="5503226382620011088">"Đã đặt báo thức đổ chuông lúc <xliff:g id="ALARM_TIME">%s</xliff:g>"</string>
    <string name="no_timers_exist" msgid="7062019300048831373">"Không có bộ hẹn giờ"</string>
    <string name="too_many_timers_exist" msgid="6339194231767431627">"Có nhiều bộ hẹn giờ"</string>
    <string name="timer_does_not_exist" msgid="4457482976523984231">"Bộ hẹn giờ đã bị xóa."</string>
    <string name="timer_created" msgid="4381027137335885547">"Đã tạo bộ hẹn giờ"</string>
    <string name="timer_was_reset" msgid="6495796785185062631">"Đã đặt lại bộ hẹn giờ"</string>
    <string name="timer_deleted" msgid="9110322362460029392">"Đã xóa bộ hẹn giờ"</string>
    <string name="timer_started" msgid="6715582052946641641">"Đã khởi động bộ hẹn giờ"</string>
    <string name="invalid_timer_length" msgid="3104567893212932487">"Thời lượng không hợp lệ trên bộ hẹn giờ"</string>
    <string name="no_city_selected" msgid="1007596865203283741">"Chưa có thành phố nào được chọn"</string>
    <string name="the_city_you_specified_is_not_available" msgid="1753597460426454543">"Thành phố bạn chỉ định không có sẵn"</string>
    <string name="the_city_already_added" msgid="3799050213771793020">"Thành phố này đã được thêm"</string>
    <string name="city_added" msgid="1335509457349179514">"Đã thêm <xliff:g id="CITY_NAME">%s</xliff:g>"</string>
    <string name="city_deleted" msgid="3935141305276867838">"Đã xóa <xliff:g id="CITY_NAME">%s</xliff:g>"</string>
    <string name="alarm_cant_be_dismissed_still_more_than_24_hours_away" msgid="8810520940995307437">"Chưa thể loại bỏ báo thức <xliff:g id="ALARM_TIME">%s</xliff:g> vì vẫn còn cách hơn 24 giờ nữa"</string>
    <string name="dismiss_alarm" msgid="7204593078688533541">"Hủy báo thức"</string>
    <string name="pick_alarm_to_dismiss" msgid="5408769235866082896">"Chọn báo thức để loại bỏ"</string>
    <string name="no_firing_alarms" msgid="4986161963178722289">"Chưa có báo thức kích hoạt nào"</string>
    <string name="alarm_is_snoozed" msgid="7044644119744928846">"Báo lại báo thức <xliff:g id="ALARM_TIME">%s</xliff:g> sau 10 phút"</string>
</resources><|MERGE_RESOLUTION|>--- conflicted
+++ resolved
@@ -188,13 +188,6 @@
     <string name="sw_share_main" msgid="7703563468204234405">"Thời gian của tôi là <xliff:g id="TIME">%s</xliff:g>"</string>
     <string name="sw_share_laps" msgid="614390674795945007">"Số vòng chạy:"</string>
     <string name="sw_notification_lap_number" msgid="3535420316052647126">"Vòng chạy <xliff:g id="NUMBER">%d</xliff:g>"</string>
-<<<<<<< HEAD
-  <string-array name="sw_lap_number_set">
-    <item msgid="2816627565030953899">"# <xliff:g id="NUMBER">%d</xliff:g>"</item>
-    <item msgid="316923361931627987">"# <xliff:g id="NUMBER">%02d</xliff:g>"</item>
-  </string-array>
-=======
->>>>>>> b790e6ba
     <plurals name="Nhours_description" formatted="false" msgid="4539186407746763655">
       <item quantity="other"><xliff:g id="NUMBER">%d</xliff:g> giờ</item>
       <item quantity="one">1 giờ</item>
@@ -236,7 +229,7 @@
     <item msgid="9071353477103826053">"Bạn có một bảng màu vội vàng."</item>
     <item msgid="3785193933691117181">"Vận tốc của lượng tử ánh sáng."</item>
   </string-array>
-    <string name="home_label" msgid="4436139365695453870">"Trang chủ"</string>
+    <string name="home_label" msgid="4436139365695453870">"Nhà riêng"</string>
     <string name="cities_activity_title" msgid="8552462751129256730">"Thành phố"</string>
     <string name="clock_settings" msgid="8317286807280600391">"Đồng hồ"</string>
     <string name="clock_style" msgid="2265011060429742344">"Kiểu"</string>
