<?xml version="1.0" encoding="UTF-8"?>
<!--  Copyright (C) 2007 The Android Open Source Project

     Licensed under the Apache License, Version 2.0 (the "License");
     you may not use this file except in compliance with the License.
     You may obtain a copy of the License at

          http://www.apache.org/licenses/LICENSE-2.0

     Unless required by applicable law or agreed to in writing, software
     distributed under the License is distributed on an "AS IS" BASIS,
     WITHOUT WARRANTIES OR CONDITIONS OF ANY KIND, either express or implied.
     See the License for the specific language governing permissions and
     limitations under the License.
 -->

<resources xmlns:android="http://schemas.android.com/apk/res/android"
    xmlns:xliff="urn:oasis:names:tc:xliff:document:1.2">
    <string name="app_label" msgid="6674495003718166674">"Đồng hồ"</string>
    <string name="alarm_list_title" msgid="7589940465292950600">"Báo thức"</string>
    <string name="add_alarm" msgid="5976616107390962899">"Thêm báo thức"</string>
    <string name="menu_desk_clock" msgid="3241995064554071588">"Đồng hồ để bàn"</string>
    <string name="menu_edit_alarm" msgid="7204602994918829751">"Chỉnh sửa báo thức"</string>
    <string name="delete_alarm" msgid="3457780990646206817">"Xóa báo thức"</string>
    <string name="enable_alarm" msgid="1834599140632142536">"Bật báo thức"</string>
    <string name="disable_alarm" msgid="5889378670229554109">"Tắt báo thức"</string>
    <string name="delete_alarm_confirm" msgid="6578572637340860840">"Xóa báo thức này?"</string>
    <string name="show_clock" msgid="8358759982675616915">"Hiển thị đồng hồ"</string>
    <string name="hide_clock" msgid="3217727306480505694">"Ẩn đồng hồ"</string>
    <string name="label" msgid="162189613902857319">"Nhãn"</string>
    <string name="on_switch" msgid="2297966258029227449">"Bật"</string>
    <string name="off_switch" msgid="3381070073851148013">"Tắt"</string>
    <string name="default_label" msgid="5590025289805630372">"Báo thức"</string>
    <string name="set_alarm" msgid="9148359866152726808">"Đặt báo thức"</string>
    <string name="alarm_vibrate" msgid="3476686921490362230">"Rung"</string>
    <string name="alarm_repeat" msgid="7242985466344233206">"Lặp lại"</string>
    <string name="alert" msgid="6506982899651975645">"Nhạc chuông báo thức"</string>
    <string name="default_timer_ringtone_title" msgid="1370799536406862317">"Bộ hẹn giờ đã hết hạn"</string>
    <string name="silent_timer_ringtone_title" msgid="7588723137323327647">"Im lặng"</string>
    <string name="ringtone" msgid="9110746249688559579">"Nhạc chuông"</string>
    <string name="time" msgid="8067216534232296518">"Giờ"</string>
    <string name="alarm_tomorrow" msgid="131356848787643420">"Ngày mai"</string>
    <string name="alarm_today" msgid="7873594221106531654">"Hôm nay"</string>
    <string name="alarm_alert_wake_up" msgid="6790780716498252583">"Dậy đi!"</string>
    <string name="alarm_alert_off_action_text" msgid="2459925305288819812">"Tắt"</string>
    <string name="alarm_alert_dismiss_text" msgid="4942914605480888820">"Loại bỏ"</string>
    <string name="alarm_alert_dismiss_now_text" msgid="3272183025444682500">"Loại bỏ bây giờ"</string>
    <string name="alarm_missed_title" msgid="3828345099754063392">"Báo thức bị nhỡ"</string>
    <string name="alarm_missed_text" msgid="6585658367289194023">"<xliff:g id="ALARM_TIME">%s</xliff:g> - <xliff:g id="ALARM_LABEL">%s</xliff:g>"</string>
    <string name="alarm_alert_snoozed_text" msgid="7064642998528766113">"Được báo lại"</string>
  <plurals name="alarm_alert_snooze_duration">
    <item quantity="one" msgid="9092917312369131464">"1 phút"</item>
    <item quantity="other" msgid="6731274475422132958">"<xliff:g id="NUMBER">%d</xliff:g> phút"</item>
  </plurals>
    <string name="alarm_alert_off_text" msgid="4472073417593915002">"Tắt báo thức"</string>
    <string name="alarm_alert_snooze_text" msgid="1774416052207651584">"Báo lại"</string>
  <plurals name="alarm_alert_snooze_set">
    <item quantity="one" msgid="7884410398338611019">"Báo lại sau 1 phút."</item>
    <item quantity="other" msgid="7377899473014259727">"Báo lại sau <xliff:g id="MINUTES">%d</xliff:g> phút."</item>
  </plurals>
    <string name="alarm_alert_snooze_until" msgid="6958013659168344550">"Báo lại cho tới <xliff:g id="TIME">%s</xliff:g>"</string>
    <string name="alarm_alert_predismiss_title" msgid="5723945586913705445">"Báo thức sắp tới"</string>
    <string name="missed_alarm_has_been_deleted" msgid="5295473204045979335">"Báo thức bị nhỡ của bạn đã được xóa"</string>
    <string name="timer_notifications_less_min" msgid="5481375048976427255">"Còn chưa đầy một phút"</string>
    <string name="timer_notifications_hours" msgid="1613266446037145138">"<xliff:g id="HOURS">%1$s</xliff:g><xliff:g id="REMAINING"> %3$s</xliff:g>"</string>
    <string name="timer_notifications_minutes" msgid="8543138714519498893">"<xliff:g id="MINUTES">%2$s</xliff:g><xliff:g id="REMAINING"> %3$s</xliff:g>"</string>
    <string name="timer_notifications_hours_minutes" msgid="4301167788642025702">"Còn <xliff:g id="HOURS">%1$s</xliff:g> <xliff:g id="MINUTES">%2$s</xliff:g>"</string>
    <string name="timer_remaining_single" msgid="6782851171906765864">"còn lại"</string>
    <string name="timer_remaining_multiple" msgid="6052775962092160851">"còn lại"</string>
  <string-array name="alarm_set">
    <item msgid="6450913786084215050">"Báo thức được đặt đổ chuông sau dưới 1 phút nữa tính từ bây giờ."</item>
    <item msgid="6002066367368421848">"Báo thức được đặt đổ chuông sau <xliff:g id="DAYS">%1$s</xliff:g> nữa tính từ bây giờ."</item>
    <item msgid="8824719306247973774">"Báo thức được đặt đổ chuông sau <xliff:g id="HOURS">%2$s</xliff:g> nữa tính từ bây giờ."</item>
    <item msgid="8182406852935468862">"Báo thức được đặt đổ chuông sau <xliff:g id="DAYS">%1$s</xliff:g> và <xliff:g id="HOURS">%2$s</xliff:g> nữa tính từ bây giờ."</item>
    <item msgid="2532279224777213194">"Báo thức được đặt đổ chuông sau <xliff:g id="MINUTES">%3$s</xliff:g> nữa tính từ bây giờ."</item>
    <item msgid="5936557894247187717">"Báo thức được đặt đổ chuông sau <xliff:g id="DAYS">%1$s</xliff:g> và <xliff:g id="MINUTES">%3$s</xliff:g> nữa tính từ bây giờ."</item>
    <item msgid="9115697840826129603">"Báo thức được đặt đổ chuông sau <xliff:g id="HOURS">%2$s</xliff:g> và <xliff:g id="MINUTES">%3$s</xliff:g> nữa tính từ bây giờ."</item>
    <item msgid="2332583385137381060">"Báo thức được đặt đổ chuông sau <xliff:g id="DAYS">%1$s</xliff:g>, <xliff:g id="HOURS">%2$s</xliff:g> và <xliff:g id="MINUTES">%3$s</xliff:g> nữa tính từ bây giờ."</item>
  </string-array>
    <!-- no translation found for days:one (4578913148646348411) -->
    <!-- no translation found for days:other (4500992812430701290) -->
    <!-- no translation found for hours:one (520282542825968069) -->
    <!-- no translation found for hours:other (6319935255376656198) -->
    <!-- no translation found for minutes:one (2935725533024485773) -->
    <!-- no translation found for minutes:other (3139411599723456900) -->
    <string name="every_day" msgid="4100909974923444602">"Hàng ngày"</string>
    <string name="day_concat" msgid="971998564991636532">", "</string>
    <string name="clock_instructions" msgid="2656876819515011590">"Chọn đồng hồ"</string>
    <string name="analog_gadget" msgid="1670505720837152766">"Đồng hồ kim"</string>
    <string name="help" msgid="7786263119482654015">"trợ giúp"</string>
    <string name="settings" msgid="5849739030579520686">"Cài đặt"</string>
    <string name="snooze_duration_title" msgid="1097309861110780483">"Thời lượng báo lại"</string>
  <plurals name="snooze_duration">
    <item quantity="one" msgid="7406963706727564418">"1 phút"</item>
    <item quantity="other" msgid="568504136093419703">"<xliff:g id="NUMBER">%s</xliff:g> phút"</item>
  </plurals>
  <plurals name="snooze_picker_label">
    <item quantity="one" msgid="3783171637798575068">"phút"</item>
    <item quantity="other" msgid="1304056759541595077">"phút"</item>
  </plurals>
    <string name="crescendo_duration_title" msgid="8606408542726189528">"Tăng dần âm lượng"</string>
    <string name="no_crescendo_duration" msgid="383801592865899932">"Tắt"</string>
    <string name="crescendo_duration" msgid="6641284876778266541">"<xliff:g id="NUMBER">%s</xliff:g> giây"</string>
    <string name="crescendo_picker_label" msgid="7758024047003091056">"giây"</string>
    <string name="auto_silence_title" msgid="2012754009554434544">"Im lặng sau"</string>
    <!-- no translation found for auto_silence_summary:other (7723894969648239520) -->
    <string name="auto_silence_never" msgid="4821982647348750809">"Không bao giờ"</string>
  <string-array name="auto_silence_entries">
    <item msgid="3024545954917711306">"1 phút"</item>
    <item msgid="5431906692406316549">"5 phút"</item>
    <item msgid="7742728812068919959">"10 phút"</item>
    <item msgid="2855948657259647629">"15 phút"</item>
    <item msgid="6330196381284475079">"20 phút"</item>
    <item msgid="7809240121716151904">"25 phút"</item>
    <item msgid="4278641338024561333">"Không bao giờ"</item>
  </string-array>
    <string name="week_start_title" msgid="4268917518596832096">"Tuần bắt đầu vào"</string>
  <string-array name="week_start_entries">
    <item msgid="9010198173394482639">"Thứ Bảy"</item>
    <item msgid="3993530639455360921">"Chủ Nhật"</item>
    <item msgid="8594709368683324282">"Thứ Hai"</item>
  </string-array>
    <string name="done" msgid="6509722361933858451">"Xong"</string>
    <string name="revert" msgid="9100911171235162926">"Hoàn nguyên"</string>
    <string name="delete" msgid="5732434972457000541">"Xóa"</string>
    <string name="alarm_volume_title" msgid="8506245173912428522">"Âm lượng báo thức"</string>
    <string name="silent_ringtone_title" msgid="6177287302898634765">"Im lặng"</string>
    <string name="unknown_ringtone_title" msgid="6637522029614550112">"Không xác định"</string>
    <string name="alarm_notify_text" msgid="4891014685945904766">"Báo lại hoặc hủy báo thức."</string>
    <string name="alarm_notify_snooze_label" msgid="5404083762646377829">"<xliff:g id="LABEL">%s</xliff:g> (báo lại)"</string>
    <string name="alarm_notify_snooze_text" msgid="4819324081410990368">"Báo thức được đặt đổ chuông sau <xliff:g id="TIME">%s</xliff:g> nữa. Chạm để hủy."</string>
    <string name="volume_button_setting_title" msgid="6937131248843413357">"Nút âm lượng"</string>
    <string name="volume_button_dialog_title" msgid="8768042543750036853">"Hiệu ứng nút"</string>
  <string-array name="volume_button_setting_entries">
    <item msgid="7972756698723318690">"Báo lại"</item>
    <item msgid="3450979320164769576">"Loại bỏ"</item>
    <item msgid="6302517608411378024">"Không làm gì"</item>
  </string-array>
    <string name="default_ringtone_setting_title" msgid="4549726190682964245">"Đặt nhạc chuông mặc định"</string>
    <string name="alarm_button_description" msgid="740283647046258651">"Báo thức"</string>
    <string name="gallery_button_description" msgid="1151743663255257668">"Thư viện"</string>
    <string name="music_button_description" msgid="1626593420810117999">"Nhạc"</string>
    <string name="nightmode_button_description" msgid="990894208217576381">"Mờ"</string>
    <string name="home_button_description" msgid="3383859096809056157">"Trình chạy"</string>
    <string name="desk_clock_button_description" msgid="4207371097361657274">"Hiển thị đồng hồ"</string>
    <string name="label_description" msgid="8736179296142915727">"Nhãn"</string>
    <string name="ringtone_description" msgid="7580922112921069925">"Nhạc chuông"</string>
    <string name="weather_fetch_failure" msgid="3425804832021006835">"Hiện không có thông tin thời tiết."</string>
    <string name="alarm_klaxon_service_desc" msgid="2147506334302260256">"Dịch vụ phát âm thanh cho báo thức đã đặt trong Clock."</string>
    <string name="loading_ringtone" msgid="6523322777415268044">"Đang tải nhạc chuông…"</string>
    <string name="timer_ring_service_desc" msgid="2620214305660322415">"Dịch vụ phát âm thanh cho bộ hẹn giờ đã đặt trong Đồng hồ."</string>
    <string name="control_set_alarm" msgid="2194676418924016327">"Đặt báo thức"</string>
    <string name="menu_alarm" msgid="4772010125376647519">"Báo thức"</string>
    <string name="menu_timer" msgid="6459070074762877114">"Bộ hẹn giờ"</string>
    <string name="menu_clock" msgid="5612760670606829805">"Đồng hồ"</string>
    <string name="menu_stopwatch" msgid="3396117705293574701">"Đồng hồ bấm giờ"</string>
    <string name="button_alarms" msgid="3907838219512538763">"Thêm báo thức"</string>
    <string name="button_cities" msgid="4555761857494501363">"Thành phố"</string>
    <string name="button_menu" msgid="6050484561842120282">"Thêm tùy chọn"</string>
    <string name="menu_item_settings" msgid="1413723516369078665">"Cài đặt"</string>
    <string name="menu_item_help" msgid="4570953476186849841">"Trợ giúp"</string>
    <string name="menu_item_night_mode" msgid="3486930302245398975">"Chế độ ban đêm"</string>
    <string name="menu_item_sort_by_gmt_offset" msgid="3120860422682721706">"Sắp xếp theo thời gian"</string>
    <string name="menu_item_sort_by_name" msgid="1762931290495104106">"Sắp xếp theo tên"</string>
    <string name="selected_cities_label" msgid="3607479399424246605">"Thành phố đã chọn"</string>
    <string name="sw_resume_button" msgid="2569360966002022248">"Tiếp tục"</string>
    <string name="sw_reset_button" msgid="6616804728322906117">"Đặt lại"</string>
    <string name="sw_start_button" msgid="8373422516681242270">"Bắt đầu"</string>
    <string name="sw_pause_button" msgid="2422084453454138042">"Tạm dừng"</string>
    <string name="sw_lap_button" msgid="6992264696039004233">"Vòng chạy"</string>
    <string name="sw_share_button" msgid="4478648110382859382">"Chia sẻ"</string>
    <string name="hours_label" msgid="3393478155635368097">"h"</string>
    <string name="minutes_label" msgid="3568098128251438588">"m"</string>
    <string name="seconds_label" msgid="124655952824003246">"s"</string>
    <string name="hours_label_description" msgid="8652842524970971830">"giờ"</string>
    <string name="minutes_label_description" msgid="965686733490357796">"phút"</string>
    <string name="seconds_label_description" msgid="3821620053141299692">"giây"</string>
    <string name="zero" msgid="7102083421938355017">"0"</string>
    <string name="sw_share_main" msgid="7703563468204234405">"Thời gian của tôi là <xliff:g id="TIME">%s</xliff:g>"</string>
    <string name="sw_share_laps" msgid="614390674795945007">"Số vòng chạy:"</string>
    <string name="sw_notification_lap_number" msgid="3535420316052647126">"Vòng chạy <xliff:g id="NUMBER">%d</xliff:g>"</string>
<<<<<<< HEAD
  <string-array name="sw_lap_number_set">
    <item msgid="2816627565030953899">"# <xliff:g id="NUMBER">%d</xliff:g>"</item>
    <item msgid="316923361931627987">"# <xliff:g id="NUMBER">%02d</xliff:g>"</item>
  </string-array>
  <plurals name="Nhours_description">
    <item quantity="one" msgid="371227238759147245">"1 giờ"</item>
    <item quantity="other" msgid="7018184076091344797">"<xliff:g id="NUMBER">%d</xliff:g> giờ"</item>
  </plurals>
  <plurals name="Nminutes_description">
    <item quantity="one" msgid="1001391305885322059">"1 phút"</item>
    <item quantity="other" msgid="6948360065351547776">"<xliff:g id="NUMBER">%d</xliff:g> phút"</item>
  </plurals>
  <plurals name="Nseconds_description">
    <item quantity="one" msgid="6589853086641485725">"1 giây"</item>
    <item quantity="other" msgid="7583230315175387547">"<xliff:g id="NUMBER">%d</xliff:g> giây"</item>
  </plurals>
=======
    <plurals name="Nhours_description" formatted="false" msgid="4539186407746763655">
      <item quantity="other"><xliff:g id="NUMBER">%d</xliff:g> giờ</item>
      <item quantity="one">1 giờ</item>
    </plurals>
    <plurals name="Nminutes_description" formatted="false" msgid="6373760365221990859">
      <item quantity="other"><xliff:g id="NUMBER">%d</xliff:g> phút</item>
      <item quantity="one">1 phút</item>
    </plurals>
    <plurals name="Nseconds_description" formatted="false" msgid="6456500168536594889">
      <item quantity="other"><xliff:g id="NUMBER">%d</xliff:g> giây</item>
      <item quantity="one">1 giây</item>
    </plurals>
>>>>>>> e5cf47c1
    <string name="timer_add_timer" msgid="862733633862574752">"Thêm bộ hẹn giờ"</string>
    <string name="timer_start" msgid="6158486445614356442">"Bắt đầu"</string>
    <string name="timer_delete" msgid="8699122001991909302">"Xóa"</string>
    <string name="timer_descriptive_delete" msgid="8794915342760383536">"Xóa <xliff:g id="NUMBER_STRING">%s</xliff:g>"</string>
    <string name="timer_plus_one" msgid="6631211310420106116">"Thêm 1 phút"</string>
    <string name="timer_plus_1_min" msgid="8645224089494875062">"Thêm 1 phút"</string>
    <string name="timer_stop" msgid="3361154678667736722">"Dừng"</string>
    <string name="timer_stop_all" msgid="9080780442843034376">"Dừng tất cả các bộ hẹn giờ"</string>
    <string name="timer_reset" msgid="7848424809190171640">"Đặt lại"</string>
    <string name="timer_cancel" msgid="3572868404230815644">"Hủy"</string>
    <string name="timer_canceled" msgid="7327923392567128060">"Đã hủy bộ tính giờ"</string>
    <string name="timer_times_up" msgid="9190440395938519009">"Hết giờ"</string>
    <string name="timer_multi_times_up" msgid="1239104626836080409">"<xliff:g id="NUM_TIMERS">%d</xliff:g> bộ hẹn giờ đã hết hạn"</string>
    <string name="timer_notification_label" msgid="4933184831583137249">"Bộ hẹn giờ"</string>
    <string name="timers_max_count_reached" msgid="9140022846793903813">"Tối đa 4 bộ hẹn giờ"</string>
    <string name="timer_pause" msgid="3748323712728398743">"Tạm dừng"</string>
    <string name="timer_reset_all" msgid="7530633132757866087">"Đặt lại hẹn giờ"</string>
  <string-array name="sw_share_strings">
    <item msgid="842841032273927988">"Bạn đúng là con quỷ tốc độ."</item>
    <item msgid="6332879039890727169">"Tận hưởng thành quả lao động của bạn."</item>
    <item msgid="815382761274660130">"Android được cho là nhanh, nhưng không nhanh bằng bạn!"</item>
    <item msgid="7916250650982813737">"Kinh quá."</item>
    <item msgid="6836603904515182333">"L33t lần."</item>
    <item msgid="7508085100680861631">"Vận tốc phi thường."</item>
    <item msgid="5961245252909589573">"Hãy làm chậm thời gian lại."</item>
    <item msgid="5211891900854545940">"Chỉ cần nhảy sang bên trái."</item>
    <item msgid="9071353477103826053">"Bạn có một bảng màu vội vàng."</item>
    <item msgid="3785193933691117181">"Vận tốc của lượng tử ánh sáng."</item>
  </string-array>
    <string name="home_label" msgid="4436139365695453870">"Nhà riêng"</string>
    <string name="cities_activity_title" msgid="8552462751129256730">"Thành phố"</string>
    <string name="clock_settings" msgid="8317286807280600391">"Đồng hồ"</string>
    <string name="clock_style" msgid="2265011060429742344">"Kiểu"</string>
    <string name="open_date_settings" msgid="5915966847691221307">"Thay đổi ngày và giờ"</string>
  <string-array name="clock_style_entries">
    <item msgid="917900462224167608">"Đồng hồ kim"</item>
    <item msgid="8483930821046925592">"Đồng hồ số"</item>
  </string-array>
    <string name="automatic_home_clock" msgid="6274174710735449252">"Đồng hồ tự động"</string>
    <string name="automatic_home_clock_summary" msgid="6020476321040807273">"Trong khi đi qua khu vực có giờ khác nhau, hãy thêm đồng hồ cho màn hình chính"</string>
    <string name="home_time_zone" msgid="9199730676287974501">"Múi giờ chính"</string>
    <string name="home_time_zone_title" msgid="807894493443834624">"Múi giờ chính"</string>
    <string name="time_picker_cancel" msgid="7437106489606013077">"Hủy"</string>
    <string name="time_picker_set" msgid="331153175471468051">"OK"</string>
    <string name="time_picker_time_seperator" msgid="7484926510054777041">":"</string>
    <string name="time_picker_ampm_label" msgid="6754113715199751083">"--"</string>
    <string name="time_picker_00_label" msgid="6001006474735281911">":00"</string>
    <string name="time_picker_30_label" msgid="1027250857384838129">":30"</string>
    <string name="city_checked" msgid="616847871968019">"Đã chọn <xliff:g id="CITY_NAME">%s</xliff:g>"</string>
    <string name="city_unchecked" msgid="710212932781145918">"Đã bỏ chọn <xliff:g id="CITY_NAME">%s</xliff:g>"</string>
  <string-array name="timezone_labels">
    <item msgid="5495601234086197399">"Quần đảo Marshall"</item>
    <item msgid="4196408495909011020">"Đảo Midway"</item>
    <item msgid="1414384194857730006">"Hawaii"</item>
    <item msgid="2687091371581931926">"Alaska"</item>
    <item msgid="1922100269679049660">"Giờ Thái Bình Dương"</item>
    <item msgid="7156402158716866161">"Tijuana"</item>
    <item msgid="1144117502254612241">"Arizona"</item>
    <item msgid="101284182011722637">"Chihuahua"</item>
    <item msgid="689121094232986897">"Giờ miền núi"</item>
    <item msgid="5445331923942302756">"Trung Mỹ"</item>
    <item msgid="2749806434052452351">"Giờ miền trung"</item>
    <item msgid="3997138870229703753">"Thành phố Mexico"</item>
    <item msgid="5425567073027744888">"Saskatchewan"</item>
    <item msgid="2877342865396629368">"Bogota"</item>
    <item msgid="568682398893899670">"Giờ miền đông"</item>
    <item msgid="668135984541863866">"Venezuela"</item>
    <item msgid="3737474220861486223">"Giờ Đại Tây Dương (Barbados)"</item>
    <item msgid="6279116051273436870">"Giờ Đại Tây Dương (Canada)"</item>
    <item msgid="8513382867172014244">"Manaus"</item>
    <item msgid="7776299003105932407">"Santiago"</item>
    <item msgid="8636989494746218677">"Newfoundland"</item>
    <item msgid="4402541016410147505">"Brasilia"</item>
    <item msgid="2251184440733164084">"Buenos Aires"</item>
    <item msgid="6202926618569004969">"Greenland"</item>
    <item msgid="2355275037115290628">"Montevideo"</item>
    <item msgid="1377549694711708945">"Trung Ðại Tây Dương"</item>
    <item msgid="3457671272126347981">"Azores"</item>
    <item msgid="3659315141063710840">"Quần đảo Cape Verde"</item>
    <item msgid="1260941741802367635">"Casablanca"</item>
    <item msgid="8275203689687954762">"Luân Đôn, Dublin"</item>
    <item msgid="5970179539479320905">"Amsterdam, Berlin"</item>
    <item msgid="5396319478750517962">"Belgrade"</item>
    <item msgid="8688787475056663004">"Brussels"</item>
    <item msgid="3415827874921681622">"Sarajevo"</item>
    <item msgid="402008965928320066">"Windhoek"</item>
    <item msgid="6436942724959275569">"Giờ Tây Phi"</item>
    <item msgid="954536568417204026">"Amman, Jordan"</item>
    <item msgid="8932745482008902551">"Athens, Istanbul"</item>
    <item msgid="320025725949024510">"Beirut, Lebanon"</item>
    <item msgid="7242083112551905970">"Cairo"</item>
    <item msgid="7241520146011450419">"Helsinki"</item>
    <item msgid="2717065017510546526">"Jerusalem"</item>
    <item msgid="8698556287741466553">"Minsk"</item>
    <item msgid="1797598357342084506">"Harare"</item>
    <item msgid="5169119919905066998">"Baghdad"</item>
    <item msgid="2615788116201065182">"Moscow"</item>
    <item msgid="9084354867885584646">"Kuwait"</item>
    <item msgid="1351570519986178268">"Nairobi"</item>
    <item msgid="7094569580635877460">"Tehran"</item>
    <item msgid="3953138772617909704">"Baku"</item>
    <item msgid="2868893113598800752">"Tbilisi"</item>
    <item msgid="7088581865802476373">"Yerevan"</item>
    <item msgid="1941122257623887992">"Dubai"</item>
    <item msgid="9194797225058249720">"Kabul"</item>
    <item msgid="6486569254364577332">"Islamabad, Karachi"</item>
    <item msgid="5487724896895412089">"Ural\'sk"</item>
    <item msgid="364906869710826982">"Yekaterinburg"</item>
    <item msgid="2106505051751383358">"Kolkata"</item>
    <item msgid="6851586621581501447">"Sri Lanka"</item>
    <item msgid="800438544128213134">"Kathmandu"</item>
    <item msgid="6173621471007643021">"Astana"</item>
    <item msgid="8645125891971581128">"Yangon"</item>
    <item msgid="2886407505119737794">"Krasnoyarsk"</item>
    <item msgid="3408222398188107090">"Băng Cốc"</item>
    <item msgid="4441612937172851228">"Bắc Kinh"</item>
    <item msgid="4936715789028996930">"Hồng Kông"</item>
    <item msgid="4261031143777385525">"Irkutsk"</item>
    <item msgid="3538060959338191835">"Kuala Lumpur"</item>
    <item msgid="1438847562643099201">"Perth"</item>
    <item msgid="3063913827688244383">"Đài Bắc"</item>
    <item msgid="3502757135046564209">"Seoul"</item>
    <item msgid="6107588684519111669">"Tokyo, Osaka"</item>
    <item msgid="4350769099755608471">"Yakutsk"</item>
    <item msgid="2422707004533526462">"Adelaide"</item>
    <item msgid="1292192084554134339">"Darwin"</item>
    <item msgid="1320883699470001716">"Brisbane"</item>
    <item msgid="5137198806146386527">"Hobart"</item>
    <item msgid="5920063686933941174">"Sydney, Canberra"</item>
    <item msgid="615906039696009425">"Vladivostok"</item>
    <item msgid="7738680449356275374">"Guam"</item>
    <item msgid="2882915026380778227">"Magadan"</item>
    <item msgid="8255615641810148152">"Auckland"</item>
    <item msgid="3027153773466391728">"Fiji"</item>
    <item msgid="5911600083231840181">"Tonga"</item>
    <item msgid="5176858645450908751">"Jakarta"</item>
  </string-array>
    <string name="alarm_settings" msgid="2947147071388290814">"Báo thức"</string>
    <string name="timer_service_desc" msgid="2256002649882602433">"Xử lý các tác vụ từ thông báo bộ hẹn giờ."</string>
    <string name="stopwatch_service_desc" msgid="9220132827343760767">"Xử lý các tác vụ từ thông báo đồng hồ bấm giờ."</string>
    <string name="swn_paused" msgid="6364358842808263589">"Đã tạm dừng"</string>
    <string name="description_direction_right" msgid="5709209043267548985">"Vuốt sang phải để loại bỏ"</string>
    <string name="description_direction_left" msgid="7448141043674998679">"Vuốt sang trái để báo lại"</string>
    <string name="description_direction_both" msgid="1841309486023845685">"Vuốt sang trái để báo lại hoặc phải để bỏ qua"</string>
    <string name="timer_settings" msgid="7955522143086154795">"Bộ hẹn giờ"</string>
    <string name="timer_ringtone_title" msgid="7630214935791599619">"Nhạc chuông bộ hẹn giờ"</string>
    <string name="timer_stopped" msgid="2730331837832462008">"Đã dừng bộ hẹn giờ"</string>
    <string name="timer_paused" msgid="5941160896040771462">"Đã tạm dừng hẹn giờ"</string>
    <string name="timers_stopped" msgid="3186191253226005149">"Đã tạm dừng <xliff:g id="NUMBER">%d</xliff:g> hẹn giờ"</string>
    <string name="all_timers_stopped_notif" msgid="278532320068394600">"Chạm để xem bộ hẹn giờ của bạn"</string>
    <string name="timers_in_use" msgid="5570729467344408506">"<xliff:g id="NUMBER">%d</xliff:g> bộ hẹn giờ"</string>
    <string name="next_timer_notif" msgid="6136454740115613653">"Bộ hẹn giờ tiếp theo: <xliff:g id="TIME_REMAINING">%s</xliff:g>"</string>
    <string name="screensaver_settings" msgid="7013450738357352801">"Cài đặt bảo vệ màn hình"</string>
    <string name="night_mode_title" msgid="5983813889469616299">"Chế độ ban đêm"</string>
    <string name="night_mode_summary" msgid="1017350187324162631">"Màn hình rất mờ (đối với phòng tối)"</string>
    <string name="expand_alarm" msgid="7392616528943305020">"Mở rộng báo thức"</string>
    <string name="collapse_alarm" msgid="3561772046433483980">"Thu gọn báo thức"</string>
    <string name="alarm_undo" msgid="5710042601177655254">"hoàn tác"</string>
    <string name="alarm_deleted" msgid="6131529309389084785">"Đã xóa báo thức"</string>
    <string name="slash" msgid="2077577763821006919">"/"</string>
    <string name="world_day_of_week_label" msgid="5911196322328341288">"/ <xliff:g id="LABEL">%s</xliff:g>"</string>
    <string name="next_alarm_description" msgid="2650244835760747046">"Báo thức tiếp theo: <xliff:g id="ALARM_TIME">%s</xliff:g>"</string>
    <string name="alarms_selected" msgid="1075308195332888260">"<xliff:g id="ALARMS">%d</xliff:g> được chọn"</string>
    <string name="deleted_message" msgid="1220848140260509437">"Đã xóa"</string>
  <plurals name="alarm_delete_confirmation">
    <item quantity="one" msgid="111940612131906802">"Xóa báo thức đã chọn?"</item>
    <item quantity="other" msgid="6918176478191272189">"Xóa các báo thức đã chọn?"</item>
  </plurals>
    <string name="timer_delete_confirmation" msgid="2815524107015816453">"Xóa bộ hẹn giờ này?"</string>
    <string name="city_delete_confirmation" msgid="1783441538785676299">"Xóa thành phố này?"</string>
    <string name="digital_gadget" msgid="2326954556720571358">"Đồng hồ số"</string>
    <string name="no_alarms" msgid="6429431324842022917">"Không có báo thức"</string>
    <string name="no_alarms_set" msgid="4887558279496044764">"Ko đặt báo thức"</string>
    <string name="no_upcoming_alarms" msgid="2889840988069436254">"KHÔNG CÓ BÁO THỨC SẮP TỚI"</string>
    <string name="invalid_time" msgid="2782334750243998633">"Thời gian không hợp lệ <xliff:g id="INVALID_HOUR">%d</xliff:g>:<xliff:g id="INVALID_MINUTES">%d</xliff:g> <xliff:g id="INVALID_AMPM">%s</xliff:g>"</string>
    <string name="no_alarm_at" msgid="8140632482969193119">"Chưa có báo thức lúc <xliff:g id="ALARM_TIME_HOUR">%d</xliff:g>:<xliff:g id="ALARM_TIME_MINUTES">%d</xliff:g>"</string>
    <string name="no_scheduled_alarms" msgid="2115420148192753534">"Chưa có báo thức nào được lên lịch"</string>
    <string name="no_label_specified" msgid="2008482054428460626">"Không chỉ định nhãn nào"</string>
    <string name="no_alarms_with_label" msgid="6250998794542941665">"Không có báo thức nào chứa nhãn này"</string>
    <string name="stopwatch_isnt_running" msgid="7147219965448204727">"Đồng hồ bấm giờ hiện không chạy"</string>
    <string name="stopwatch_paused" msgid="2187615623275408601">"Đã tạm dừng đồng hồ bấm giờ"</string>
    <string name="stopwatch_reset" msgid="7585914953721021042">"Đã đặt lại đồng hồ bấm giờ"</string>
    <string name="stopwatch_lapped" msgid="5844686448815550482">"Đã chồng lên đồng hồ bấm giờ"</string>
    <string name="stopwatch_started" msgid="7843882246387176304">"Đã bắt đầu đồng hồ bấm giờ"</string>
    <string name="no_alarm_scheduled_for_this_time" msgid="4463069177414482818">"Chưa có báo thức nào được lên lịch cho thời gian này"</string>
    <string name="alarm_is_dismissed" msgid="5509897230565826642">"Đã loại bỏ báo thức <xliff:g id="ALARM_TIME">%s</xliff:g>"</string>
    <string name="alarm_is_set" msgid="5503226382620011088">"Đã đặt báo thức đổ chuông lúc <xliff:g id="ALARM_TIME">%s</xliff:g>"</string>
    <string name="no_timers_exist" msgid="7062019300048831373">"Không có bộ hẹn giờ"</string>
    <string name="too_many_timers_exist" msgid="6339194231767431627">"Có nhiều bộ hẹn giờ"</string>
    <string name="timer_does_not_exist" msgid="4457482976523984231">"Bộ hẹn giờ đã bị xóa."</string>
    <string name="timer_created" msgid="4381027137335885547">"Đã tạo bộ hẹn giờ"</string>
    <string name="timer_was_reset" msgid="6495796785185062631">"Đã đặt lại bộ hẹn giờ"</string>
    <string name="timer_deleted" msgid="9110322362460029392">"Đã xóa bộ hẹn giờ"</string>
    <string name="timer_started" msgid="6715582052946641641">"Đã khởi động bộ hẹn giờ"</string>
    <string name="invalid_timer_length" msgid="3104567893212932487">"Thời lượng không hợp lệ trên bộ hẹn giờ"</string>
    <string name="no_city_selected" msgid="1007596865203283741">"Chưa có thành phố nào được chọn"</string>
    <string name="the_city_you_specified_is_not_available" msgid="1753597460426454543">"Thành phố bạn chỉ định không có sẵn"</string>
    <string name="the_city_already_added" msgid="3799050213771793020">"Thành phố này đã được thêm"</string>
    <string name="city_added" msgid="1335509457349179514">"Đã thêm <xliff:g id="CITY_NAME">%s</xliff:g>"</string>
    <string name="city_deleted" msgid="3935141305276867838">"Đã xóa <xliff:g id="CITY_NAME">%s</xliff:g>"</string>
    <string name="alarm_cant_be_dismissed_still_more_than_24_hours_away" msgid="8810520940995307437">"Chưa thể loại bỏ báo thức <xliff:g id="ALARM_TIME">%s</xliff:g> vì vẫn còn cách hơn 24 giờ nữa"</string>
    <string name="dismiss_alarm" msgid="7204593078688533541">"Hủy báo thức"</string>
    <string name="pick_alarm_to_dismiss" msgid="5408769235866082896">"Chọn báo thức để loại bỏ"</string>
    <string name="no_firing_alarms" msgid="4986161963178722289">"Chưa có báo thức kích hoạt nào"</string>
    <string name="alarm_is_snoozed" msgid="7044644119744928846">"Báo lại báo thức <xliff:g id="ALARM_TIME">%s</xliff:g> sau 10 phút"</string>
</resources><|MERGE_RESOLUTION|>--- conflicted
+++ resolved
@@ -48,16 +48,16 @@
     <string name="alarm_missed_title" msgid="3828345099754063392">"Báo thức bị nhỡ"</string>
     <string name="alarm_missed_text" msgid="6585658367289194023">"<xliff:g id="ALARM_TIME">%s</xliff:g> - <xliff:g id="ALARM_LABEL">%s</xliff:g>"</string>
     <string name="alarm_alert_snoozed_text" msgid="7064642998528766113">"Được báo lại"</string>
-  <plurals name="alarm_alert_snooze_duration">
-    <item quantity="one" msgid="9092917312369131464">"1 phút"</item>
-    <item quantity="other" msgid="6731274475422132958">"<xliff:g id="NUMBER">%d</xliff:g> phút"</item>
-  </plurals>
+    <plurals name="alarm_alert_snooze_duration" formatted="false" msgid="7844300009062867865">
+      <item quantity="other"><xliff:g id="NUMBER">%d</xliff:g> phút</item>
+      <item quantity="one">1 phút</item>
+    </plurals>
     <string name="alarm_alert_off_text" msgid="4472073417593915002">"Tắt báo thức"</string>
     <string name="alarm_alert_snooze_text" msgid="1774416052207651584">"Báo lại"</string>
-  <plurals name="alarm_alert_snooze_set">
-    <item quantity="one" msgid="7884410398338611019">"Báo lại sau 1 phút."</item>
-    <item quantity="other" msgid="7377899473014259727">"Báo lại sau <xliff:g id="MINUTES">%d</xliff:g> phút."</item>
-  </plurals>
+    <plurals name="alarm_alert_snooze_set" formatted="false" msgid="3212729193036041768">
+      <item quantity="other">Báo lại sau <xliff:g id="MINUTES">%d</xliff:g> phút.</item>
+      <item quantity="one">Báo lại sau 1 phút.</item>
+    </plurals>
     <string name="alarm_alert_snooze_until" msgid="6958013659168344550">"Báo lại cho tới <xliff:g id="TIME">%s</xliff:g>"</string>
     <string name="alarm_alert_predismiss_title" msgid="5723945586913705445">"Báo thức sắp tới"</string>
     <string name="missed_alarm_has_been_deleted" msgid="5295473204045979335">"Báo thức bị nhỡ của bạn đã được xóa"</string>
@@ -77,12 +77,18 @@
     <item msgid="9115697840826129603">"Báo thức được đặt đổ chuông sau <xliff:g id="HOURS">%2$s</xliff:g> và <xliff:g id="MINUTES">%3$s</xliff:g> nữa tính từ bây giờ."</item>
     <item msgid="2332583385137381060">"Báo thức được đặt đổ chuông sau <xliff:g id="DAYS">%1$s</xliff:g>, <xliff:g id="HOURS">%2$s</xliff:g> và <xliff:g id="MINUTES">%3$s</xliff:g> nữa tính từ bây giờ."</item>
   </string-array>
-    <!-- no translation found for days:one (4578913148646348411) -->
-    <!-- no translation found for days:other (4500992812430701290) -->
-    <!-- no translation found for hours:one (520282542825968069) -->
-    <!-- no translation found for hours:other (6319935255376656198) -->
-    <!-- no translation found for minutes:one (2935725533024485773) -->
-    <!-- no translation found for minutes:other (3139411599723456900) -->
+    <plurals name="days" formatted="false" msgid="3706846447285206235">
+      <item quantity="other"><xliff:g id="NUMBER">%s</xliff:g> ngày</item>
+      <item quantity="one">1 ngày</item>
+    </plurals>
+    <plurals name="hours" formatted="false" msgid="3871283109767171655">
+      <item quantity="other"><xliff:g id="NUMBER">%s</xliff:g> giờ</item>
+      <item quantity="one">1 giờ</item>
+    </plurals>
+    <plurals name="minutes" formatted="false" msgid="5484431721696058697">
+      <item quantity="other"><xliff:g id="NUMBER">%s</xliff:g> phút</item>
+      <item quantity="one">1 phút</item>
+    </plurals>
     <string name="every_day" msgid="4100909974923444602">"Hàng ngày"</string>
     <string name="day_concat" msgid="971998564991636532">", "</string>
     <string name="clock_instructions" msgid="2656876819515011590">"Chọn đồng hồ"</string>
@@ -90,20 +96,23 @@
     <string name="help" msgid="7786263119482654015">"trợ giúp"</string>
     <string name="settings" msgid="5849739030579520686">"Cài đặt"</string>
     <string name="snooze_duration_title" msgid="1097309861110780483">"Thời lượng báo lại"</string>
-  <plurals name="snooze_duration">
-    <item quantity="one" msgid="7406963706727564418">"1 phút"</item>
-    <item quantity="other" msgid="568504136093419703">"<xliff:g id="NUMBER">%s</xliff:g> phút"</item>
-  </plurals>
-  <plurals name="snooze_picker_label">
-    <item quantity="one" msgid="3783171637798575068">"phút"</item>
-    <item quantity="other" msgid="1304056759541595077">"phút"</item>
-  </plurals>
+    <plurals name="snooze_duration" formatted="false" msgid="3112918131095248271">
+      <item quantity="other"><xliff:g id="NUMBER">%s</xliff:g> phút</item>
+      <item quantity="one">1 phút</item>
+    </plurals>
+    <plurals name="snooze_picker_label" formatted="false" msgid="322739253661747732">
+      <item quantity="other">phút</item>
+      <item quantity="one">phút</item>
+    </plurals>
     <string name="crescendo_duration_title" msgid="8606408542726189528">"Tăng dần âm lượng"</string>
     <string name="no_crescendo_duration" msgid="383801592865899932">"Tắt"</string>
     <string name="crescendo_duration" msgid="6641284876778266541">"<xliff:g id="NUMBER">%s</xliff:g> giây"</string>
     <string name="crescendo_picker_label" msgid="7758024047003091056">"giây"</string>
     <string name="auto_silence_title" msgid="2012754009554434544">"Im lặng sau"</string>
-    <!-- no translation found for auto_silence_summary:other (7723894969648239520) -->
+    <plurals name="auto_silence_summary" formatted="false" msgid="6579258788774360396">
+      <item quantity="other"><xliff:g id="FORMATTED_NUMBER">%s</xliff:g> phút</item>
+      <item quantity="one">1 phút</item>
+    </plurals>
     <string name="auto_silence_never" msgid="4821982647348750809">"Không bao giờ"</string>
   <string-array name="auto_silence_entries">
     <item msgid="3024545954917711306">"1 phút"</item>
@@ -179,24 +188,6 @@
     <string name="sw_share_main" msgid="7703563468204234405">"Thời gian của tôi là <xliff:g id="TIME">%s</xliff:g>"</string>
     <string name="sw_share_laps" msgid="614390674795945007">"Số vòng chạy:"</string>
     <string name="sw_notification_lap_number" msgid="3535420316052647126">"Vòng chạy <xliff:g id="NUMBER">%d</xliff:g>"</string>
-<<<<<<< HEAD
-  <string-array name="sw_lap_number_set">
-    <item msgid="2816627565030953899">"# <xliff:g id="NUMBER">%d</xliff:g>"</item>
-    <item msgid="316923361931627987">"# <xliff:g id="NUMBER">%02d</xliff:g>"</item>
-  </string-array>
-  <plurals name="Nhours_description">
-    <item quantity="one" msgid="371227238759147245">"1 giờ"</item>
-    <item quantity="other" msgid="7018184076091344797">"<xliff:g id="NUMBER">%d</xliff:g> giờ"</item>
-  </plurals>
-  <plurals name="Nminutes_description">
-    <item quantity="one" msgid="1001391305885322059">"1 phút"</item>
-    <item quantity="other" msgid="6948360065351547776">"<xliff:g id="NUMBER">%d</xliff:g> phút"</item>
-  </plurals>
-  <plurals name="Nseconds_description">
-    <item quantity="one" msgid="6589853086641485725">"1 giây"</item>
-    <item quantity="other" msgid="7583230315175387547">"<xliff:g id="NUMBER">%d</xliff:g> giây"</item>
-  </plurals>
-=======
     <plurals name="Nhours_description" formatted="false" msgid="4539186407746763655">
       <item quantity="other"><xliff:g id="NUMBER">%d</xliff:g> giờ</item>
       <item quantity="one">1 giờ</item>
@@ -209,7 +200,6 @@
       <item quantity="other"><xliff:g id="NUMBER">%d</xliff:g> giây</item>
       <item quantity="one">1 giây</item>
     </plurals>
->>>>>>> e5cf47c1
     <string name="timer_add_timer" msgid="862733633862574752">"Thêm bộ hẹn giờ"</string>
     <string name="timer_start" msgid="6158486445614356442">"Bắt đầu"</string>
     <string name="timer_delete" msgid="8699122001991909302">"Xóa"</string>
@@ -374,10 +364,10 @@
     <string name="next_alarm_description" msgid="2650244835760747046">"Báo thức tiếp theo: <xliff:g id="ALARM_TIME">%s</xliff:g>"</string>
     <string name="alarms_selected" msgid="1075308195332888260">"<xliff:g id="ALARMS">%d</xliff:g> được chọn"</string>
     <string name="deleted_message" msgid="1220848140260509437">"Đã xóa"</string>
-  <plurals name="alarm_delete_confirmation">
-    <item quantity="one" msgid="111940612131906802">"Xóa báo thức đã chọn?"</item>
-    <item quantity="other" msgid="6918176478191272189">"Xóa các báo thức đã chọn?"</item>
-  </plurals>
+    <plurals name="alarm_delete_confirmation" formatted="false" msgid="3591262014329613293">
+      <item quantity="other">Xóa báo thức đã chọn?</item>
+      <item quantity="one">Xóa báo thức đã chọn?</item>
+    </plurals>
     <string name="timer_delete_confirmation" msgid="2815524107015816453">"Xóa bộ hẹn giờ này?"</string>
     <string name="city_delete_confirmation" msgid="1783441538785676299">"Xóa thành phố này?"</string>
     <string name="digital_gadget" msgid="2326954556720571358">"Đồng hồ số"</string>
