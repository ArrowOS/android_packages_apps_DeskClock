--- conflicted
+++ resolved
@@ -48,16 +48,20 @@
     <string name="alarm_missed_title" msgid="3828345099754063392">"החמצת התראה"</string>
     <string name="alarm_missed_text" msgid="6585658367289194023">"<xliff:g id="ALARM_TIME">%s</xliff:g> ‏- <xliff:g id="ALARM_LABEL">%s</xliff:g>"</string>
     <string name="alarm_alert_snoozed_text" msgid="7064642998528766113">"מושהית"</string>
-  <plurals name="alarm_alert_snooze_duration">
-    <item quantity="one" msgid="9092917312369131464">"דקה אחת"</item>
-    <item quantity="other" msgid="6731274475422132958">"<xliff:g id="NUMBER">%d</xliff:g> דקות"</item>
-  </plurals>
+    <plurals name="alarm_alert_snooze_duration" formatted="false" msgid="7844300009062867865">
+      <item quantity="two"><xliff:g id="NUMBER">%d</xliff:g> דקות</item>
+      <item quantity="many"><xliff:g id="NUMBER">%d</xliff:g> דקות</item>
+      <item quantity="other"><xliff:g id="NUMBER">%d</xliff:g> דקות</item>
+      <item quantity="one">דקה אחת</item>
+    </plurals>
     <string name="alarm_alert_off_text" msgid="4472073417593915002">"ההתראה כבויה"</string>
     <string name="alarm_alert_snooze_text" msgid="1774416052207651584">"נודניק"</string>
-  <plurals name="alarm_alert_snooze_set">
-    <item quantity="one" msgid="7884410398338611019">"עובר למצב נודניק למשך דקה."</item>
-    <item quantity="other" msgid="7377899473014259727">"עובר למצב נודניק למשך <xliff:g id="MINUTES">%d</xliff:g> דקות."</item>
-  </plurals>
+    <plurals name="alarm_alert_snooze_set" formatted="false" msgid="3212729193036041768">
+      <item quantity="two">עובר למצב נודניק למשך <xliff:g id="MINUTES">%d</xliff:g> דקות.</item>
+      <item quantity="many">עובר למצב נודניק למשך <xliff:g id="MINUTES">%d</xliff:g> דקות.</item>
+      <item quantity="other">עובר למצב נודניק למשך <xliff:g id="MINUTES">%d</xliff:g> דקות.</item>
+      <item quantity="one">עובר למצב נודניק למשך דקה אחת.</item>
+    </plurals>
     <string name="alarm_alert_snooze_until" msgid="6958013659168344550">"מצב נמנום עד <xliff:g id="TIME">%s</xliff:g>"</string>
     <string name="alarm_alert_predismiss_title" msgid="5723945586913705445">"התראה קרובה"</string>
     <string name="missed_alarm_has_been_deleted" msgid="5295473204045979335">"ההתראה שהחמצת נמחקה"</string>
@@ -77,12 +81,24 @@
     <item msgid="9115697840826129603">"ההתראה הוגדרה לעוד <xliff:g id="HOURS">%2$s</xliff:g> ו-<xliff:g id="MINUTES">%3$s</xliff:g> מעכשיו."</item>
     <item msgid="2332583385137381060">"ההתראה הוגדרה לעוד <xliff:g id="DAYS">%1$s</xliff:g>, <xliff:g id="HOURS">%2$s</xliff:g> ו-<xliff:g id="MINUTES">%3$s</xliff:g> מעכשיו."</item>
   </string-array>
-    <!-- no translation found for days:one (4578913148646348411) -->
-    <!-- no translation found for days:other (4500992812430701290) -->
-    <!-- no translation found for hours:one (520282542825968069) -->
-    <!-- no translation found for hours:other (6319935255376656198) -->
-    <!-- no translation found for minutes:one (2935725533024485773) -->
-    <!-- no translation found for minutes:other (3139411599723456900) -->
+    <plurals name="days" formatted="false" msgid="3706846447285206235">
+      <item quantity="two"><xliff:g id="NUMBER">%s</xliff:g> ימים</item>
+      <item quantity="many"><xliff:g id="NUMBER">%s</xliff:g> ימים</item>
+      <item quantity="other"><xliff:g id="NUMBER">%s</xliff:g> ימים</item>
+      <item quantity="one">יום אחד</item>
+    </plurals>
+    <plurals name="hours" formatted="false" msgid="3871283109767171655">
+      <item quantity="two"><xliff:g id="NUMBER">%s</xliff:g> שעות</item>
+      <item quantity="many"><xliff:g id="NUMBER">%s</xliff:g> שעות</item>
+      <item quantity="other"><xliff:g id="NUMBER">%s</xliff:g> שעות</item>
+      <item quantity="one">שעה אחת</item>
+    </plurals>
+    <plurals name="minutes" formatted="false" msgid="5484431721696058697">
+      <item quantity="two"><xliff:g id="NUMBER">%s</xliff:g> דקות</item>
+      <item quantity="many"><xliff:g id="NUMBER">%s</xliff:g> דקות</item>
+      <item quantity="other"><xliff:g id="NUMBER">%s</xliff:g> דקות</item>
+      <item quantity="one">דקה אחת</item>
+    </plurals>
     <string name="every_day" msgid="4100909974923444602">"מדי יום"</string>
     <string name="day_concat" msgid="971998564991636532">", "</string>
     <string name="clock_instructions" msgid="2656876819515011590">"בחר שעון"</string>
@@ -90,20 +106,29 @@
     <string name="help" msgid="7786263119482654015">"עזרה"</string>
     <string name="settings" msgid="5849739030579520686">"הגדרות"</string>
     <string name="snooze_duration_title" msgid="1097309861110780483">"משך הנדנוד"</string>
-  <plurals name="snooze_duration">
-    <item quantity="one" msgid="7406963706727564418">"דקה אחת"</item>
-    <item quantity="other" msgid="568504136093419703">"<xliff:g id="NUMBER">%s</xliff:g> דקות"</item>
-  </plurals>
-  <plurals name="snooze_picker_label">
-    <item quantity="one" msgid="3783171637798575068">"דקה"</item>
-    <item quantity="other" msgid="1304056759541595077">"דקות"</item>
-  </plurals>
+    <plurals name="snooze_duration" formatted="false" msgid="3112918131095248271">
+      <item quantity="two"><xliff:g id="NUMBER">%s</xliff:g> דקות</item>
+      <item quantity="many"><xliff:g id="NUMBER">%s</xliff:g> דקות</item>
+      <item quantity="other"><xliff:g id="NUMBER">%s</xliff:g> דקות</item>
+      <item quantity="one">דקה אחת</item>
+    </plurals>
+    <plurals name="snooze_picker_label" formatted="false" msgid="322739253661747732">
+      <item quantity="two">דקות</item>
+      <item quantity="many">דקות</item>
+      <item quantity="other">דקות</item>
+      <item quantity="one">דקה</item>
+    </plurals>
     <string name="crescendo_duration_title" msgid="8606408542726189528">"הגבר בהדרגה את עוצמת הקול"</string>
     <string name="no_crescendo_duration" msgid="383801592865899932">"כבוי"</string>
     <string name="crescendo_duration" msgid="6641284876778266541">"<xliff:g id="NUMBER">%s</xliff:g> שניות"</string>
     <string name="crescendo_picker_label" msgid="7758024047003091056">"שניות"</string>
     <string name="auto_silence_title" msgid="2012754009554434544">"השתק לאחר"</string>
-    <!-- no translation found for auto_silence_summary:other (7723894969648239520) -->
+    <plurals name="auto_silence_summary" formatted="false" msgid="6579258788774360396">
+      <item quantity="two"><xliff:g id="FORMATTED_NUMBER">%s</xliff:g> דקות</item>
+      <item quantity="many"><xliff:g id="FORMATTED_NUMBER">%s</xliff:g> דקות</item>
+      <item quantity="other"><xliff:g id="FORMATTED_NUMBER">%s</xliff:g> דקות</item>
+      <item quantity="one">דקה אחת</item>
+    </plurals>
     <string name="auto_silence_never" msgid="4821982647348750809">"לעולם לא"</string>
   <string-array name="auto_silence_entries">
     <item msgid="3024545954917711306">"דקה"</item>
@@ -179,24 +204,6 @@
     <string name="sw_share_main" msgid="7703563468204234405">"הזמן שלי הוא <xliff:g id="TIME">%s</xliff:g>"</string>
     <string name="sw_share_laps" msgid="614390674795945007">"זמני הקפה:"</string>
     <string name="sw_notification_lap_number" msgid="3535420316052647126">"הקפה <xliff:g id="NUMBER">%d</xliff:g>"</string>
-<<<<<<< HEAD
-  <string-array name="sw_lap_number_set">
-    <item msgid="2816627565030953899">"מס\' <xliff:g id="NUMBER">%d</xliff:g>"</item>
-    <item msgid="316923361931627987">"מס\' <xliff:g id="NUMBER">%02d</xliff:g>"</item>
-  </string-array>
-  <plurals name="Nhours_description">
-    <item quantity="one" msgid="371227238759147245">"שעה אחת"</item>
-    <item quantity="other" msgid="7018184076091344797">"<xliff:g id="NUMBER">%d</xliff:g> שעות"</item>
-  </plurals>
-  <plurals name="Nminutes_description">
-    <item quantity="one" msgid="1001391305885322059">"דקה אחת"</item>
-    <item quantity="other" msgid="6948360065351547776">"<xliff:g id="NUMBER">%d</xliff:g> דקות"</item>
-  </plurals>
-  <plurals name="Nseconds_description">
-    <item quantity="one" msgid="6589853086641485725">"שנייה אחת"</item>
-    <item quantity="other" msgid="7583230315175387547">"<xliff:g id="NUMBER">%d</xliff:g> שניות"</item>
-  </plurals>
-=======
     <plurals name="Nhours_description" formatted="false" msgid="4539186407746763655">
       <item quantity="two"><xliff:g id="NUMBER">%d</xliff:g> שעות</item>
       <item quantity="many"><xliff:g id="NUMBER">%d</xliff:g> שעות</item>
@@ -215,7 +222,6 @@
       <item quantity="other"><xliff:g id="NUMBER">%d</xliff:g> שניות</item>
       <item quantity="one">שנייה אחת</item>
     </plurals>
->>>>>>> e5cf47c1
     <string name="timer_add_timer" msgid="862733633862574752">"הוסף טיימר"</string>
     <string name="timer_start" msgid="6158486445614356442">"התחל"</string>
     <string name="timer_delete" msgid="8699122001991909302">"מחק"</string>
@@ -380,10 +386,12 @@
     <string name="next_alarm_description" msgid="2650244835760747046">"ההתראה הבאה: <xliff:g id="ALARM_TIME">%s</xliff:g>"</string>
     <string name="alarms_selected" msgid="1075308195332888260">"<xliff:g id="ALARMS">%d</xliff:g> נבחרו"</string>
     <string name="deleted_message" msgid="1220848140260509437">"נמחק"</string>
-  <plurals name="alarm_delete_confirmation">
-    <item quantity="one" msgid="111940612131906802">"האם למחוק את ההתראה שנבחרה?"</item>
-    <item quantity="other" msgid="6918176478191272189">"האם למחוק את ההתראות שנבחרו?"</item>
-  </plurals>
+    <plurals name="alarm_delete_confirmation" formatted="false" msgid="3591262014329613293">
+      <item quantity="two">האם למחוק את ההתראות שנבחרו?</item>
+      <item quantity="many">האם למחוק את ההתראות שנבחרו?</item>
+      <item quantity="other">האם למחוק את ההתראות שנבחרו?</item>
+      <item quantity="one">האם למחוק את ההתראה שנבחרה?</item>
+    </plurals>
     <string name="timer_delete_confirmation" msgid="2815524107015816453">"האם למחוק את הטיימר הזה?"</string>
     <string name="city_delete_confirmation" msgid="1783441538785676299">"האם להסיר את העיר הזאת?"</string>
     <string name="digital_gadget" msgid="2326954556720571358">"שעון דיגיטלי"</string>
