--- conflicted
+++ resolved
@@ -15,7 +15,6 @@
 -->
 <resources xmlns:android="http://schemas.android.com/apk/res/android"
     xmlns:xliff="urn:oasis:names:tc:xliff:document:1.2">
-<<<<<<< HEAD
     <string name="app_label">"Alarma"</string>
     <string name="add_alarm">"Añadir alarma"</string>
     <string name="delete_alarm">"Eliminar alarma"</string>
@@ -43,92 +42,8 @@
     <string name="never">"Nunca"</string>
     <string name="day_concat">", "</string>
     <string name="clock_instructions">"Selecciona el reloj que quieras ver."</string>
-    <string name="error">"Alarma no establecida"</string>
-    <string name="dberror">"No se ha podido establecer la alarma."</string>
     <string name="analog_gadget">"Reloj analógico"</string>
     <string name="settings">"Configuración"</string>
     <string name="alarm_in_silent_mode_title">"Alarma en modo silencio"</string>
     <string name="alarm_in_silent_mode_summary">"Reproducir alarma aunque el teléfono esté en modo silencio"</string>
-=======
-    <string name="app_label" msgid="6642875149600019623">"Alarma"</string>
-    <string name="add_alarm" msgid="5976616107390962899">"Añadir alarma"</string>
-    <string name="delete_alarm" msgid="3457780990646206817">"Eliminar alarma"</string>
-    <string name="enable_alarm" msgid="7442658245797418741">"Activar alarma"</string>
-    <string name="disable_alarm" msgid="6665528499886549648">"Desactivar alarma"</string>
-    <string name="delete_alarm_confirm" msgid="4237696873219106907">"Esta alarma se eliminará."</string>
-    <string name="show_clock" msgid="8358759982675616915">"Mostrar reloj"</string>
-    <string name="hide_clock" msgid="3217727306480505694">"Ocultar reloj"</string>
-    <string name="label" msgid="162189613902857319">"Etiqueta"</string>
-    <string name="default_label" msgid="5590025289805630372">"Alarma"</string>
-    <string name="set_alarm" msgid="9148359866152726808">"Establecer alarma"</string>
-    <string name="alarm_vibrate" msgid="3476686921490362230">"Vibración"</string>
-    <string name="alarm_repeat" msgid="7242985466344233206">"Repetir"</string>
-    <string name="alert" msgid="6539852766423700221">"Tono"</string>
-    <string name="time" msgid="8067216534232296518">"Hora"</string>
-    <string name="alarm_alert_dismiss_text" msgid="4942914605480888820">"Descartar"</string>
-    <string name="alarm_alert_alert_silenced" msgid="7918075929961104202">"La alarma se ha silenciado después de <xliff:g id="MINUTES">%d</xliff:g> minutos."</string>
-    <string name="alarm_alert_snooze_text" msgid="1774416052207651584">"Posponer"</string>
-    <string name="alarm_alert_snooze_set" msgid="656470966696912087">"La alarma volverá a sonar en <xliff:g id="MINUTES">%d</xliff:g> minutos."</string>
-  <string-array name="alarm_set">
-    <item msgid="5163476010406761625">"La alarma sonará en menos de un minuto."</item>
-    <item msgid="7110525731259629055">"La alarma sonará en <xliff:g id="DAYS">%1$s</xliff:g>."</item>
-    <item msgid="7003982794086186185">"La alarma sonará en <xliff:g id="HOURS">%2$s</xliff:g>."</item>
-    <item msgid="7311021123230077742">"La alarma sonará en <xliff:g id="DAYS">%1$s</xliff:g> y <xliff:g id="HOURS">%2$s</xliff:g>."</item>
-    <item msgid="8431715191823114872">"La alarma sonará en <xliff:g id="MINUTES">%3$s</xliff:g>."</item>
-    <item msgid="3244151088673185428">"La alarma sonará en <xliff:g id="DAYS">%1$s</xliff:g> y <xliff:g id="MINUTES">%3$s</xliff:g>."</item>
-    <item msgid="3663661342600168814">"La alarma sonará en <xliff:g id="HOURS">%2$s</xliff:g> y <xliff:g id="MINUTES">%3$s</xliff:g>."</item>
-    <item msgid="7779544127785487304">"La alarma sonará en <xliff:g id="DAYS">%1$s</xliff:g>, <xliff:g id="HOURS">%2$s</xliff:g> y <xliff:g id="MINUTES">%3$s</xliff:g>."</item>
-  </string-array>
-    <string name="day" msgid="7984755014526510295">"1 día"</string>
-    <string name="days" msgid="2070509222727852210">"<xliff:g id="DAYS">%s</xliff:g> días"</string>
-    <string name="hour" msgid="2546819039651509323">"1 hora"</string>
-    <string name="hours" msgid="2071487018566991613">"<xliff:g id="HOURS">%s</xliff:g> horas"</string>
-    <string name="minute" msgid="2486157997434653710">"1 minuto"</string>
-    <string name="minutes" msgid="6115838729146292526">"<xliff:g id="MINUTES">%s</xliff:g> minutos"</string>
-    <string name="every_day" msgid="1058994798884544691">"todos los días"</string>
-    <string name="never" msgid="54104287800571769">"Nunca"</string>
-    <string name="day_concat" msgid="971998564991636532">", "</string>
-    <string name="clock_instructions" msgid="3118560284915857690">"Selecciona el reloj que quieras ver."</string>
-    <string name="analog_gadget" msgid="1670505720837152766">"Reloj analógico"</string>
-    <string name="settings" msgid="5849739030579520686">"Configuración"</string>
-    <string name="alarm_in_silent_mode_title" msgid="3892612644543516705">"Alarma en modo silencio"</string>
-    <string name="alarm_in_silent_mode_summary" msgid="6042500263899922832">"Reproducir alarma aunque el teléfono esté en modo silencio"</string>
-    <string name="snooze_duration_title" msgid="1471249885139952670">"Duración de la posposición"</string>
-  <string-array name="snooze_duration_entries">
-    <item msgid="8337408933053603125">"5 minutos"</item>
-    <item msgid="5294206441496024610">"10 minutos"</item>
-    <item msgid="2165904039211935470">"15 minutos"</item>
-    <item msgid="7248236967714374250">"20 minutos"</item>
-    <item msgid="738394723625179423">"25 minutos"</item>
-    <item msgid="1180222611308391616">"30 minutos"</item>
-  </string-array>
-  <string-array name="snooze_duration_values">
-    <item msgid="3655014754453084122">"5"</item>
-    <item msgid="8939029597449573449">"10"</item>
-    <item msgid="3922647341176353315">"15"</item>
-    <item msgid="5821804105985044459">"20"</item>
-    <item msgid="6048861883552402852">"25"</item>
-    <item msgid="2740866721232379791">"30"</item>
-  </string-array>
-    <string name="done" msgid="6509722361933858451">"Hecho"</string>
-    <string name="revert" msgid="9100911171235162926">"Revertir"</string>
-    <string name="alarm_volume_title" msgid="8506245173912428522">"Volumen de alarma"</string>
-    <string name="alarm_volume_summary" msgid="8957440373896242438">"Establecer el volumen de las alarmas"</string>
-    <string name="silent_alarm_summary" msgid="8605302849408279221">"Silencio"</string>
-    <string name="alarm_notify_text" msgid="4146350965933990093">"Elija si desea posponer o descartar esta alarma."</string>
-    <string name="alarm_notify_snooze_label" msgid="5404083762646377829">"<xliff:g id="LABEL">%s</xliff:g> (pospuesta)"</string>
-    <string name="alarm_notify_snooze_text" msgid="8004830999152609519">"La alarma sonará a las <xliff:g id="TIME">%s</xliff:g>. Seleccione la opción para cancelarla."</string>
-    <string name="volume_button_setting_title" msgid="1892885285888644234">"Comportamiento de botón lateral"</string>
-    <string name="volume_button_setting_summary" msgid="1594641247799573198">"Establecer el comportamiento deseado de los botones laterales cuando se pulsan durante una alarma"</string>
-  <string-array name="volume_button_setting_entries">
-    <item msgid="4520420953175098625">"Ninguno"</item>
-    <item msgid="7111908302622811168">"Posponer"</item>
-    <item msgid="8573552194573068996">"Descartar"</item>
-  </string-array>
-  <string-array name="volume_button_setting_values">
-    <item msgid="4851033050639608752">"0"</item>
-    <item msgid="3204893476515513084">"1"</item>
-    <item msgid="7687709558968154577">"2"</item>
-  </string-array>
->>>>>>> 01b93dd5
 </resources>