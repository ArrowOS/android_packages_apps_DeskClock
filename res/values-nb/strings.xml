--- conflicted
+++ resolved
@@ -54,34 +54,7 @@
     <string name="error">"Alarmen ble ikke satt"</string>
     <string name="dberror">"Beklager, kunne ikke sette alarmen."</string>
     <string name="analog_gadget">"Analog klokke"</string>
-<<<<<<< HEAD
-  <string-array name="days_of_week">
-    <item>"Mandag"</item>
-    <item>"Tirsdag"</item>
-    <item>"Onsdag"</item>
-    <item>"Torsdag"</item>
-    <item>"Fredag"</item>
-    <item>"Lørdag"</item>
-    <item>"Søndag"</item>
-  </string-array>
-  <string-array name="days_of_week_short">
-    <item>"man"</item>
-    <item>"tir"</item>
-    <item>"ons"</item>
-    <item>"tor"</item>
-    <item>"fre"</item>
-    <item>"lør"</item>
-    <item>"søn"</item>
-  </string-array>
-    <!-- no translation found for settings (5849739030579520686) -->
-    <skip />
-    <!-- no translation found for alarm_in_silent_mode_title (3892612644543516705) -->
-    <skip />
-    <!-- no translation found for alarm_in_silent_mode_summary (6042500263899922832) -->
-    <skip />
-=======
     <string name="settings">"Innstillinger"</string>
     <string name="alarm_in_silent_mode_title">"Alarm i stillemodus"</string>
     <string name="alarm_in_silent_mode_summary">"Spill alarm selv når telefonen er i stillemodus"</string>
->>>>>>> eb142ac5
 </resources>