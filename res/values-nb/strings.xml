--- conflicted
+++ resolved
@@ -32,11 +32,6 @@
     <string name="alarm_alert_alert_silenced">"Alarmen ble stilnet etter <xliff:g id="MINUTES">%d</xliff:g> minutter"</string>
     <string name="alarm_alert_snooze_text">"Slumre"</string>
     <string name="alarm_alert_snooze_set">"Slumrer i <xliff:g id="MINUTES">%d</xliff:g> minutter."</string>
-<<<<<<< HEAD
-    <string name="alarm_set">"Alarmen vil gå av <xliff:g id="TIME_DELTA">%s</xliff:g> fra nå."</string>
-=======
-    <string name="alarm_alert_snooze_not_set">"Slumrer ikke -- neste alarm vil gå av <xliff:g id="TIME">%s</xliff:g>"</string>
->>>>>>> 1bc128fd
     <!-- no translation found for combiner (3170916241487451546) -->
     <skip />
     <string name="day">"en dag"</string>
