<?xml version="1.0" encoding="UTF-8"?>
<!--  Copyright (C) 2007 The Android Open Source Project

     Licensed under the Apache License, Version 2.0 (the "License");
     you may not use this file except in compliance with the License.
     You may obtain a copy of the License at

          http://www.apache.org/licenses/LICENSE-2.0

     Unless required by applicable law or agreed to in writing, software
     distributed under the License is distributed on an "AS IS" BASIS,
     WITHOUT WARRANTIES OR CONDITIONS OF ANY KIND, either express or implied.
     See the License for the specific language governing permissions and
     limitations under the License.
 -->

<resources xmlns:android="http://schemas.android.com/apk/res/android"
    xmlns:xliff="urn:oasis:names:tc:xliff:document:1.2">
    <string name="app_label" msgid="6674495003718166674">"Сат"</string>
    <string name="alarm_list_title" msgid="7589940465292950600">"Аларми"</string>
    <string name="add_alarm" msgid="5976616107390962899">"Додај аларм"</string>
    <string name="menu_desk_clock" msgid="3241995064554071588">"Стони аларм"</string>
    <string name="menu_edit_alarm" msgid="7204602994918829751">"Измени аларм"</string>
    <string name="delete_alarm" msgid="3457780990646206817">"Избриши аларм"</string>
    <string name="enable_alarm" msgid="1834599140632142536">"Укључи аларм"</string>
    <string name="disable_alarm" msgid="5889378670229554109">"Искључи аларм"</string>
    <string name="delete_alarm_confirm" msgid="6578572637340860840">"Желите ли да избришете овај аларм?"</string>
    <string name="show_clock" msgid="8358759982675616915">"Прикажи сат"</string>
    <string name="hide_clock" msgid="3217727306480505694">"Сакриј сат"</string>
    <string name="label" msgid="162189613902857319">"Ознака"</string>
    <string name="default_label" msgid="5590025289805630372">"Аларм"</string>
    <string name="set_alarm" msgid="9148359866152726808">"Подеси аларм"</string>
    <string name="alarm_vibrate" msgid="3476686921490362230">"Вибрација"</string>
    <string name="alarm_repeat" msgid="7242985466344233206">"Понови"</string>
    <string name="alert" msgid="6506982899651975645">"Мелодија аларма"</string>
<<<<<<< HEAD
=======
    <string name="default_timer_ringtone_title" msgid="1370799536406862317">"Тајмер је истекао"</string>
    <string name="silent_timer_ringtone_title" msgid="7588723137323327647">"Нечујно"</string>
>>>>>>> 8ea254a8
    <string name="ringtone" msgid="9110746249688559579">"Мелодија звона"</string>
    <string name="time" msgid="8067216534232296518">"Време"</string>
    <string name="alarm_tomorrow" msgid="131356848787643420">"Сутра"</string>
    <string name="alarm_today" msgid="7873594221106531654">"Данас"</string>
    <string name="alarm_alert_wake_up" msgid="6790780716498252583">"Буђење!"</string>
    <string name="alarm_alert_off_action_text" msgid="2459925305288819812">"Искљ."</string>
    <string name="alarm_alert_dismiss_text" msgid="4942914605480888820">"Одбаци"</string>
    <string name="alarm_alert_dismiss_now_text" msgid="3272183025444682500">"Одбаци одмах"</string>
    <string name="alarm_missed_title" msgid="3828345099754063392">"Пропуштени аларм"</string>
    <string name="alarm_missed_text" msgid="6585658367289194023">"<xliff:g id="ALARM_TIME">%s</xliff:g> – <xliff:g id="ALARM_LABEL">%s</xliff:g>"</string>
    <string name="alarm_alert_snoozed_text" msgid="7064642998528766113">"Одложено"</string>
    <plurals name="alarm_alert_snooze_duration" formatted="false" msgid="7844300009062867865">
      <item quantity="one"><xliff:g id="NUMBER">%d</xliff:g> мин</item>
      <item quantity="few"><xliff:g id="NUMBER">%d</xliff:g> мин</item>
      <item quantity="other"><xliff:g id="NUMBER">%d</xliff:g> мин</item>
    </plurals>
    <string name="alarm_alert_off_text" msgid="4472073417593915002">"Аларм је искљ."</string>
    <string name="alarm_alert_snooze_text" msgid="1774416052207651584">"Одложи"</string>
    <plurals name="alarm_alert_snooze_set" formatted="false" msgid="3212729193036041768">
      <item quantity="one">Одложено је за <xliff:g id="MINUTES">%d</xliff:g> минут.</item>
      <item quantity="few">Одложено је за <xliff:g id="MINUTES">%d</xliff:g> минута.</item>
      <item quantity="other">Одложено је за <xliff:g id="MINUTES">%d</xliff:g> минута.</item>
    </plurals>
    <string name="alarm_alert_snooze_until" msgid="6958013659168344550">"Одлагање до <xliff:g id="TIME">%s</xliff:g>"</string>
    <string name="alarm_alert_predismiss_title" msgid="5723945586913705445">"Предстојећи аларм"</string>
    <string name="missed_alarm_has_been_deleted" msgid="5295473204045979335">"Пропуштени аларм је избрисан"</string>
  <string-array name="timer_notifications">
    <item msgid="7760558912503484257">"Преостало је мање од минута"</item>
    <item msgid="83197792732433351">"Преостало је <xliff:g id="HOURS">%1$s</xliff:g>"</item>
    <item msgid="8919698220200894252">"Преостало је <xliff:g id="MINUTES">%2$s</xliff:g>"</item>
    <item msgid="8458069283817013813">"Преостало је <xliff:g id="HOURS">%1$s</xliff:g> <xliff:g id="MINUTES">%2$s</xliff:g>"</item>
  </string-array>
  <string-array name="alarm_set">
    <item msgid="6450913786084215050">"Аларм ће се укључити за мање од 1 минут."</item>
    <item msgid="6002066367368421848">"Аларм ће се укључити за <xliff:g id="DAYS">%1$s</xliff:g>."</item>
    <item msgid="8824719306247973774">"Аларм ће се укључити за <xliff:g id="HOURS">%2$s</xliff:g>."</item>
    <item msgid="8182406852935468862">"Аларм ће се укључити за <xliff:g id="DAYS">%1$s</xliff:g> и <xliff:g id="HOURS">%2$s</xliff:g>."</item>
    <item msgid="2532279224777213194">"Аларм ће се укључити за <xliff:g id="MINUTES">%3$s</xliff:g>."</item>
    <item msgid="5936557894247187717">"Аларм ће се укључити за <xliff:g id="DAYS">%1$s</xliff:g> и <xliff:g id="MINUTES">%3$s</xliff:g>."</item>
    <item msgid="9115697840826129603">"Аларм ће се укључити за <xliff:g id="HOURS">%2$s</xliff:g> и <xliff:g id="MINUTES">%3$s</xliff:g>."</item>
    <item msgid="2332583385137381060">"Аларм ће се укључити за <xliff:g id="DAYS">%1$s</xliff:g>, <xliff:g id="HOURS">%2$s</xliff:g> и <xliff:g id="MINUTES">%3$s</xliff:g>."</item>
  </string-array>
    <string name="day" msgid="7984755014526510295">"1 дан"</string>
    <string name="days" msgid="2070509222727852210">"<xliff:g id="DAYS">%s</xliff:g> дана"</string>
    <string name="hour" msgid="2546819039651509323">"1 сат"</string>
    <string name="hours" msgid="2071487018566991613">"<xliff:g id="HOURS">%s</xliff:g> сата(и)"</string>
    <string name="minute" msgid="2486157997434653710">"1 минут"</string>
    <string name="minutes" msgid="6115838729146292526">"<xliff:g id="MINUTES">%s</xliff:g> минута"</string>
    <string name="every_day" msgid="4100909974923444602">"Сваког дана"</string>
    <string name="day_concat" msgid="971998564991636532">", "</string>
    <string name="clock_instructions" msgid="2656876819515011590">"Изаберите сат"</string>
    <string name="analog_gadget" msgid="1670505720837152766">"Аналогни сат"</string>
    <string name="help" msgid="7786263119482654015">"помоћ"</string>
    <string name="settings" msgid="5849739030579520686">"Подешавања"</string>
    <string name="snooze_duration_title" msgid="1097309861110780483">"Дужина одлагања"</string>
    <plurals name="snooze_duration" formatted="false" msgid="3112918131095248271">
      <item quantity="one"><xliff:g id="NUMBER">%d</xliff:g> минут</item>
      <item quantity="few"><xliff:g id="NUMBER">%d</xliff:g> минута</item>
      <item quantity="other"><xliff:g id="NUMBER">%d</xliff:g> минута</item>
    </plurals>
    <plurals name="snooze_picker_label" formatted="false" msgid="322739253661747732">
      <item quantity="one">минут</item>
      <item quantity="few">минута</item>
      <item quantity="other">минута</item>
    </plurals>
    <string name="crescendo_duration_title" msgid="8606408542726189528">"Постепено повећај јачину звука"</string>
    <string name="no_crescendo_duration" msgid="383801592865899932">"Искључено"</string>
    <string name="crescendo_duration" msgid="6641284876778266541">"<xliff:g id="NUMBER">%s</xliff:g> сек"</string>
    <string name="crescendo_picker_label" msgid="7758024047003091056">"секунде"</string>
    <string name="auto_silence_title" msgid="2012754009554434544">"Утишај након"</string>
    <string name="auto_silence_summary" msgid="7028508740659733028">"<xliff:g id="MINUTES">%d</xliff:g> минута"</string>
    <string name="auto_silence_never" msgid="4821982647348750809">"Никада"</string>
  <string-array name="auto_silence_entries">
    <item msgid="3024545954917711306">"1 минут"</item>
    <item msgid="5431906692406316549">"5 минута"</item>
    <item msgid="7742728812068919959">"10 минута"</item>
    <item msgid="2855948657259647629">"15 минута"</item>
    <item msgid="6330196381284475079">"20 минута"</item>
    <item msgid="7809240121716151904">"25 минута"</item>
    <item msgid="4278641338024561333">"Никада"</item>
  </string-array>
    <string name="week_start_title" msgid="4268917518596832096">"Започни седмицу у"</string>
  <string-array name="week_start_entries">
    <item msgid="9010198173394482639">"суботу"</item>
    <item msgid="3993530639455360921">"недељу"</item>
    <item msgid="8594709368683324282">"понедељак"</item>
  </string-array>
    <string name="done" msgid="6509722361933858451">"Готово"</string>
    <string name="revert" msgid="9100911171235162926">"Врати"</string>
    <string name="delete" msgid="5732434972457000541">"Избриши"</string>
    <string name="alarm_volume_title" msgid="8506245173912428522">"Јачина звука аларма"</string>
    <string name="silent_ringtone_title" msgid="6177287302898634765">"Нечујно"</string>
    <string name="unknown_ringtone_title" msgid="6637522029614550112">"Непозната"</string>
    <string name="alarm_notify_text" msgid="4891014685945904766">"Одложите или одбаците аларм."</string>
    <string name="alarm_notify_snooze_label" msgid="5404083762646377829">"<xliff:g id="LABEL">%s</xliff:g> (одложено)"</string>
    <string name="alarm_notify_snooze_text" msgid="4819324081410990368">"Аларм ће се укључити за <xliff:g id="TIME">%s</xliff:g>. Додирните за отказивање."</string>
    <string name="volume_button_setting_title" msgid="6937131248843413357">"Дугмад за јачину"</string>
    <string name="volume_button_dialog_title" msgid="8768042543750036853">"Ефекат дугмета"</string>
  <string-array name="volume_button_setting_entries">
    <item msgid="7972756698723318690">"Одложи"</item>
    <item msgid="3450979320164769576">"Одбаци"</item>
    <item msgid="6302517608411378024">"Не ради ништа"</item>
  </string-array>
    <string name="default_ringtone_setting_title" msgid="4549726190682964245">"Подешавање подразумеваних звукова звона"</string>
    <string name="alarm_button_description" msgid="740283647046258651">"Аларми"</string>
    <string name="gallery_button_description" msgid="1151743663255257668">"Галерија"</string>
    <string name="music_button_description" msgid="1626593420810117999">"Музика"</string>
    <string name="nightmode_button_description" msgid="990894208217576381">"Затамњено"</string>
    <string name="home_button_description" msgid="3383859096809056157">"Покретач"</string>
    <string name="desk_clock_button_description" msgid="4207371097361657274">"Приказ сата"</string>
    <string name="label_description" msgid="8736179296142915727">"Ознака"</string>
    <string name="ringtone_description" msgid="7580922112921069925">"Мелодија звона"</string>
    <string name="weather_fetch_failure" msgid="3425804832021006835">"Информације о времену тренутно нису доступне."</string>
    <string name="alarm_klaxon_service_desc" msgid="2147506334302260256">"Услуга репродукције звука за аларме подешене у Сату."</string>
    <string name="loading_ringtone" msgid="6523322777415268044">"Учитавање звука звона..."</string>
    <string name="timer_ring_service_desc" msgid="2620214305660322415">"Услуга пуштања звука за тајмере подешене у Сату."</string>
    <string name="control_set_alarm" msgid="2194676418924016327">"Подеси аларм"</string>
    <string name="menu_alarm" msgid="4772010125376647519">"Аларм"</string>
    <string name="menu_timer" msgid="6459070074762877114">"Мерач времена"</string>
    <string name="menu_clock" msgid="5612760670606829805">"Сат"</string>
    <string name="menu_stopwatch" msgid="3396117705293574701">"Штоперица"</string>
    <string name="button_alarms" msgid="3907838219512538763">"Додај аларм"</string>
    <string name="button_cities" msgid="4555761857494501363">"Градови"</string>
    <string name="button_menu" msgid="6050484561842120282">"Још опција"</string>
    <string name="menu_item_settings" msgid="1413723516369078665">"Подешавања"</string>
    <string name="menu_item_help" msgid="4570953476186849841">"Помоћ"</string>
    <string name="menu_item_night_mode" msgid="3486930302245398975">"Ноћни режим"</string>
    <string name="menu_item_sort_by_gmt_offset" msgid="3120860422682721706">"Сортирај према времену"</string>
    <string name="menu_item_sort_by_name" msgid="1762931290495104106">"Сортирај према имену"</string>
    <string name="selected_cities_label" msgid="3607479399424246605">"Изабрани градови"</string>
    <string name="sw_resume_button" msgid="2569360966002022248">"Настави"</string>
    <string name="sw_reset_button" msgid="6616804728322906117">"Ресетуј"</string>
    <string name="sw_start_button" msgid="8373422516681242270">"Покрени"</string>
    <string name="sw_stop_button" msgid="8322958613123274451">"Заустави"</string>
    <string name="sw_lap_button" msgid="6992264696039004233">"Круг"</string>
    <string name="sw_share_button" msgid="4478648110382859382">"Дели"</string>
    <string name="hours_label" msgid="3393478155635368097">"ч"</string>
    <string name="minutes_label" msgid="3568098128251438588">"м"</string>
    <string name="seconds_label" msgid="124655952824003246">"с"</string>
    <string name="hours_label_description" msgid="8652842524970971830">"сати"</string>
    <string name="minutes_label_description" msgid="965686733490357796">"минути"</string>
    <string name="seconds_label_description" msgid="3821620053141299692">"секунде"</string>
    <string name="zero" msgid="7102083421938355017">"0"</string>
    <string name="sw_share_main" msgid="7703563468204234405">"Моје време је <xliff:g id="TIME">%s</xliff:g>"</string>
    <string name="sw_share_laps" msgid="614390674795945007">"Пролазна времена:"</string>
    <string name="sw_notification_lap_number" msgid="3535420316052647126">"<xliff:g id="NUMBER">%d</xliff:g>. круг"</string>
    <plurals name="Nhours_description" formatted="false" msgid="4539186407746763655">
      <item quantity="one"><xliff:g id="NUMBER">%d</xliff:g> сат</item>
      <item quantity="few"><xliff:g id="NUMBER">%d</xliff:g> сата</item>
      <item quantity="other"><xliff:g id="NUMBER">%d</xliff:g> сати</item>
    </plurals>
    <plurals name="Nminutes_description" formatted="false" msgid="6373760365221990859">
      <item quantity="one"><xliff:g id="NUMBER">%d</xliff:g> минут</item>
      <item quantity="few"><xliff:g id="NUMBER">%d</xliff:g> минута</item>
      <item quantity="other"><xliff:g id="NUMBER">%d</xliff:g> минута</item>
    </plurals>
    <plurals name="Nseconds_description" formatted="false" msgid="6456500168536594889">
      <item quantity="one"><xliff:g id="NUMBER">%d</xliff:g> секунда</item>
      <item quantity="few"><xliff:g id="NUMBER">%d</xliff:g> секунде</item>
      <item quantity="other"><xliff:g id="NUMBER">%d</xliff:g> секунди</item>
    </plurals>
    <string name="timer_add_timer" msgid="862733633862574752">"Додај тајмер"</string>
    <string name="timer_start" msgid="6158486445614356442">"Започни"</string>
    <string name="timer_delete" msgid="8699122001991909302">"Избриши"</string>
    <string name="timer_descriptive_delete" msgid="8794915342760383536">"Избришите <xliff:g id="NUMBER_STRING">%s</xliff:g>"</string>
    <string name="timer_plus_one" msgid="6631211310420106116">"Додај 1 минут"</string>
    <string name="timer_plus_1_min" msgid="8645224089494875062">"Додај 1 мин"</string>
    <string name="timer_stop" msgid="3361154678667736722">"Заустави"</string>
    <string name="timer_stop_all" msgid="9080780442843034376">"Заустави све тајмере"</string>
    <string name="timer_done" msgid="2375990511982914051">"Готово"</string>
    <string name="timer_reset" msgid="7848424809190171640">"Поново подеси"</string>
    <string name="timer_cancel" msgid="3572868404230815644">"Откажи"</string>
    <string name="timer_times_up" msgid="9190440395938519009">"Време је истекло"</string>
    <string name="timer_multi_times_up" msgid="1239104626836080409">"Истеклих тајмера: <xliff:g id="NUM_TIMERS">%d</xliff:g>"</string>
    <string name="timer_notification_label" msgid="4933184831583137249">"Тајмер"</string>
    <string name="timers_max_count_reached" msgid="9140022846793903813">"Дозвољено је највише 4 тајмера"</string>
    <string name="timer_pause" msgid="3748323712728398743">"Паузирај"</string>
    <string name="timer_reset_all" msgid="7530633132757866087">"Рес. све тајм."</string>
  <string-array name="sw_share_strings">
    <item msgid="842841032273927988">"Брзи сте као муња."</item>
    <item msgid="6332879039890727169">"Уживајте у плодовима свог рада."</item>
    <item msgid="815382761274660130">"Зна се да су Андроиди брзи, али не као ви!"</item>
    <item msgid="7916250650982813737">"Ух."</item>
    <item msgid="6836603904515182333">"Елитн@ времена."</item>
    <item msgid="7508085100680861631">"Каква вртоглава брзина."</item>
    <item msgid="5961245252909589573">"Хајде да видимо поново убрзани приказ кроз време."</item>
    <item msgid="5211891900854545940">"Само скок улево."</item>
    <item msgid="9071353477103826053">"Брзина вам је у крви."</item>
    <item msgid="3785193933691117181">"Брзина фотона."</item>
  </string-array>
    <string name="home_label" msgid="4436139365695453870">"Кућа"</string>
    <string name="cities_activity_title" msgid="8552462751129256730">"Градови"</string>
    <string name="clock_settings" msgid="8317286807280600391">"Сат"</string>
    <string name="clock_style" msgid="2265011060429742344">"Стил"</string>
    <string name="open_date_settings" msgid="5915966847691221307">"Промените датум и време"</string>
  <string-array name="clock_style_entries">
    <item msgid="917900462224167608">"Аналогни"</item>
    <item msgid="8483930821046925592">"Дигитални"</item>
  </string-array>
    <string name="automatic_home_clock" msgid="6274174710735449252">"Аутоматски сат са временом код куће"</string>
    <string name="automatic_home_clock_summary" msgid="6020476321040807273">"Када путујете у другој временској зони, додајте сат са временом код куће"</string>
    <string name="home_time_zone" msgid="9199730676287974501">"Матична временска зона"</string>
    <string name="home_time_zone_title" msgid="807894493443834624">"Матична временска зона"</string>
    <string name="time_picker_cancel" msgid="7437106489606013077">"Откажи"</string>
    <string name="time_picker_set" msgid="331153175471468051">"Потврди"</string>
    <string name="time_picker_time_seperator" msgid="7484926510054777041">":"</string>
    <string name="time_picker_ampm_label" msgid="6754113715199751083">"--"</string>
    <string name="time_picker_00_label" msgid="6001006474735281911">":00"</string>
    <string name="time_picker_30_label" msgid="1027250857384838129">":30"</string>
  <string-array name="timezone_labels">
    <item msgid="5495601234086197399">"Маршалска острва"</item>
    <item msgid="4196408495909011020">"Острво Мидвеј"</item>
    <item msgid="1414384194857730006">"Хаваји"</item>
    <item msgid="2687091371581931926">"Аљаска"</item>
    <item msgid="1922100269679049660">"Пацифичко време"</item>
    <item msgid="7156402158716866161">"Тихуана"</item>
    <item msgid="1144117502254612241">"Аризона"</item>
    <item msgid="101284182011722637">"Чивава"</item>
    <item msgid="689121094232986897">"Планинско време"</item>
    <item msgid="5445331923942302756">"Средња Америка"</item>
    <item msgid="2749806434052452351">"Централно време"</item>
    <item msgid="3997138870229703753">"Мексико Сити"</item>
    <item msgid="5425567073027744888">"Саскачеван"</item>
    <item msgid="2877342865396629368">"Богота"</item>
    <item msgid="568682398893899670">"Источно време"</item>
    <item msgid="668135984541863866">"Венецуела"</item>
    <item msgid="3737474220861486223">"Атлант. време (Барбадос)"</item>
    <item msgid="6279116051273436870">"Атлантско време (Канада)"</item>
    <item msgid="8513382867172014244">"Манаус"</item>
    <item msgid="7776299003105932407">"Сантјаго"</item>
    <item msgid="8636989494746218677">"Њуфаундленд"</item>
    <item msgid="4402541016410147505">"Бразилија"</item>
    <item msgid="2251184440733164084">"Буенос Ајрес"</item>
    <item msgid="6202926618569004969">"Гренланд"</item>
    <item msgid="2355275037115290628">"Монтевидео"</item>
    <item msgid="1377549694711708945">"Средње-Атлантско"</item>
    <item msgid="3457671272126347981">"Азори"</item>
    <item msgid="3659315141063710840">"Зеленортска Острва"</item>
    <item msgid="1260941741802367635">"Казабланка"</item>
    <item msgid="8275203689687954762">"Лондон, Даблин"</item>
    <item msgid="5970179539479320905">"Амстердам, Берлин"</item>
    <item msgid="5396319478750517962">"Београд"</item>
    <item msgid="8688787475056663004">"Брисел"</item>
    <item msgid="3415827874921681622">"Сарајево"</item>
    <item msgid="402008965928320066">"Виндхук"</item>
    <item msgid="6436942724959275569">"Западноафричко време"</item>
    <item msgid="954536568417204026">"Аман, Јордан"</item>
    <item msgid="8932745482008902551">"Атина, Истанбул"</item>
    <item msgid="320025725949024510">"Бејрут, Либан"</item>
    <item msgid="7242083112551905970">"Каиро"</item>
    <item msgid="7241520146011450419">"Хелсинки"</item>
    <item msgid="2717065017510546526">"Јерусалим"</item>
    <item msgid="8698556287741466553">"Минск"</item>
    <item msgid="1797598357342084506">"Хараре"</item>
    <item msgid="5169119919905066998">"Багдад"</item>
    <item msgid="2615788116201065182">"Москва"</item>
    <item msgid="9084354867885584646">"Кувајт"</item>
    <item msgid="1351570519986178268">"Најроби"</item>
    <item msgid="7094569580635877460">"Техеран"</item>
    <item msgid="3953138772617909704">"Баку"</item>
    <item msgid="2868893113598800752">"Тбилиси"</item>
    <item msgid="7088581865802476373">"Јереван"</item>
    <item msgid="1941122257623887992">"Дубаи"</item>
    <item msgid="9194797225058249720">"Кабул"</item>
    <item msgid="6486569254364577332">"Исламабад, Карачи"</item>
    <item msgid="5487724896895412089">"Уралск"</item>
    <item msgid="364906869710826982">"Јекатеринбург"</item>
    <item msgid="2106505051751383358">"Колката"</item>
    <item msgid="6851586621581501447">"Шри Ланка"</item>
    <item msgid="800438544128213134">"Катманду"</item>
    <item msgid="6173621471007643021">"Астана"</item>
    <item msgid="8645125891971581128">"Јангон"</item>
    <item msgid="2886407505119737794">"Краснојарск"</item>
    <item msgid="3408222398188107090">"Бангкок"</item>
    <item msgid="4441612937172851228">"Пекинг"</item>
    <item msgid="4936715789028996930">"Хонгконг"</item>
    <item msgid="4261031143777385525">"Иркутск"</item>
    <item msgid="3538060959338191835">"Куала Лумпур"</item>
    <item msgid="1438847562643099201">"Перт"</item>
    <item msgid="3063913827688244383">"Тајпеј"</item>
    <item msgid="3502757135046564209">"Сеул"</item>
    <item msgid="6107588684519111669">"Токио, Осака"</item>
    <item msgid="4350769099755608471">"Јакутск"</item>
    <item msgid="2422707004533526462">"Аделејд"</item>
    <item msgid="1292192084554134339">"Дарвин"</item>
    <item msgid="1320883699470001716">"Бризбејн"</item>
    <item msgid="5137198806146386527">"Хобарт"</item>
    <item msgid="5920063686933941174">"Сиднеј, Канбера"</item>
    <item msgid="615906039696009425">"Владивосток"</item>
    <item msgid="7738680449356275374">"Гуам"</item>
    <item msgid="2882915026380778227">"Магадан"</item>
    <item msgid="8255615641810148152">"Окланд"</item>
    <item msgid="3027153773466391728">"Фиџи"</item>
    <item msgid="5911600083231840181">"Тонга"</item>
    <item msgid="5176858645450908751">"Џакарта"</item>
  </string-array>
    <string name="alarm_settings" msgid="2947147071388290814">"Аларми"</string>
    <string name="stopwatch_service_desc" msgid="8416624630388063996">"Услуга штоперице за управљање обавештењима."</string>
    <string name="swn_stopped" msgid="783124901663086172">"Заустављено"</string>
    <string name="description_direction_right" msgid="5709209043267548985">"Превуците надесно за одбацивање"</string>
    <string name="description_direction_left" msgid="7448141043674998679">"Превуците налево за одлагање"</string>
<<<<<<< HEAD
=======
    <string name="description_direction_both" msgid="1841309486023845685">"Превуците налево да бисте одложили или надесно да бисте одбацили"</string>
    <string name="timer_settings" msgid="7955522143086154795">"Тајмери"</string>
    <string name="timer_ringtone_title" msgid="7630214935791599619">"Мелодија звона тајмера"</string>
>>>>>>> 8ea254a8
    <string name="timer_stopped" msgid="2730331837832462008">"Тајмер је заустављен"</string>
    <string name="timer_paused" msgid="5941160896040771462">"Тајмер је паузиран"</string>
    <string name="timers_stopped" msgid="3186191253226005149">"Паузираних тајмера: <xliff:g id="NUMBER">%d</xliff:g>"</string>
    <string name="all_timers_stopped_notif" msgid="278532320068394600">"Додирните да бисте видели тајмере"</string>
    <string name="timers_in_use" msgid="5570729467344408506">"<xliff:g id="NUMBER">%d</xliff:g> тајмера"</string>
    <string name="next_timer_notif" msgid="6136454740115613653">"Следећи тајмер: <xliff:g id="TIME_REMAINING">%s</xliff:g>"</string>
    <string name="screensaver_settings" msgid="7013450738357352801">"Подешавања за Сан"</string>
    <string name="night_mode_title" msgid="5983813889469616299">"Ноћни режим"</string>
    <string name="night_mode_summary" msgid="1017350187324162631">"Веома таман екран (за мрачне собе)"</string>
    <string name="expand_alarm" msgid="7392616528943305020">"Прошири аларм"</string>
    <string name="collapse_alarm" msgid="3561772046433483980">"Скупи аларм"</string>
    <string name="alarm_undo" msgid="5710042601177655254">"опозови"</string>
    <string name="alarm_deleted" msgid="5017075127290219443">"Аларм је избрисан."</string>
    <string name="slash" msgid="2077577763821006919">"/"</string>
    <string name="world_day_of_week_label" msgid="5911196322328341288">"/<xliff:g id="LABEL">%s</xliff:g>"</string>
    <string name="next_alarm_description" msgid="2650244835760747046">"Следећи аларм: <xliff:g id="ALARM_TIME">%s</xliff:g>"</string>
    <string name="label_unlabeled" msgid="4699506713571930740"></string>
    <string name="alarms_selected" msgid="1075308195332888260">"Изабраних: <xliff:g id="ALARMS">%d</xliff:g>"</string>
    <string name="deleted_message" msgid="1220848140260509437">"Избрисано је"</string>
    <plurals name="alarm_delete_confirmation" formatted="false" msgid="3591262014329613293">
      <item quantity="one">Желите ли да избришете изабране аларме?</item>
      <item quantity="few">Желите ли да избришете изабране аларме?</item>
      <item quantity="other">Желите ли да избришете изабране аларме?</item>
    </plurals>
    <string name="timer_delete_confirmation" msgid="2815524107015816453">"Желите ли да избришете овај тајмер?"</string>
    <string name="city_delete_confirmation" msgid="1783441538785676299">"Желите ли да уклоните овај град?"</string>
    <string name="digital_gadget" msgid="2326954556720571358">"Дигитални сат"</string>
    <string name="no_alarms" msgid="6429431324842022917">"Без аларма"</string>
    <string name="no_alarms_set" msgid="4887558279496044764">"Нема аларма"</string>
    <string name="no_upcoming_alarms" msgid="2889840988069436254">"НЕМА ПРЕДСТОЈЕЋИХ АЛАРМА"</string>
<<<<<<< HEAD
    <string name="time_format_12_mode" msgid="1619464909892545536">"h:mm a"</string>
    <string name="time_format_24_mode" msgid="7998512313148074539">"k:mm"</string>
    <string name="weekday_time_format_12_mode" msgid="8648842975829470646">"EEE, h:mm a"</string>
    <string name="weekday_time_format_24_mode" msgid="152964494051478631">"EEE, k:mm"</string>
=======
    <string name="invalid_time" msgid="2782334750243998633">"Неважеће време <xliff:g id="INVALID_HOUR">%d</xliff:g>:<xliff:g id="INVALID_MINUTES">%d</xliff:g> <xliff:g id="INVALID_AMPM">%s</xliff:g>"</string>
    <string name="no_alarm_at" msgid="8140632482969193119">"Нема аларма у <xliff:g id="ALARM_TIME_HOUR">%d</xliff:g>:<xliff:g id="ALARM_TIME_MINUTES">%d</xliff:g>"</string>
    <string name="no_scheduled_alarms" msgid="2115420148192753534">"Нема заказаних аларма"</string>
    <string name="no_label_specified" msgid="2008482054428460626">"Није наведена ниједна ознака"</string>
    <string name="no_alarms_with_label" msgid="6250998794542941665">"Ниједан аларм не садржи ознаку"</string>
    <string name="stopwatch_already_running" msgid="6598258908106423672">"Штоперица је већ покренута"</string>
    <string name="stopwatch_isnt_running" msgid="7147219965448204727">"Штоперица није покренута"</string>
    <string name="stopwatch_cant_be_reset_because_is_running" msgid="5713134605500796186">"Штоперица не може да се ресетује јер је активна"</string>
    <string name="stopwatch_stopped" msgid="6927081018816192999">"Штоперица је заустављена"</string>
    <string name="stopwatch_reset" msgid="7585914953721021042">"Штоперица је ресетована"</string>
    <string name="stopwatch_lapped" msgid="5844686448815550482">"Обележено је време за круг на штоперици"</string>
    <string name="stopwatch_started" msgid="7843882246387176304">"Штоперица је покренута"</string>
    <string name="no_alarm_scheduled_for_this_time" msgid="4463069177414482818">"Ниједан аларм није заказан за ово време"</string>
    <string name="alarm_is_dismissed" msgid="5509897230565826642">"Аларм за <xliff:g id="ALARM_TIME">%s</xliff:g> је одбачен"</string>
    <string name="alarm_is_set" msgid="5503226382620011088">"Аларм је подешен за <xliff:g id="ALARM_TIME">%s</xliff:g>"</string>
    <string name="no_timer_set" msgid="3326365650863016606">"Ниједан тајмер није подешен"</string>
    <string name="timer_deleted" msgid="9110322362460029392">"Тајмер је избрисан"</string>
    <string name="timer_already_running" msgid="1259351124772803097">"Тајмер је већ покренут"</string>
    <string name="multiple_timers_available" msgid="6722110840279707462">"Није успело довршавање захтева јер је доступно више тајмера"</string>
    <string name="timer_started" msgid="6715582052946641641">"Тајмер је покренут"</string>
    <string name="timer_created" msgid="4381027137335885547">"Тајмер је направљен"</string>
    <string name="invalid_timer_length" msgid="3104567893212932487">"Неважећа дужина тајмера"</string>
    <string name="timer_was_reset" msgid="6495796785185062631">"Тајмер је ресетован"</string>
    <string name="timer_cant_be_reset_because_its_running" msgid="7880015473706806640">"Тајмер не може да се ресетује јер је још увек покренут. Зауставите тајмер да бисте га ресетовали."</string>
    <string name="timer_already_stopped" msgid="8865820275829449054">"Тајмер је већ заустављен"</string>
    <string name="no_city_selected" msgid="1007596865203283741">"Ниједан град није изабран"</string>
    <string name="the_city_you_specified_is_not_available" msgid="1753597460426454543">"Град који сте навели није доступан"</string>
    <string name="the_city_already_added" msgid="3799050213771793020">"Овај град је већ додат"</string>
    <string name="city_added" msgid="1335509457349179514">"Додали сте: <xliff:g id="CITY_NAME">%s</xliff:g>"</string>
    <string name="city_deleted" msgid="3935141305276867838">"Избрисали сте: <xliff:g id="CITY_NAME">%s</xliff:g>"</string>
    <string name="alarm_cant_be_dismissed_still_more_than_24_hours_away" msgid="8810520940995307437">"Аларм за <xliff:g id="ALARM_TIME">%s</xliff:g> још увек не може да се одбаци, и даље има више од 24 сата до времена аларма"</string>
    <string name="dismiss_alarm" msgid="7204593078688533541">"Одбаци аларм"</string>
    <string name="pick_alarm_to_dismiss" msgid="5408769235866082896">"Изаберите аларм који желите да одбаците"</string>
    <string name="no_firing_alarms" msgid="4986161963178722289">"Не активира се ниједан аларм"</string>
    <string name="alarm_is_snoozed" msgid="7044644119744928846">"Аларм за <xliff:g id="ALARM_TIME">%s</xliff:g> је одложен за 10 минута"</string>
>>>>>>> 8ea254a8
</resources><|MERGE_RESOLUTION|>--- conflicted
+++ resolved
@@ -33,11 +33,8 @@
     <string name="alarm_vibrate" msgid="3476686921490362230">"Вибрација"</string>
     <string name="alarm_repeat" msgid="7242985466344233206">"Понови"</string>
     <string name="alert" msgid="6506982899651975645">"Мелодија аларма"</string>
-<<<<<<< HEAD
-=======
     <string name="default_timer_ringtone_title" msgid="1370799536406862317">"Тајмер је истекао"</string>
     <string name="silent_timer_ringtone_title" msgid="7588723137323327647">"Нечујно"</string>
->>>>>>> 8ea254a8
     <string name="ringtone" msgid="9110746249688559579">"Мелодија звона"</string>
     <string name="time" msgid="8067216534232296518">"Време"</string>
     <string name="alarm_tomorrow" msgid="131356848787643420">"Сутра"</string>
@@ -71,7 +68,7 @@
     <item msgid="8458069283817013813">"Преостало је <xliff:g id="HOURS">%1$s</xliff:g> <xliff:g id="MINUTES">%2$s</xliff:g>"</item>
   </string-array>
   <string-array name="alarm_set">
-    <item msgid="6450913786084215050">"Аларм ће се укључити за мање од 1 минут."</item>
+    <item msgid="6450913786084215050">"Аларм ће се укључити за мање од 1 минута."</item>
     <item msgid="6002066367368421848">"Аларм ће се укључити за <xliff:g id="DAYS">%1$s</xliff:g>."</item>
     <item msgid="8824719306247973774">"Аларм ће се укључити за <xliff:g id="HOURS">%2$s</xliff:g>."</item>
     <item msgid="8182406852935468862">"Аларм ће се укључити за <xliff:g id="DAYS">%1$s</xliff:g> и <xliff:g id="HOURS">%2$s</xliff:g>."</item>
@@ -80,12 +77,21 @@
     <item msgid="9115697840826129603">"Аларм ће се укључити за <xliff:g id="HOURS">%2$s</xliff:g> и <xliff:g id="MINUTES">%3$s</xliff:g>."</item>
     <item msgid="2332583385137381060">"Аларм ће се укључити за <xliff:g id="DAYS">%1$s</xliff:g>, <xliff:g id="HOURS">%2$s</xliff:g> и <xliff:g id="MINUTES">%3$s</xliff:g>."</item>
   </string-array>
-    <string name="day" msgid="7984755014526510295">"1 дан"</string>
-    <string name="days" msgid="2070509222727852210">"<xliff:g id="DAYS">%s</xliff:g> дана"</string>
-    <string name="hour" msgid="2546819039651509323">"1 сат"</string>
-    <string name="hours" msgid="2071487018566991613">"<xliff:g id="HOURS">%s</xliff:g> сата(и)"</string>
-    <string name="minute" msgid="2486157997434653710">"1 минут"</string>
-    <string name="minutes" msgid="6115838729146292526">"<xliff:g id="MINUTES">%s</xliff:g> минута"</string>
+    <plurals name="days" formatted="false" msgid="3706846447285206235">
+      <item quantity="one"><xliff:g id="NUMBER">%s</xliff:g> дан</item>
+      <item quantity="few"><xliff:g id="NUMBER">%s</xliff:g> дана</item>
+      <item quantity="other"><xliff:g id="NUMBER">%s</xliff:g> дана</item>
+    </plurals>
+    <plurals name="hours" formatted="false" msgid="3871283109767171655">
+      <item quantity="one"><xliff:g id="NUMBER">%s</xliff:g> сат</item>
+      <item quantity="few"><xliff:g id="NUMBER">%s</xliff:g> сата</item>
+      <item quantity="other"><xliff:g id="NUMBER">%s</xliff:g> сати</item>
+    </plurals>
+    <plurals name="minutes" formatted="false" msgid="5484431721696058697">
+      <item quantity="one"><xliff:g id="NUMBER">%s</xliff:g> минут</item>
+      <item quantity="few"><xliff:g id="NUMBER">%s</xliff:g> минута</item>
+      <item quantity="other"><xliff:g id="NUMBER">%s</xliff:g> минута</item>
+    </plurals>
     <string name="every_day" msgid="4100909974923444602">"Сваког дана"</string>
     <string name="day_concat" msgid="971998564991636532">", "</string>
     <string name="clock_instructions" msgid="2656876819515011590">"Изаберите сат"</string>
@@ -94,9 +100,9 @@
     <string name="settings" msgid="5849739030579520686">"Подешавања"</string>
     <string name="snooze_duration_title" msgid="1097309861110780483">"Дужина одлагања"</string>
     <plurals name="snooze_duration" formatted="false" msgid="3112918131095248271">
-      <item quantity="one"><xliff:g id="NUMBER">%d</xliff:g> минут</item>
-      <item quantity="few"><xliff:g id="NUMBER">%d</xliff:g> минута</item>
-      <item quantity="other"><xliff:g id="NUMBER">%d</xliff:g> минута</item>
+      <item quantity="one"><xliff:g id="NUMBER">%s</xliff:g> минут</item>
+      <item quantity="few"><xliff:g id="NUMBER">%s</xliff:g> минута</item>
+      <item quantity="other"><xliff:g id="NUMBER">%s</xliff:g> минута</item>
     </plurals>
     <plurals name="snooze_picker_label" formatted="false" msgid="322739253661747732">
       <item quantity="one">минут</item>
@@ -108,7 +114,11 @@
     <string name="crescendo_duration" msgid="6641284876778266541">"<xliff:g id="NUMBER">%s</xliff:g> сек"</string>
     <string name="crescendo_picker_label" msgid="7758024047003091056">"секунде"</string>
     <string name="auto_silence_title" msgid="2012754009554434544">"Утишај након"</string>
-    <string name="auto_silence_summary" msgid="7028508740659733028">"<xliff:g id="MINUTES">%d</xliff:g> минута"</string>
+    <plurals name="auto_silence_summary" formatted="false" msgid="6579258788774360396">
+      <item quantity="one"><xliff:g id="FORMATTED_NUMBER">%s</xliff:g> минут</item>
+      <item quantity="few"><xliff:g id="FORMATTED_NUMBER">%s</xliff:g> минута</item>
+      <item quantity="other"><xliff:g id="FORMATTED_NUMBER">%s</xliff:g> минута</item>
+    </plurals>
     <string name="auto_silence_never" msgid="4821982647348750809">"Никада"</string>
   <string-array name="auto_silence_entries">
     <item msgid="3024545954917711306">"1 минут"</item>
@@ -117,7 +127,7 @@
     <item msgid="2855948657259647629">"15 минута"</item>
     <item msgid="6330196381284475079">"20 минута"</item>
     <item msgid="7809240121716151904">"25 минута"</item>
-    <item msgid="4278641338024561333">"Никада"</item>
+    <item msgid="4278641338024561333">"Немој утишавати"</item>
   </string-array>
     <string name="week_start_title" msgid="4268917518596832096">"Започни седмицу у"</string>
   <string-array name="week_start_entries">
@@ -152,11 +162,11 @@
     <string name="ringtone_description" msgid="7580922112921069925">"Мелодија звона"</string>
     <string name="weather_fetch_failure" msgid="3425804832021006835">"Информације о времену тренутно нису доступне."</string>
     <string name="alarm_klaxon_service_desc" msgid="2147506334302260256">"Услуга репродукције звука за аларме подешене у Сату."</string>
-    <string name="loading_ringtone" msgid="6523322777415268044">"Учитавање звука звона..."</string>
+    <string name="loading_ringtone" msgid="6523322777415268044">"Учитава се звук звона..."</string>
     <string name="timer_ring_service_desc" msgid="2620214305660322415">"Услуга пуштања звука за тајмере подешене у Сату."</string>
     <string name="control_set_alarm" msgid="2194676418924016327">"Подеси аларм"</string>
     <string name="menu_alarm" msgid="4772010125376647519">"Аларм"</string>
-    <string name="menu_timer" msgid="6459070074762877114">"Мерач времена"</string>
+    <string name="menu_timer" msgid="6459070074762877114">"Тајмер"</string>
     <string name="menu_clock" msgid="5612760670606829805">"Сат"</string>
     <string name="menu_stopwatch" msgid="3396117705293574701">"Штоперица"</string>
     <string name="button_alarms" msgid="3907838219512538763">"Додај аларм"</string>
@@ -184,6 +194,10 @@
     <string name="sw_share_main" msgid="7703563468204234405">"Моје време је <xliff:g id="TIME">%s</xliff:g>"</string>
     <string name="sw_share_laps" msgid="614390674795945007">"Пролазна времена:"</string>
     <string name="sw_notification_lap_number" msgid="3535420316052647126">"<xliff:g id="NUMBER">%d</xliff:g>. круг"</string>
+  <string-array name="sw_lap_number_set">
+    <item msgid="2816627565030953899">"Бр. <xliff:g id="NUMBER">%d</xliff:g>"</item>
+    <item msgid="316923361931627987">"Бр. <xliff:g id="NUMBER">%02d</xliff:g>"</item>
+  </string-array>
     <plurals name="Nhours_description" formatted="false" msgid="4539186407746763655">
       <item quantity="one"><xliff:g id="NUMBER">%d</xliff:g> сат</item>
       <item quantity="few"><xliff:g id="NUMBER">%d</xliff:g> сата</item>
@@ -238,7 +252,7 @@
     <item msgid="8483930821046925592">"Дигитални"</item>
   </string-array>
     <string name="automatic_home_clock" msgid="6274174710735449252">"Аутоматски сат са временом код куће"</string>
-    <string name="automatic_home_clock_summary" msgid="6020476321040807273">"Када путујете у другој временској зони, додајте сат са временом код куће"</string>
+    <string name="automatic_home_clock_summary" msgid="6020476321040807273">"Кад путујем у другој временској зони, додај сат са временом код куће"</string>
     <string name="home_time_zone" msgid="9199730676287974501">"Матична временска зона"</string>
     <string name="home_time_zone_title" msgid="807894493443834624">"Матична временска зона"</string>
     <string name="time_picker_cancel" msgid="7437106489606013077">"Откажи"</string>
@@ -339,12 +353,9 @@
     <string name="swn_stopped" msgid="783124901663086172">"Заустављено"</string>
     <string name="description_direction_right" msgid="5709209043267548985">"Превуците надесно за одбацивање"</string>
     <string name="description_direction_left" msgid="7448141043674998679">"Превуците налево за одлагање"</string>
-<<<<<<< HEAD
-=======
     <string name="description_direction_both" msgid="1841309486023845685">"Превуците налево да бисте одложили или надесно да бисте одбацили"</string>
     <string name="timer_settings" msgid="7955522143086154795">"Тајмери"</string>
     <string name="timer_ringtone_title" msgid="7630214935791599619">"Мелодија звона тајмера"</string>
->>>>>>> 8ea254a8
     <string name="timer_stopped" msgid="2730331837832462008">"Тајмер је заустављен"</string>
     <string name="timer_paused" msgid="5941160896040771462">"Тајмер је паузиран"</string>
     <string name="timers_stopped" msgid="3186191253226005149">"Паузираних тајмера: <xliff:g id="NUMBER">%d</xliff:g>"</string>
@@ -357,11 +368,10 @@
     <string name="expand_alarm" msgid="7392616528943305020">"Прошири аларм"</string>
     <string name="collapse_alarm" msgid="3561772046433483980">"Скупи аларм"</string>
     <string name="alarm_undo" msgid="5710042601177655254">"опозови"</string>
-    <string name="alarm_deleted" msgid="5017075127290219443">"Аларм је избрисан."</string>
+    <string name="alarm_deleted" msgid="6131529309389084785">"Аларм је избрисан"</string>
     <string name="slash" msgid="2077577763821006919">"/"</string>
     <string name="world_day_of_week_label" msgid="5911196322328341288">"/<xliff:g id="LABEL">%s</xliff:g>"</string>
     <string name="next_alarm_description" msgid="2650244835760747046">"Следећи аларм: <xliff:g id="ALARM_TIME">%s</xliff:g>"</string>
-    <string name="label_unlabeled" msgid="4699506713571930740"></string>
     <string name="alarms_selected" msgid="1075308195332888260">"Изабраних: <xliff:g id="ALARMS">%d</xliff:g>"</string>
     <string name="deleted_message" msgid="1220848140260509437">"Избрисано је"</string>
     <plurals name="alarm_delete_confirmation" formatted="false" msgid="3591262014329613293">
@@ -375,12 +385,6 @@
     <string name="no_alarms" msgid="6429431324842022917">"Без аларма"</string>
     <string name="no_alarms_set" msgid="4887558279496044764">"Нема аларма"</string>
     <string name="no_upcoming_alarms" msgid="2889840988069436254">"НЕМА ПРЕДСТОЈЕЋИХ АЛАРМА"</string>
-<<<<<<< HEAD
-    <string name="time_format_12_mode" msgid="1619464909892545536">"h:mm a"</string>
-    <string name="time_format_24_mode" msgid="7998512313148074539">"k:mm"</string>
-    <string name="weekday_time_format_12_mode" msgid="8648842975829470646">"EEE, h:mm a"</string>
-    <string name="weekday_time_format_24_mode" msgid="152964494051478631">"EEE, k:mm"</string>
-=======
     <string name="invalid_time" msgid="2782334750243998633">"Неважеће време <xliff:g id="INVALID_HOUR">%d</xliff:g>:<xliff:g id="INVALID_MINUTES">%d</xliff:g> <xliff:g id="INVALID_AMPM">%s</xliff:g>"</string>
     <string name="no_alarm_at" msgid="8140632482969193119">"Нема аларма у <xliff:g id="ALARM_TIME_HOUR">%d</xliff:g>:<xliff:g id="ALARM_TIME_MINUTES">%d</xliff:g>"</string>
     <string name="no_scheduled_alarms" msgid="2115420148192753534">"Нема заказаних аларма"</string>
@@ -416,5 +420,4 @@
     <string name="pick_alarm_to_dismiss" msgid="5408769235866082896">"Изаберите аларм који желите да одбаците"</string>
     <string name="no_firing_alarms" msgid="4986161963178722289">"Не активира се ниједан аларм"</string>
     <string name="alarm_is_snoozed" msgid="7044644119744928846">"Аларм за <xliff:g id="ALARM_TIME">%s</xliff:g> је одложен за 10 минута"</string>
->>>>>>> 8ea254a8
 </resources>