--- conflicted
+++ resolved
@@ -18,308 +18,6 @@
 <resources xmlns:android="http://schemas.android.com/apk/res/android"
     xmlns:xliff="urn:oasis:names:tc:xliff:document:1.2">
   <string-array name="cities_names">
-<<<<<<< HEAD
-    <item msgid="2528360178629244616">"Абиџан"</item>
-    <item msgid="6944239639314079002">"Акра"</item>
-    <item msgid="1882840263263451068">"Адис Абеба"</item>
-    <item msgid="1028929145486670248">"Алжир"</item>
-    <item msgid="3701057587584676092">"Блантир"</item>
-    <item msgid="2886322632268247117">"Бразавил"</item>
-    <item msgid="6897570881968822043">"Каиро"</item>
-    <item msgid="267605539096913498">"Казабланка"</item>
-    <item msgid="4211664465580587414">"Конакри"</item>
-    <item msgid="4541602834272820641">"Дакар"</item>
-    <item msgid="8465732069409300950">"Дар ес Салам"</item>
-    <item msgid="6622510954516549116">"Џибути"</item>
-    <item msgid="2276489800209768303">"Фритаун"</item>
-    <item msgid="1240576997711861023">"Габорон"</item>
-    <item msgid="5349334209171364385">"Хараре"</item>
-    <item msgid="6113191477690557327">"Јоханесбург"</item>
-    <item msgid="927428576674822400">"Кампала"</item>
-    <item msgid="4026832076115235469">"Картум"</item>
-    <item msgid="5410782788724286381">"Кигали"</item>
-    <item msgid="7732811111504353705">"Киншаса"</item>
-    <item msgid="932809008471125011">"Лагос"</item>
-    <item msgid="2795948760365855772">"Масеру"</item>
-    <item msgid="6464910812969504493">"Могадиш"</item>
-    <item msgid="4620365036488328944">"Најроби"</item>
-    <item msgid="4196652835056468390">"Сао Томе"</item>
-    <item msgid="2002053268354813523">"Тимбукту"</item>
-    <item msgid="6789355206260535774">"Триполи"</item>
-    <item msgid="1662913445892282208">"Тунис"</item>
-    <item msgid="1958350526592385504">"Енкориџ"</item>
-    <item msgid="4530964415403549431">"Мендоза"</item>
-    <item msgid="5519841965499989640">"Аруба"</item>
-    <item msgid="3619641653330712167">"Асунсион"</item>
-    <item msgid="1807527094848372100">"Барбадос"</item>
-    <item msgid="7833099001850188721">"Белизе"</item>
-    <item msgid="5063415446546412441">"Богота"</item>
-    <item msgid="2839227656429500365">"Буенос Ајрес"</item>
-    <item msgid="1133762043888408997">"Канкун"</item>
-    <item msgid="5326063045518438386">"Каракас"</item>
-    <item msgid="889935230113732517">"Кајманска острва"</item>
-    <item msgid="3444477982230350362">"Чикаго"</item>
-    <item msgid="610305270095390771">"Костарика"</item>
-    <item msgid="4297448531030514920">"Курасао"</item>
-    <item msgid="1819003821428989864">"Досон Крик"</item>
-    <item msgid="4753714764113170675">"Денвер"</item>
-    <item msgid="2279315094917045244">"Детроит"</item>
-    <item msgid="1330228105893462956">"Доминика"</item>
-    <item msgid="3303245425281858320">"Едмонтон"</item>
-    <item msgid="6102675683216802960">"Салвадор"</item>
-    <item msgid="7404823948632138334">"Форталеза"</item>
-    <item msgid="5295234178172153733">"Гранд Турк"</item>
-    <item msgid="3015155377774814857">"Гренада"</item>
-    <item msgid="5124228611616346914">"Гватемала"</item>
-    <item msgid="890870630819396468">"Гвајана"</item>
-    <item msgid="7195964234494402331">"Халифакс"</item>
-    <item msgid="4983877234758737190">"Хавана"</item>
-    <item msgid="2738888001225341531">"Индијанаполис"</item>
-    <item msgid="5335614190119698790">"Нокс"</item>
-    <item msgid="9056292535030679310">"Маренго"</item>
-    <item msgid="1049051761793330471">"Питерсбург"</item>
-    <item msgid="4086392912705989429">"Тел Сити"</item>
-    <item msgid="4953356468739912331">"Вевеј"</item>
-    <item msgid="879918079035739958">"Венсен"</item>
-    <item msgid="620064188588916047">"Винамак"</item>
-    <item msgid="1743310759320576964">"Кингстон"</item>
-    <item msgid="5836540468054579646">"Ла Паз"</item>
-    <item msgid="9111190480556180457">"Лима"</item>
-    <item msgid="3849323884810644665">"Лос Анђелес"</item>
-    <item msgid="9186705637161264387">"Луивил"</item>
-    <item msgid="6045939557161114820">"Манагва"</item>
-    <item msgid="3688923880208568496">"Мартиник"</item>
-    <item msgid="3124245926616896140">"Мендоза"</item>
-    <item msgid="8264013691437690644">"Метлакатла"</item>
-    <item msgid="3242307788223843671">"Мексико Сити"</item>
-    <item msgid="3904210242491724008">"Монтереј"</item>
-    <item msgid="2049700402307558992">"Монтевидео"</item>
-    <item msgid="6972371385309297826">"Монтреал"</item>
-    <item msgid="1121150121639680484">"Насау"</item>
-    <item msgid="8783518093470040300">"Њујорк"</item>
-    <item msgid="8685565479120721681">"Бјула"</item>
-    <item msgid="6854366494939955818">"Сентер"</item>
-    <item msgid="7325195282520040665">"Њу Сејлем"</item>
-    <item msgid="3368872340258580668">"Панама"</item>
-    <item msgid="58921303248631494">"Феникс"</item>
-    <item msgid="6678389014419621494">"Порт ов Спејн"</item>
-    <item msgid="5255184875289196899">"Порт о Пренс"</item>
-    <item msgid="7039428977566254389">"Порторико"</item>
-    <item msgid="1577859671465557300">"Санто Доминго"</item>
-    <item msgid="3956700126827381905">"Сао Паоло"</item>
-    <item msgid="3851056559336304908">"Сент Џонс"</item>
-    <item msgid="7620601490016157459">"Сент Китс"</item>
-    <item msgid="256494147725561888">"Света Луција"</item>
-    <item msgid="9065982618380084594">"Сент Томас"</item>
-    <item msgid="7424657189317481507">"Тихуана"</item>
-    <item msgid="7378768724772963031">"Торонто"</item>
-    <item msgid="2880175928020421322">"Ванкувер"</item>
-    <item msgid="8906495585877998744">"Винипег"</item>
-    <item msgid="8681645071790623069">"Јужни пол"</item>
-    <item msgid="9066834921549182064">"Лонгјербјен"</item>
-    <item msgid="4656709932014204632">"Алмати"</item>
-    <item msgid="2173021164159165084">"Аман"</item>
-    <item msgid="5365315490101319010">"Анадир"</item>
-    <item msgid="2203136550754775298">"Актау"</item>
-    <item msgid="6373057865921966096">"Багдад"</item>
-    <item msgid="7705451629446449789">"Бахреин"</item>
-    <item msgid="2201480850069597815">"Баку"</item>
-    <item msgid="424770109352500733">"Банкок"</item>
-    <item msgid="5329081174177673828">"Бејрут"</item>
-    <item msgid="7187135889522860058">"Калкута"</item>
-    <item msgid="8261312970920594511">"Дамаск"</item>
-    <item msgid="6050005781178769107">"Дака"</item>
-    <item msgid="846831973484498790">"Дубаи"</item>
-    <item msgid="6320380511060318660">"Газа"</item>
-    <item msgid="138195076135095830">"Хеброн"</item>
-    <item msgid="2792857260329757927">"Хо Ши Мин"</item>
-    <item msgid="2753915200056183217">"Хонгконг"</item>
-    <item msgid="6375713877627922624">"Истанбул"</item>
-    <item msgid="164857852656167029">"Џакарта"</item>
-    <item msgid="514551483895638508">"Јерусалим"</item>
-    <item msgid="7852405794661778785">"Кабул"</item>
-    <item msgid="2733033767438957766">"Карачи"</item>
-    <item msgid="5644311217186397680">"Катманду"</item>
-    <item msgid="1242216853434928489">"Куала Лумпур"</item>
-    <item msgid="4933780769758115782">"Кувајт"</item>
-    <item msgid="6882764635090995312">"Макао"</item>
-    <item msgid="3986352476396048104">"Манила"</item>
-    <item msgid="7941758124259560958">"Мускат"</item>
-    <item msgid="2671480270494284192">"Пном Пен"</item>
-    <item msgid="3585358766120768888">"Пјонгјанг"</item>
-    <item msgid="282733287703161268">"Катар"</item>
-    <item msgid="8551825553277677949">"Рангун"</item>
-    <item msgid="3510541723342902050">"Ријад"</item>
-    <item msgid="7301933049899867383">"Сајгон"</item>
-    <item msgid="2859585838402694009">"Сеул"</item>
-    <item msgid="33498601045535875">"Шангај"</item>
-    <item msgid="8274790879257759399">"Сингапур"</item>
-    <item msgid="4185891512451859606">"Тајпеј"</item>
-    <item msgid="8272983787037437358">"Техеран"</item>
-    <item msgid="7548402686482506151">"Тел Авив"</item>
-    <item msgid="6921751833980197720">"Токио"</item>
-    <item msgid="59728156515393986">"Улан Батор"</item>
-    <item msgid="701446121859732513">"Бермуда"</item>
-    <item msgid="6874435045145230527">"Канари"</item>
-    <item msgid="1975124795172898686">"Зеленортска острва"</item>
-    <item msgid="5405194758503124447">"Рејкјавик"</item>
-    <item msgid="4841506971765063373">"Стенли"</item>
-    <item msgid="3192252088299410199">"Аделејд"</item>
-    <item msgid="4515440099016150233">"Бризбејн"</item>
-    <item msgid="1603342478771190398">"Канбера"</item>
-    <item msgid="7369443573793537977">"Дарвин"</item>
-    <item msgid="6038622967693853356">"Мелбурн"</item>
-    <item msgid="5987600941235656656">"Нови Јужни Велс"</item>
-    <item msgid="8993222367897103441">"Перт"</item>
-    <item msgid="2331172541371685437">"Квинсленд"</item>
-    <item msgid="2150912736505182699">"Сиднеј"</item>
-    <item msgid="8097029759143077179">"Викторија"</item>
-    <item msgid="2175264082469352441">"Њуфаундленд"</item>
-    <item msgid="5299806709792658953">"Саскачеван"</item>
-    <item msgid="2742335625880576228">"Ускршње острво"</item>
-    <item msgid="3401105135843706855">"Амстердам"</item>
-    <item msgid="7408055867187369479">"Андора"</item>
-    <item msgid="7714099594043232998">"Атина"</item>
-    <item msgid="7588965073415041593">"Белфаст"</item>
-    <item msgid="8982755519728730268">"Београд"</item>
-    <item msgid="5820954942905597949">"Берлин"</item>
-    <item msgid="7624062157455799880">"Братислава"</item>
-    <item msgid="6138895798733335888">"Брисел"</item>
-    <item msgid="8836227282219002613">"Букурешт"</item>
-    <item msgid="8868098210480147802">"Будимпешта"</item>
-    <item msgid="114329374155996860">"Кишињев"</item>
-    <item msgid="6487487167873723374">"Копенхаген"</item>
-    <item msgid="5264002034116955880">"Даблин"</item>
-    <item msgid="7950073703814432186">"Гибралтар"</item>
-    <item msgid="4616641627708493425">"Хелсинки"</item>
-    <item msgid="212359461403262711">"Острво Ман"</item>
-    <item msgid="4245799496293578703">"Истанбул"</item>
-    <item msgid="4477669700025211678">"Кијев"</item>
-    <item msgid="7233802930588725294">"Лисабон"</item>
-    <item msgid="7186725202454661926">"Лондон"</item>
-    <item msgid="5298853578615697920">"Луксембург"</item>
-    <item msgid="3107227222663823852">"Мадрид"</item>
-    <item msgid="6409612387432198642">"Малта"</item>
-    <item msgid="6955558182074785338">"Минск"</item>
-    <item msgid="6228242074512253552">"Монако"</item>
-    <item msgid="6544575681565409774">"Москва"</item>
-    <item msgid="3976815367069730505">"Осло"</item>
-    <item msgid="2469420333993086275">"Париз"</item>
-    <item msgid="7485656867179996639">"Праг"</item>
-    <item msgid="988513162091270543">"Рига"</item>
-    <item msgid="3998650297514954079">"Рим"</item>
-    <item msgid="1732427206709814080">"Сан Марино"</item>
-    <item msgid="2794131568674225119">"Сарајево"</item>
-    <item msgid="2400301040855226066">"Симферопољ"</item>
-    <item msgid="9186733542818983602">"Скопље"</item>
-    <item msgid="1586570243468059398">"Софија"</item>
-    <item msgid="564898083230872572">"Стокхолм"</item>
-    <item msgid="8462542989781385012">"Талин"</item>
-    <item msgid="6709788967440613264">"Ватикан"</item>
-    <item msgid="8251863344440905549">"Беч"</item>
-    <item msgid="3257947331297603891">"Виљнус"</item>
-    <item msgid="2305299694079344212">"Варшава"</item>
-    <item msgid="4469591142000997702">"Загреб"</item>
-    <item msgid="3827805692447432666">"Цирих"</item>
-    <item msgid="7710293346890852314">"Антананариво"</item>
-    <item msgid="8675463358261691187">"Малдиви"</item>
-    <item msgid="8258461076442136172">"Маурицијус"</item>
-    <item msgid="3150318624617990367">"Окланд"</item>
-    <item msgid="8427795435830682122">"Фиџи"</item>
-    <item msgid="1158779814198631169">"Гуам"</item>
-    <item msgid="5893704879373137457">"Хонолулу"</item>
-    <item msgid="1770338947698194275">"Киритимати"</item>
-    <item msgid="3115018823853432422">"Нумеа"</item>
-    <item msgid="8930848797035435014">"Самоа"</item>
-    <item msgid="5520094948583238358">"Тахити"</item>
-    <item msgid="7301905385854586936">"Антигва"</item>
-    <item msgid="8984152310253274404">"Остин"</item>
-    <item msgid="6874533703004710145">"Бостон"</item>
-    <item msgid="7432962958322057136">"Калгари"</item>
-    <item msgid="8096684279604140978">"Коламбус"</item>
-    <item msgid="936901718255724986">"Далас"</item>
-    <item msgid="4015131634823666245">"Ноксвил"</item>
-    <item msgid="3978413466663710403">"Мемфис"</item>
-    <item msgid="5023838008354228529">"Мајами"</item>
-    <item msgid="7182213480667543511">"Минеаполис"</item>
-    <item msgid="869023139270244552">"Отава"</item>
-    <item msgid="8138869957811168440">"Филаделфија"</item>
-    <item msgid="1752278495028380978">"Портланд"</item>
-    <item msgid="8972733979389600134">"Сан Дијего"</item>
-    <item msgid="304925930860094332">"Сан Франциско"</item>
-    <item msgid="1092295421727954508">"Солт Лејк Сити"</item>
-    <item msgid="2861495155508879945">"Сан Хозе"</item>
-    <item msgid="6951841899277574144">"Сан Салвадор"</item>
-    <item msgid="4063054959106860389">"Сијетл"</item>
-    <item msgid="4985936045757148312">"Сент Луис"</item>
-    <item msgid="2498001791404810614">"Вашингтон (дистрикт Колумбија)"</item>
-    <item msgid="6490744399654978915">"Хјустон"</item>
-    <item msgid="5461172996986211872">"Сан Антонио"</item>
-    <item msgid="7955879665647778362">"Џексонвил"</item>
-    <item msgid="7274737959786806118">"Балтимор"</item>
-    <item msgid="5440109692257991959">"Нешвил"</item>
-    <item msgid="2580598303029580540">"Милвоки"</item>
-    <item msgid="5778397064882342884">"Оклахома Сити"</item>
-    <item msgid="60834900460576333">"Лас Вегас"</item>
-    <item msgid="1242224546028941695">"Албукерки"</item>
-    <item msgid="2108508912885156322">"Тусон"</item>
-    <item msgid="2736505692163909286">"Сакраменто"</item>
-    <item msgid="4244292537769840523">"Атланта"</item>
-    <item msgid="1458420523389537755">"Кливленд"</item>
-    <item msgid="6576927115185043547">"Њу Орлеанс"</item>
-    <item msgid="2723274638984844697">"Тампа"</item>
-    <item msgid="1176352970801801624">"Питсбург"</item>
-    <item msgid="5624802871949256105">"Синсинати"</item>
-    <item msgid="527393217276418005">"Маунтин Вју"</item>
-    <item msgid="1744025839066009857">"Рено"</item>
-    <item msgid="6276904698731697502">"Блек Рок Сити"</item>
-    <item msgid="2844451059935789778">"Доха"</item>
-    <item msgid="4108653157206192019">"Пекинг"</item>
-    <item msgid="6115360044399896579">"Мумбај"</item>
-    <item msgid="7140676596549732117">"Делхи"</item>
-    <item msgid="1236127343975476693">"Осака"</item>
-    <item msgid="6470041111418276646">"Лахор"</item>
-    <item msgid="5672665774945554582">"Сана"</item>
-    <item msgid="4227294244388933650">"Барселона"</item>
-    <item msgid="2404605478532633099">"Минхен"</item>
-    <item msgid="2402973841037462176">"Милано"</item>
-    <item msgid="1658609023659261743">"Франкфурт"</item>
-    <item msgid="4214691757607136548">"Ханој"</item>
-    <item msgid="484506613000693635">"Анкара"</item>
-    <item msgid="1958807113380596945">"Бангалор"</item>
-    <item msgid="2258411542499008700">"Бразилија"</item>
-    <item msgid="770086263560182220">"Кејптаун"</item>
-    <item msgid="5936333722350504953">"Исламабад"</item>
-    <item msgid="3631805761163219329">"Рио де Жанеиро"</item>
-    <item msgid="6544644866501929714">"Ен Арбор"</item>
-    <item msgid="8675519768651745334">"Болдер"</item>
-    <item msgid="7006632817384692182">"Кембриџ"</item>
-    <item msgid="7233704593042272414">"Киркланд"</item>
-    <item msgid="717352875658559544">"Медисон"</item>
-    <item msgid="3567009426051313507">"Гуангџоу"</item>
-    <item msgid="2738289235744819761">"Хајдерабад"</item>
-    <item msgid="35629823970779893">"Рестон"</item>
-    <item msgid="2620375619174484543">"Бело Хоризонте"</item>
-    <item msgid="3949247113051549869">"Сантјаго"</item>
-    <item msgid="3583568170097050810">"Монровија"</item>
-    <item msgid="4337041465665825381">"Коломбо"</item>
-    <item msgid="2758533074887258174">"Чивава"</item>
-    <item msgid="3904262821019008829">"Салвадор"</item>
-    <item msgid="7335556305222315705">"Гургаон"</item>
-    <item msgid="8092021218913879570">"Манчестер"</item>
-    <item msgid="3262376108426000449">"Кијев"</item>
-    <item msgid="1321450515191695851">"Санкт Петербург"</item>
-    <item msgid="5152144018647717853">"Краков"</item>
-    <item msgid="3995511368799031783">"Вроцлав"</item>
-    <item msgid="7251862005498390469">"Хамбург"</item>
-    <item msgid="4403899516544001462">"Оулу"</item>
-    <item msgid="8378499650951313108">"Хаифа"</item>
-    <item msgid="7504732361387330116">"Сан Хуан"</item>
-    <item msgid="8613864994547669100">"Тегусигалпа"</item>
-    <item msgid="7087691675228926801">"Парамарибо"</item>
-    <item msgid="478384295484578701">"Кито"</item>
-    <item msgid="4517870253399384206">"Љубљана"</item>
-=======
     <item msgid="4653806289288974388">"<xliff:g id="SEPARATOR">=</xliff:g>Абиџан"</item>
     <item msgid="4864167603178202155">"<xliff:g id="SEPARATOR">=</xliff:g>Акра"</item>
     <item msgid="6478898553803167749">"<xliff:g id="SEPARATOR">=</xliff:g>Адис Абеба"</item>
@@ -620,6 +318,5 @@
     <item msgid="1641840677391275004">"<xliff:g id="SEPARATOR">=</xliff:g>Парамарибо"</item>
     <item msgid="7317049454800260290">"<xliff:g id="SEPARATOR">=</xliff:g>Кито"</item>
     <item msgid="4524380876433343244">"<xliff:g id="SEPARATOR">=</xliff:g>Љубљана"</item>
->>>>>>> 8ea254a8
   </string-array>
 </resources>