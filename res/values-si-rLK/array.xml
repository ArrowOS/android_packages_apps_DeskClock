<?xml version="1.0" encoding="UTF-8"?>
<!-- 
    Copyright (C) 2015 The Android Open Source Project

    Licensed under the Apache License, Version 2.0 (the "License");
    you may not use this file except in compliance with the License.
    You may obtain a copy of the License at

         http://www.apache.org/licenses/LICENSE-2.0

    Unless required by applicable law or agreed to in writing, software
    distributed under the License is distributed on an "AS IS" BASIS,
    WITHOUT WARRANTIES OR CONDITIONS OF ANY KIND, either express or implied.
    See the License for the specific language governing permissions and
    limitations under the License
   -->

<resources xmlns:android="http://schemas.android.com/apk/res/android"
    xmlns:xliff="urn:oasis:names:tc:xliff:document:1.2">
  <string-array name="cities_names">
<<<<<<< HEAD
    <item msgid="2528360178629244616">"අබිජාන්"</item>
    <item msgid="6944239639314079002">"අක්‍රා"</item>
    <item msgid="1882840263263451068">"අඩිස් අබාබා"</item>
    <item msgid="1028929145486670248">"ඇල්ජියර්ස්"</item>
    <item msgid="3701057587584676092">"බ්ලැන්ටයර්"</item>
    <item msgid="2886322632268247117">"බ්‍රස්සවිල්"</item>
    <item msgid="6897570881968822043">"කයිරෝ"</item>
    <item msgid="267605539096913498">"කැසබලන්කා"</item>
    <item msgid="4211664465580587414">"කොනාක්‍ක්‍රි"</item>
    <item msgid="4541602834272820641">"ඩකාර්"</item>
    <item msgid="8465732069409300950">"දාරුස් සලාම්"</item>
    <item msgid="6622510954516549116">"ජිබුටි"</item>
    <item msgid="2276489800209768303">"ෆ්‍රීටවුන්"</item>
    <item msgid="1240576997711861023">"ගැබොරෝන්"</item>
    <item msgid="5349334209171364385">"හරාරේ"</item>
    <item msgid="6113191477690557327">"ජොහෑනස්බර්ග්"</item>
    <item msgid="927428576674822400">"කම්පාලා"</item>
    <item msgid="4026832076115235469">"ක්හාර්ටොවුම්"</item>
    <item msgid="5410782788724286381">"කිගාලි"</item>
    <item msgid="7732811111504353705">"කින්ශාසා"</item>
    <item msgid="932809008471125011">"ලාගොස්"</item>
    <item msgid="2795948760365855772">"මසේරු"</item>
    <item msgid="6464910812969504493">"මොගඩිෂු"</item>
    <item msgid="4620365036488328944">"නයිරෝබි"</item>
    <item msgid="4196652835056468390">"සාඕ ටෝම්"</item>
    <item msgid="2002053268354813523">"ටිම්බුක්ටු"</item>
    <item msgid="6789355206260535774">"ට්‍රිපොලි"</item>
    <item msgid="1662913445892282208">"ටියුනිස්"</item>
    <item msgid="1958350526592385504">"අන්කොරාජ්"</item>
    <item msgid="4530964415403549431">"මෙන්ඩෝසා"</item>
    <item msgid="5519841965499989640">"අරූබා"</item>
    <item msgid="3619641653330712167">"ඇසුන්සියන්"</item>
    <item msgid="1807527094848372100">"බාබඩෝස්"</item>
    <item msgid="7833099001850188721">"බේලිස්"</item>
    <item msgid="5063415446546412441">"බොගෝටා"</item>
    <item msgid="2839227656429500365">"බුවනෝස් අයර්ස්"</item>
    <item msgid="1133762043888408997">"කැන්කුන්"</item>
    <item msgid="5326063045518438386">"කරකස්"</item>
    <item msgid="889935230113732517">"කේමන්"</item>
    <item msgid="3444477982230350362">"චිකාගෝ"</item>
    <item msgid="610305270095390771">"කොස්ටරිකා"</item>
    <item msgid="4297448531030514920">"කියුරැකො"</item>
    <item msgid="1819003821428989864">"ඩෝසන් ක්‍රීක්"</item>
    <item msgid="4753714764113170675">"ඩෙන්වර්"</item>
    <item msgid="2279315094917045244">"ඩෙට්රුවා"</item>
    <item msgid="1330228105893462956">"ඩොමිනිකා"</item>
    <item msgid="3303245425281858320">"එඩ්මන්ටන්"</item>
    <item msgid="6102675683216802960">"එල් සැල්වදෝර්"</item>
    <item msgid="7404823948632138334">"ෆෝටලේස්"</item>
    <item msgid="5295234178172153733">"ග්‍රෑන්ඩ් ටර්ක්"</item>
    <item msgid="3015155377774814857">"ග්‍රැනඩා"</item>
    <item msgid="5124228611616346914">"ගෝතමාලාව"</item>
    <item msgid="890870630819396468">"ගයානා"</item>
    <item msgid="7195964234494402331">"හැලිෆැක්ස්"</item>
    <item msgid="4983877234758737190">"හවානා"</item>
    <item msgid="2738888001225341531">"ඉන්ඩියානාපොලිස්"</item>
    <item msgid="5335614190119698790">"නොක්ස්"</item>
    <item msgid="9056292535030679310">"මරෙන්ගෝ"</item>
    <item msgid="1049051761793330471">"පිටර්ස්බර්ග්"</item>
    <item msgid="4086392912705989429">"ටෙල් සිටි"</item>
    <item msgid="4953356468739912331">"විවෙ"</item>
    <item msgid="879918079035739958">"වින්සෙනස්"</item>
    <item msgid="620064188588916047">"විනමැක්"</item>
    <item msgid="1743310759320576964">"කිංස්ටන්"</item>
    <item msgid="5836540468054579646">"නියුස්ට්‍රා සෙනොරා දී ලා පා"</item>
    <item msgid="9111190480556180457">"ලිමා"</item>
    <item msgid="3849323884810644665">"ලොස් ඇන්ජලීස්"</item>
    <item msgid="9186705637161264387">"ලුවිස්විල්"</item>
    <item msgid="6045939557161114820">"මනගුවා"</item>
    <item msgid="3688923880208568496">"මාටිනික්"</item>
    <item msgid="3124245926616896140">"මෙන්ඩෝසා"</item>
    <item msgid="8264013691437690644">"මෙට්ලකට්ලා"</item>
    <item msgid="3242307788223843671">"මෙක්සිකෝ නගරය"</item>
    <item msgid="3904210242491724008">"මොන්ටෙරෙයි"</item>
    <item msgid="2049700402307558992">"මොන්ටෙවීඩි‍යෝ"</item>
    <item msgid="6972371385309297826">"මොන්ට්‍රියෙල්"</item>
    <item msgid="1121150121639680484">"නාසාවු"</item>
    <item msgid="8783518093470040300">"නිව් යෝර්ක්"</item>
    <item msgid="8685565479120721681">"බියුලා"</item>
    <item msgid="6854366494939955818">"මධ්‍ය"</item>
    <item msgid="7325195282520040665">"නිව් සලෙම්"</item>
    <item msgid="3368872340258580668">"පැනමා"</item>
    <item msgid="58921303248631494">"ෆීනික්ස්"</item>
    <item msgid="6678389014419621494">"පෝර්ට් ඔෆ් ස්පේන්"</item>
    <item msgid="5255184875289196899">"පෝර්ට්-අවු-ප්‍රින්ස්"</item>
    <item msgid="7039428977566254389">"පුවටෝ රිකෝ"</item>
    <item msgid="1577859671465557300">"සැන්ටෝ ඩොමින්ගෝ"</item>
    <item msgid="3956700126827381905">"සාඕ පෝලෝ"</item>
    <item msgid="3851056559336304908">"සාන්ත ජෝන්ස්"</item>
    <item msgid="7620601490016157459">"සාන්ත කිට්ස්"</item>
    <item msgid="256494147725561888">"සාන්ත ලුසියා"</item>
    <item msgid="9065982618380084594">"සාන්ත තෝමස්"</item>
    <item msgid="7424657189317481507">"ටිජුආනා"</item>
    <item msgid="7378768724772963031">"ටොරොන්ටෝ"</item>
    <item msgid="2880175928020421322">"වැන්කුවර්"</item>
    <item msgid="8906495585877998744">"විනිපෙග්"</item>
    <item msgid="8681645071790623069">"දක්ෂිණ ධ‍්‍ර‍්‍රැවය"</item>
    <item msgid="9066834921549182064">"ලෝන්ග්ඉයර්බියෙන්"</item>
    <item msgid="4656709932014204632">"අල්මාටි"</item>
    <item msgid="2173021164159165084">"අම්මාන්"</item>
    <item msgid="5365315490101319010">"අනදියිර්"</item>
    <item msgid="2203136550754775298">"ඇක්ටාවු"</item>
    <item msgid="6373057865921966096">"බැග්ඩෑඩ්"</item>
    <item msgid="7705451629446449789">"බහරේන්"</item>
    <item msgid="2201480850069597815">"බාකු"</item>
    <item msgid="424770109352500733">"බෑංකොක්"</item>
    <item msgid="5329081174177673828">"බීරුට්"</item>
    <item msgid="7187135889522860058">"කල්කටා"</item>
    <item msgid="8261312970920594511">"ඩැමස්කස්"</item>
    <item msgid="6050005781178769107">"ඩකා"</item>
    <item msgid="846831973484498790">"ඩුබායි"</item>
    <item msgid="6320380511060318660">"ගාසා"</item>
    <item msgid="138195076135095830">"හිබෝන්"</item>
    <item msgid="2792857260329757927">"හෝ චී මිං"</item>
    <item msgid="2753915200056183217">"හොං කොං"</item>
    <item msgid="6375713877627922624">"ඉස්තාන්බුල්"</item>
    <item msgid="164857852656167029">"ජකර්තා"</item>
    <item msgid="514551483895638508">"ජෙරුසලම්"</item>
    <item msgid="7852405794661778785">"කාබුල්"</item>
    <item msgid="2733033767438957766">"කරච්චි"</item>
    <item msgid="5644311217186397680">"කත්මන්ඩු"</item>
    <item msgid="1242216853434928489">"ක්වාලා ලම්පූර්"</item>
    <item msgid="4933780769758115782">"කුවේට්"</item>
    <item msgid="6882764635090995312">"මැකාවු"</item>
    <item msgid="3986352476396048104">"මැනිලා"</item>
    <item msgid="7941758124259560958">"මස්කට්"</item>
    <item msgid="2671480270494284192">"නොම් පෙන්"</item>
    <item msgid="3585358766120768888">"පියොන්යැන්ග්"</item>
    <item msgid="282733287703161268">"කටාර්"</item>
    <item msgid="8551825553277677949">"රැංගුන්"</item>
    <item msgid="3510541723342902050">"රියාද්"</item>
    <item msgid="7301933049899867383">"සායිගෝන්"</item>
    <item msgid="2859585838402694009">"සෝල්"</item>
    <item msgid="33498601045535875">"ෂැන්හයි"</item>
    <item msgid="8274790879257759399">"සිංගප්පූරුව"</item>
    <item msgid="4185891512451859606">"තායිපේ"</item>
    <item msgid="8272983787037437358">"ටෙහෙරාන්"</item>
    <item msgid="7548402686482506151">"ටෙල් අවිව්"</item>
    <item msgid="6921751833980197720">"ටෝකියෝ"</item>
    <item msgid="59728156515393986">"උලන්බාටාර්"</item>
    <item msgid="701446121859732513">"බර්මියුඩාව"</item>
    <item msgid="6874435045145230527">"කැනරි"</item>
    <item msgid="1975124795172898686">"කේප් වර්ඩේ"</item>
    <item msgid="5405194758503124447">"රෙයික්ජාවික්"</item>
    <item msgid="4841506971765063373">"ස්ටැන්ලි"</item>
    <item msgid="3192252088299410199">"ඇඩිලේඩ්"</item>
    <item msgid="4515440099016150233">"බ්‍රිස්බේන්"</item>
    <item msgid="1603342478771190398">"කැන්බරා"</item>
    <item msgid="7369443573793537977">"ඩාවින්"</item>
    <item msgid="6038622967693853356">"මෙල්බෝන්"</item>
    <item msgid="5987600941235656656">"නිව් සවුත් වේල්ස්"</item>
    <item msgid="8993222367897103441">"පර්ත්"</item>
    <item msgid="2331172541371685437">"ක්වින්ස්ලන්තය"</item>
    <item msgid="2150912736505182699">"සිඩ්නි"</item>
    <item msgid="8097029759143077179">"වික්ටෝරියා"</item>
    <item msgid="2175264082469352441">"නිව්ෆවුන්ඩ්ලන්ඩ්"</item>
    <item msgid="5299806709792658953">"සස්කචෙවන්"</item>
    <item msgid="2742335625880576228">"ඊස්ටර් දූපත"</item>
    <item msgid="3401105135843706855">"ඇම්ස්ටර්ඩෑම්"</item>
    <item msgid="7408055867187369479">"ඇන්ඩෝරා"</item>
    <item msgid="7714099594043232998">"ඇතෑන්ස්"</item>
    <item msgid="7588965073415041593">"බෙල්ෆස්ට්"</item>
    <item msgid="8982755519728730268">"බෙල්ග්‍රේඩ්"</item>
    <item msgid="5820954942905597949">"බර්ලින්"</item>
    <item msgid="7624062157455799880">"බ්‍රටිස්ලවා"</item>
    <item msgid="6138895798733335888">"බ්‍රසල්ස්"</item>
    <item msgid="8836227282219002613">"බුකාරෙස්ට්"</item>
    <item msgid="8868098210480147802">"බුඩාපෙස්ට්"</item>
    <item msgid="114329374155996860">"චිසිනාවු"</item>
    <item msgid="6487487167873723374">"කොපන්හේගන්"</item>
    <item msgid="5264002034116955880">"ඩබ්ලින්"</item>
    <item msgid="7950073703814432186">"ජිබ්රෝල්ටර්"</item>
    <item msgid="4616641627708493425">"හෙල්සින්කි"</item>
    <item msgid="212359461403262711">"අයිල් ඔෆ් මෑන්"</item>
    <item msgid="4245799496293578703">"ඉස්තාන්බුල්"</item>
    <item msgid="4477669700025211678">"කීව්"</item>
    <item msgid="7233802930588725294">"ලිස්බන්"</item>
    <item msgid="7186725202454661926">"ලන්ඩන්"</item>
    <item msgid="5298853578615697920">"ලක්ස්සැම්බර්ග්"</item>
    <item msgid="3107227222663823852">"මැඩ්රිඩ්"</item>
    <item msgid="6409612387432198642">"මෝල්ටා"</item>
    <item msgid="6955558182074785338">"මින්ස්ක්"</item>
    <item msgid="6228242074512253552">"මොනාකෝ"</item>
    <item msgid="6544575681565409774">"මොස්කව්"</item>
    <item msgid="3976815367069730505">"ඔස්ලෝ"</item>
    <item msgid="2469420333993086275">"පැරිස්"</item>
    <item msgid="7485656867179996639">"ප්‍රෙග්"</item>
    <item msgid="988513162091270543">"රිගා"</item>
    <item msgid="3998650297514954079">"රෝමය"</item>
    <item msgid="1732427206709814080">"සැන් මරිනෝ"</item>
    <item msgid="2794131568674225119">"සරජෙවෝ"</item>
    <item msgid="2400301040855226066">"සිම්ෆෙරෝපොල්"</item>
    <item msgid="9186733542818983602">"ස්කොප්ජේ"</item>
    <item msgid="1586570243468059398">"සෝෆියා"</item>
    <item msgid="564898083230872572">"ස්ටොක්හොල්ම්"</item>
    <item msgid="8462542989781385012">"තලිණ්"</item>
    <item msgid="6709788967440613264">"වතිකානුව"</item>
    <item msgid="8251863344440905549">"වියනා"</item>
    <item msgid="3257947331297603891">"විලිනුස්"</item>
    <item msgid="2305299694079344212">"වර්සෝ"</item>
    <item msgid="4469591142000997702">"සග්රෙබ්"</item>
    <item msgid="3827805692447432666">"සූරිච්"</item>
    <item msgid="7710293346890852314">"ඇන්ටනානරිවෝ"</item>
    <item msgid="8675463358261691187">"මාල දිවයින"</item>
    <item msgid="8258461076442136172">"මවුරිටස්"</item>
    <item msgid="3150318624617990367">"ඕක්ලන්ඩ්"</item>
    <item msgid="8427795435830682122">"ෆිජි"</item>
    <item msgid="1158779814198631169">"ගුවාම්"</item>
    <item msgid="5893704879373137457">"හොනලුලූ"</item>
    <item msgid="1770338947698194275">"කිරිටිමාටි"</item>
    <item msgid="3115018823853432422">"නවුමියා"</item>
    <item msgid="8930848797035435014">"සමෝවා"</item>
    <item msgid="5520094948583238358">"ටහිටි"</item>
    <item msgid="7301905385854586936">"ඇන්ටිගුවා"</item>
    <item msgid="8984152310253274404">"ඔස්ටින්"</item>
    <item msgid="6874533703004710145">"බොස්ටන්"</item>
    <item msgid="7432962958322057136">"කැල්ගරි"</item>
    <item msgid="8096684279604140978">"කොලොම්බස්"</item>
    <item msgid="936901718255724986">"ඩෑලස්"</item>
    <item msgid="4015131634823666245">"නොක්ස්විල්"</item>
    <item msgid="3978413466663710403">"මෙම්ෆිස්"</item>
    <item msgid="5023838008354228529">"මියාමි"</item>
    <item msgid="7182213480667543511">"මිනෙපොලි"</item>
    <item msgid="869023139270244552">"ඔට්ටාව"</item>
    <item msgid="8138869957811168440">"ෆිලඩෙල්ෆියා"</item>
    <item msgid="1752278495028380978">"පොර්ට්ලන්ඩ්"</item>
    <item msgid="8972733979389600134">"සැන් ඩියාගෝ"</item>
    <item msgid="304925930860094332">"සැන් ෆ්රැන්සිස්කෝ"</item>
    <item msgid="1092295421727954508">"සෝල්ට් ලේක් නගරය"</item>
    <item msgid="2861495155508879945">"සැන් ජෝස්"</item>
    <item msgid="6951841899277574144">"සැන් සැල්වදෝර්"</item>
    <item msgid="4063054959106860389">"සියැටල්"</item>
    <item msgid="4985936045757148312">"සාන්ත ලුවිස්"</item>
    <item msgid="2498001791404810614">"වොෂිංටන් ඩි.සී."</item>
    <item msgid="6490744399654978915">"හුස්ටන්"</item>
    <item msgid="5461172996986211872">"සැන් ඇන්ටෝනියෝ"</item>
    <item msgid="7955879665647778362">"ජැක්සන්විල්"</item>
    <item msgid="7274737959786806118">"බැල්ටිමෝර්"</item>
    <item msgid="5440109692257991959">"නෑෂ්විල්"</item>
    <item msgid="2580598303029580540">"මුල්වවුකී"</item>
    <item msgid="5778397064882342884">"ඔක්ලහෝමා නගරය"</item>
    <item msgid="60834900460576333">"ලාස් වෙගාස්"</item>
    <item msgid="1242224546028941695">"ඇල්බක්වර්ක්"</item>
    <item msgid="2108508912885156322">"ටක්සන්"</item>
    <item msgid="2736505692163909286">"සක්රමෙන්ටෝ"</item>
    <item msgid="4244292537769840523">"ඇට්ලන්ටා"</item>
    <item msgid="1458420523389537755">"ක්ලේව්ලන්තය"</item>
    <item msgid="6576927115185043547">"නිව් ඔර්ලියන්ස්"</item>
    <item msgid="2723274638984844697">"ටම්පා"</item>
    <item msgid="1176352970801801624">"පිට්ස්බර්ග්"</item>
    <item msgid="5624802871949256105">"සින්සිනාටි"</item>
    <item msgid="527393217276418005">"මවුන්ටන් වීව්"</item>
    <item msgid="1744025839066009857">"රෙනෝ"</item>
    <item msgid="6276904698731697502">"බ්ලැක් රොක් නගරය"</item>
    <item msgid="2844451059935789778">"දෝහා"</item>
    <item msgid="4108653157206192019">"බීජිං"</item>
    <item msgid="6115360044399896579">"මුම්බායි"</item>
    <item msgid="7140676596549732117">"දිල්ලි"</item>
    <item msgid="1236127343975476693">"ඔසාකා"</item>
    <item msgid="6470041111418276646">"ලාහෝර්"</item>
    <item msgid="5672665774945554582">"සනා\'ආ"</item>
    <item msgid="4227294244388933650">"බාසිලෝනා"</item>
    <item msgid="2404605478532633099">"මියුනිච්"</item>
    <item msgid="2402973841037462176">"මිලාන්"</item>
    <item msgid="1658609023659261743">"ෆ්රෑන්ක්ෆර්ත්"</item>
    <item msgid="4214691757607136548">"හැනෝයි"</item>
    <item msgid="484506613000693635">"ඇන්කාරා"</item>
    <item msgid="1958807113380596945">"බැංගලෝර්"</item>
    <item msgid="2258411542499008700">"බ්‍රසිලියා"</item>
    <item msgid="770086263560182220">"කේප් ටවුන්"</item>
    <item msgid="5936333722350504953">"ඉස්ලාමාබාද්"</item>
    <item msgid="3631805761163219329">"රියෝ ද ජැනෙයිරෝ"</item>
    <item msgid="6544644866501929714">"ඈන් ආර්බර්"</item>
    <item msgid="8675519768651745334">"බෝල්ඩර්"</item>
    <item msgid="7006632817384692182">"කේම්බ්‍රිජ්"</item>
    <item msgid="7233704593042272414">"කර්ක්ලන්ඩ්"</item>
    <item msgid="717352875658559544">"මැඩිසන්"</item>
    <item msgid="3567009426051313507">"ග්වැන්ශෝ"</item>
    <item msgid="2738289235744819761">"හයිද්‍රාබාද්"</item>
    <item msgid="35629823970779893">"රෙස්ටන්"</item>
    <item msgid="2620375619174484543">"බෙලෝ හොරිසොන්ටේ"</item>
    <item msgid="3949247113051549869">"සැන්ටියාගෝ"</item>
    <item msgid="3583568170097050810">"මොන්රෝවියා"</item>
    <item msgid="4337041465665825381">"කොළඹ"</item>
    <item msgid="2758533074887258174">"චිවාවා"</item>
    <item msgid="3904262821019008829">"සැල්වදෝර්"</item>
    <item msgid="7335556305222315705">"ගුර්ගන්"</item>
    <item msgid="8092021218913879570">"මැන්චෙස්ටර්"</item>
    <item msgid="3262376108426000449">"කීවි"</item>
    <item msgid="1321450515191695851">"සෙන්ට්. පිටර්ස්බර්ග්"</item>
    <item msgid="5152144018647717853">"ක්‍රකොව්"</item>
    <item msgid="3995511368799031783">"ව්‍රෝක්ලව්"</item>
    <item msgid="7251862005498390469">"හැම්බර්ග්"</item>
    <item msgid="4403899516544001462">"ඖලු"</item>
    <item msgid="8378499650951313108">"හයිෆා"</item>
    <item msgid="7504732361387330116">"සැන් ජුආන්"</item>
    <item msgid="8613864994547669100">"ටෙගුසිගල්පා"</item>
    <item msgid="7087691675228926801">"පැරමාරිබෝ"</item>
    <item msgid="478384295484578701">"කිටෝ"</item>
    <item msgid="4517870253399384206">"Ljubljana"</item>
=======
    <item msgid="4653806289288974388">"අ<xliff:g id="SEPARATOR">=</xliff:g>අබිද්ජාන්"</item>
    <item msgid="4864167603178202155">"අ<xliff:g id="SEPARATOR">=</xliff:g>අක්රා"</item>
    <item msgid="6478898553803167749">"අ<xliff:g id="SEPARATOR">=</xliff:g>අඩිස් අබාබා"</item>
    <item msgid="5618029992528436448">"අ<xliff:g id="SEPARATOR">=</xliff:g>ඇල්ජියර්ස්"</item>
    <item msgid="2906834750114790793">"බ<xliff:g id="SEPARATOR">=</xliff:g>බ්ලෑටියර්"</item>
    <item msgid="8153571933836629863">"බ<xliff:g id="SEPARATOR">=</xliff:g>බ්‍රසාවිලා"</item>
    <item msgid="3703129580594640833">"ක<xliff:g id="SEPARATOR">=</xliff:g>කයිරෝ"</item>
    <item msgid="2300915410194647320">"ක<xliff:g id="SEPARATOR">=</xliff:g>කැසබ්ලෑන්කා"</item>
    <item msgid="1217039002304887948">"ක<xliff:g id="SEPARATOR">=</xliff:g>කොනක්රී"</item>
    <item msgid="8775104707806220928">"ඩ<xliff:g id="SEPARATOR">=</xliff:g>ඩකාර්"</item>
    <item msgid="5948764589113643811">"ද<xliff:g id="SEPARATOR">=</xliff:g>දර් එස් සලාම්"</item>
    <item msgid="6306254507715416077">"ජ<xliff:g id="SEPARATOR">=</xliff:g>ජිබුටි"</item>
    <item msgid="4286108029159501866">"ෆ<xliff:g id="SEPARATOR">=</xliff:g>ෆ්රීටවුන්"</item>
    <item msgid="4514786733035528116">"ග<xliff:g id="SEPARATOR">=</xliff:g>ගැබොරොන්"</item>
    <item msgid="7367496854968219671">"හ<xliff:g id="SEPARATOR">=</xliff:g>හරාරේ"</item>
    <item msgid="6837746379726020288">"ජ<xliff:g id="SEPARATOR">=</xliff:g>ජොහැන්නස්බර්ග්"</item>
    <item msgid="6284185156591171506">"ක<xliff:g id="SEPARATOR">=</xliff:g>කම්පාලා"</item>
    <item msgid="3299518884693668985">"ක<xliff:g id="SEPARATOR">=</xliff:g>කාටුම්හ"</item>
    <item msgid="4614879508966043969">"ක<xliff:g id="SEPARATOR">=</xliff:g>කිගාලි"</item>
    <item msgid="8878437043772547732">"ක<xliff:g id="SEPARATOR">=</xliff:g>කින්ෂාසා"</item>
    <item msgid="6325601635544067909">"ල<xliff:g id="SEPARATOR">=</xliff:g>ලාගෝස්"</item>
    <item msgid="6094357506290323524">"ම<xliff:g id="SEPARATOR">=</xliff:g>මසෙරු"</item>
    <item msgid="7270525814400329098">"ම<xliff:g id="SEPARATOR">=</xliff:g>මොගඩිෂු"</item>
    <item msgid="353110101402547540">"න<xliff:g id="SEPARATOR">=</xliff:g>නයිරෝබි"</item>
    <item msgid="1688121892646984549">"ස<xliff:g id="SEPARATOR">=</xliff:g>සාඕ ටොමේ"</item>
    <item msgid="3642219084651687800">"ට<xliff:g id="SEPARATOR">=</xliff:g>ටිම්බක්ටු"</item>
    <item msgid="7287513493631179463">"ට<xliff:g id="SEPARATOR">=</xliff:g>ට්‍රිපොලි"</item>
    <item msgid="5052614613671591560">"ට<xliff:g id="SEPARATOR">=</xliff:g>ටියුනිස්"</item>
    <item msgid="7976303179193839859">"අ<xliff:g id="SEPARATOR">=</xliff:g>ඇන්කරේජ්"</item>
    <item msgid="193703779380497120">"ම<xliff:g id="SEPARATOR">=</xliff:g>මෙන්ඩෝසා"</item>
    <item msgid="5448884981082519628">"අ<xliff:g id="SEPARATOR">=</xliff:g>ඇරුබා"</item>
    <item msgid="1577938273323914773">"අ<xliff:g id="SEPARATOR">=</xliff:g>ඇසුන්සියොන්"</item>
    <item msgid="5617155978105010520">"බ<xliff:g id="SEPARATOR">=</xliff:g>බාබඩෝස්"</item>
    <item msgid="3600025702357376322">"බ<xliff:g id="SEPARATOR">=</xliff:g>බෙලිස්"</item>
    <item msgid="2847679817118467051">"බ<xliff:g id="SEPARATOR">=</xliff:g>බොගෝටා"</item>
    <item msgid="9029003541681282929">"බ<xliff:g id="SEPARATOR">=</xliff:g>බුවනස් අයර්ස්"</item>
    <item msgid="2338367960332622522">"ක<xliff:g id="SEPARATOR">=</xliff:g>කැන්කුන්"</item>
    <item msgid="4339797536047170278">"ක<xliff:g id="SEPARATOR">=</xliff:g>කරකස්"</item>
    <item msgid="9199080438977757863">"ක<xliff:g id="SEPARATOR">=</xliff:g>කේමන්"</item>
    <item msgid="1993203473281589891">"ච<xliff:g id="SEPARATOR">=</xliff:g>චිකාගෝ"</item>
    <item msgid="7990342776303470263">"ක<xliff:g id="SEPARATOR">=</xliff:g>කොස්ට රිකා"</item>
    <item msgid="5676109900908808628">"ක<xliff:g id="SEPARATOR">=</xliff:g>කුරාකාඕ"</item>
    <item msgid="5519120432577564812">"ඩ<xliff:g id="SEPARATOR">=</xliff:g>ඩෝසන් ක්රීක්"</item>
    <item msgid="2126228972377380680">"ඩ<xliff:g id="SEPARATOR">=</xliff:g>ඩෙන්වර්"</item>
    <item msgid="3298410632922319193">"ඩ<xliff:g id="SEPARATOR">=</xliff:g>ඩිට්රොයිට්"</item>
    <item msgid="2819032085688382805">"ඩ<xliff:g id="SEPARATOR">=</xliff:g>ඩොමිනිකා"</item>
    <item msgid="6170433208654553821">"එ<xliff:g id="SEPARATOR">=</xliff:g>එඩ්මන්ටන්"</item>
    <item msgid="795461860173291499">"එ<xliff:g id="SEPARATOR">=</xliff:g>එල් සැල්වදෝරය"</item>
    <item msgid="7872196528637597794">"ෆ<xliff:g id="SEPARATOR">=</xliff:g>ෆෝරටලෙසා"</item>
    <item msgid="5801558418916235541">"ග<xliff:g id="SEPARATOR">=</xliff:g>ග්රෑන්ඩ් ටර්ක්"</item>
    <item msgid="2103759276235503048">"ග<xliff:g id="SEPARATOR">=</xliff:g>ග්රෙනේඩා"</item>
    <item msgid="1490069759176391533">"ග<xliff:g id="SEPARATOR">=</xliff:g>ගෝතමාලාව"</item>
    <item msgid="525959305652046261">"ග<xliff:g id="SEPARATOR">=</xliff:g>ගයනා"</item>
    <item msgid="7565596629973190931">"හ<xliff:g id="SEPARATOR">=</xliff:g>හැලිෆැක්ස්"</item>
    <item msgid="3811169155065582644">"හ<xliff:g id="SEPARATOR">=</xliff:g>හවානා"</item>
    <item msgid="3733555435078090201">"ඉ<xliff:g id="SEPARATOR">=</xliff:g>ඉන්ඩියානාපොලිස්"</item>
    <item msgid="226982663848410981">"න<xliff:g id="SEPARATOR">=</xliff:g>නොක්ස්"</item>
    <item msgid="3815293080342229459">"ම<xliff:g id="SEPARATOR">=</xliff:g>මරෙන්ගෝ"</item>
    <item msgid="6594853515451547389">"ප<xliff:g id="SEPARATOR">=</xliff:g>පීටර්ස්බර්ග්"</item>
    <item msgid="6091571889213283534">"ට<xliff:g id="SEPARATOR">=</xliff:g>ටෙල් නගරය"</item>
    <item msgid="3089369312058696669">"ව<xliff:g id="SEPARATOR">=</xliff:g>විවේ"</item>
    <item msgid="1334860422444068943">"ව<xliff:g id="SEPARATOR">=</xliff:g>වින්සෙනාස්"</item>
    <item msgid="7775105082093691756">"ව<xliff:g id="SEPARATOR">=</xliff:g>විනැමක්"</item>
    <item msgid="4043335541899184547">"ක<xliff:g id="SEPARATOR">=</xliff:g>කිංග්ස්ටන්"</item>
    <item msgid="1063757593477259280">"න<xliff:g id="SEPARATOR">=</xliff:g>නුඑස්ට්‍රා සෙනෝරා ද ලා පැස්"</item>
    <item msgid="349901732062388869">"ල<xliff:g id="SEPARATOR">=</xliff:g>ලීමා"</item>
    <item msgid="4977592519316837842">"ල<xliff:g id="SEPARATOR">=</xliff:g>ලොස් ඇන්ජලීස්"</item>
    <item msgid="7713051790509638572">"ල<xliff:g id="SEPARATOR">=</xliff:g>ලුයිස්විල්"</item>
    <item msgid="8460620935898405225">"ම<xliff:g id="SEPARATOR">=</xliff:g>මැනගුආ"</item>
    <item msgid="8328345293081464192">"ම<xliff:g id="SEPARATOR">=</xliff:g>මාර්ටිනික්"</item>
    <item msgid="8010357327448619637">"ම<xliff:g id="SEPARATOR">=</xliff:g>මෙන්ඩෝසා"</item>
    <item msgid="2046777213916219253">"ම<xliff:g id="SEPARATOR">=</xliff:g>මෙට්ලකට්ලා"</item>
    <item msgid="2227885609632709258">"ම<xliff:g id="SEPARATOR">=</xliff:g>මෙක්සිකෝ නගරය"</item>
    <item msgid="9089629663998569289">"ම<xliff:g id="SEPARATOR">=</xliff:g>මොන්ටේරේ"</item>
    <item msgid="2782276175306930748">"ම<xliff:g id="SEPARATOR">=</xliff:g>මොන්ටෙවිඩියෝ"</item>
    <item msgid="4942386959622269480">"ම<xliff:g id="SEPARATOR">=</xliff:g>මොන්ට්රියල්"</item>
    <item msgid="3068203952968918165">"න<xliff:g id="SEPARATOR">=</xliff:g>නාසු"</item>
    <item msgid="4234515454127289962">"න<xliff:g id="SEPARATOR">=</xliff:g>නිව්යෝක්"</item>
    <item msgid="1660551302087304308">"බ<xliff:g id="SEPARATOR">=</xliff:g>බෙඕලා"</item>
    <item msgid="415823390775449071">"ස<xliff:g id="SEPARATOR">=</xliff:g>සෙන්ටර්"</item>
    <item msgid="6644186958433380884">"න<xliff:g id="SEPARATOR">=</xliff:g>නව සලෙම්"</item>
    <item msgid="6408587617047971798">"ප<xliff:g id="SEPARATOR">=</xliff:g>පැනමා"</item>
    <item msgid="5576899364199447991">"ෆ<xliff:g id="SEPARATOR">=</xliff:g>ෆීනික්ස්"</item>
    <item msgid="5541266909095409447">"ස<xliff:g id="SEPARATOR">=</xliff:g>ස්පාඤ්ඤ වරාය"</item>
    <item msgid="6417519313622785932">"ක<xliff:g id="SEPARATOR">=</xliff:g>කුමරු වරාය"</item>
    <item msgid="2078589249210571366">"ප<xliff:g id="SEPARATOR">=</xliff:g>පුවටෝ රිකෝ"</item>
    <item msgid="8522030474373927681">"ස<xliff:g id="SEPARATOR">=</xliff:g>සැන්ටෝ ඩොමින්ගෝ"</item>
    <item msgid="4763853453317431594">"ස<xliff:g id="SEPARATOR">=</xliff:g>සාඕ පාවුලෝ"</item>
    <item msgid="2713153284784311646">"ශ<xliff:g id="SEPARATOR">=</xliff:g>ශාන්ත ජෝන්"</item>
    <item msgid="8252666620333105271">"ශ<xliff:g id="SEPARATOR">=</xliff:g>ශාන්ත කිට්ස්"</item>
    <item msgid="4851597775036027515">"ශ<xliff:g id="SEPARATOR">=</xliff:g>ශාන්ත ලුසියා"</item>
    <item msgid="2395485473100271503">"ශ<xliff:g id="SEPARATOR">=</xliff:g>ශාන්ත තෝමස්"</item>
    <item msgid="4148037555658225145">"ට<xliff:g id="SEPARATOR">=</xliff:g>ටිජුවානා"</item>
    <item msgid="3491199166042475853">"ට<xliff:g id="SEPARATOR">=</xliff:g>ටොරොන්ටෝ"</item>
    <item msgid="1506838283840737263">"ව<xliff:g id="SEPARATOR">=</xliff:g>වැන්කුවර්"</item>
    <item msgid="8935386104773857399">"ව<xliff:g id="SEPARATOR">=</xliff:g>විනිපෙග්"</item>
    <item msgid="498429228419399474">"ද<xliff:g id="SEPARATOR">=</xliff:g>දක්ෂිණ ධ්‍රැවය<xliff:g id="PHONETIC">:</xliff:g>"</item>
    <item msgid="4076962667198039206">"ල<xliff:g id="SEPARATOR">=</xliff:g>ලෝන්යිඅර්යෙන්"</item>
    <item msgid="3784788073896028355">"අ<xliff:g id="SEPARATOR">=</xliff:g>ඇල්මැටි"</item>
    <item msgid="7895695236056852523">"අ<xliff:g id="SEPARATOR">=</xliff:g>අම්මාන්"</item>
    <item msgid="1795426532295280371">"අ<xliff:g id="SEPARATOR">=</xliff:g>අනදීර්"</item>
    <item msgid="7194236926158343552">"අ<xliff:g id="SEPARATOR">=</xliff:g>අක්ටු"</item>
    <item msgid="4796350130854360870">"බ<xliff:g id="SEPARATOR">=</xliff:g>බැග්ඩෑග්"</item>
    <item msgid="4020105434451091851">"බ<xliff:g id="SEPARATOR">=</xliff:g>බහරේන්"</item>
    <item msgid="3895868797052686484">"බ<xliff:g id="SEPARATOR">=</xliff:g>බකු"</item>
    <item msgid="228001522630057957">"බ<xliff:g id="SEPARATOR">=</xliff:g>බැංකොක්"</item>
    <item msgid="5555647809114820537">"බ<xliff:g id="SEPARATOR">=</xliff:g>බේරූට්"</item>
    <item msgid="2960873998178478784">"ක<xliff:g id="SEPARATOR">=</xliff:g>කල්කටා"</item>
    <item msgid="8765555959722950691">"ඩ<xliff:g id="SEPARATOR">=</xliff:g>ඩමැස්කස්"</item>
    <item msgid="4979709428925196546">"ඩ<xliff:g id="SEPARATOR">=</xliff:g>ඩකා"</item>
    <item msgid="310419600200885308">"ඩ<xliff:g id="SEPARATOR">=</xliff:g>ඩුබායි"</item>
    <item msgid="1203379132329159260">"ග<xliff:g id="SEPARATOR">=</xliff:g>ගාසා"</item>
    <item msgid="2359068282340162319">"හ<xliff:g id="SEPARATOR">=</xliff:g>හෙබ්රොන්"</item>
    <item msgid="6223396610551759129">"හ<xliff:g id="SEPARATOR">=</xliff:g>හෝ චි මිං"</item>
    <item msgid="3439764751788710130">"හ<xliff:g id="SEPARATOR">=</xliff:g>හොංකොං<xliff:g id="PHONETIC">:</xliff:g>"</item>
    <item msgid="8104778702069607166">"ඉ<xliff:g id="SEPARATOR">=</xliff:g>ඉස්තාන්බුල්"</item>
    <item msgid="758800913783999425">"ජ<xliff:g id="SEPARATOR">=</xliff:g>ජකර්තා"</item>
    <item msgid="8956406398692698126">"ජ<xliff:g id="SEPARATOR">=</xliff:g>ජෙරුසලම්"</item>
    <item msgid="1664426577433326419">"ක<xliff:g id="SEPARATOR">=</xliff:g>කාබුල්"</item>
    <item msgid="7700349511508357396">"ක<xliff:g id="SEPARATOR">=</xliff:g>කරච්චි"</item>
    <item msgid="5273241794521591984">"ක<xliff:g id="SEPARATOR">=</xliff:g>කත්මණ්ඩු"</item>
    <item msgid="4754850915168634158">"ක<xliff:g id="SEPARATOR">=</xliff:g>ක්වාලාලම්පූර්"</item>
    <item msgid="5187849635785055693">"ක<xliff:g id="SEPARATOR">=</xliff:g>කුවේට්"</item>
    <item msgid="2923385979252179376">"ම<xliff:g id="SEPARATOR">=</xliff:g>මැකාවු"</item>
    <item msgid="722458682107911739">"ම<xliff:g id="SEPARATOR">=</xliff:g>මැනිලා"</item>
    <item msgid="6033964325069060422">"ම<xliff:g id="SEPARATOR">=</xliff:g>මස්කට්"</item>
    <item msgid="6077458941399984780">"න<xliff:g id="SEPARATOR">=</xliff:g>නොම් පෙන්"</item>
    <item msgid="1245515372520913197">"ප<xliff:g id="SEPARATOR">=</xliff:g>පියොන්යෑන්<xliff:g id="PHONETIC">:</xliff:g>"</item>
    <item msgid="5336632319992664889">"ක<xliff:g id="SEPARATOR">=</xliff:g>කටාර්"</item>
    <item msgid="1667243110545095146">"ර<xliff:g id="SEPARATOR">=</xliff:g>රැන්ගුන්"</item>
    <item msgid="4460370766685855731">"ර<xliff:g id="SEPARATOR">=</xliff:g>රියාද්"</item>
    <item msgid="4229224905931739201">"ස<xliff:g id="SEPARATOR">=</xliff:g>සයිගොන්"</item>
    <item msgid="8705359848250215620">"ස<xliff:g id="SEPARATOR">=</xliff:g>සියොල්"</item>
    <item msgid="3814881931186962624">"ෂ<xliff:g id="SEPARATOR">=</xliff:g>ෂැංහයි<xliff:g id="PHONETIC">:</xliff:g>"</item>
    <item msgid="1422156732794771136">"ස<xliff:g id="SEPARATOR">=</xliff:g>සිංගප්පූරුව"</item>
    <item msgid="8982451946156859368">"ත<xliff:g id="SEPARATOR">=</xliff:g>තායිපේ<xliff:g id="PHONETIC">:</xliff:g>"</item>
    <item msgid="5563193560935461106">"ට<xliff:g id="SEPARATOR">=</xliff:g>ටෙහෙරාන්"</item>
    <item msgid="8629402941285674273">"ට<xliff:g id="SEPARATOR">=</xliff:g>ටෙල් අවිව්"</item>
    <item msgid="76330681636547168">"ට<xliff:g id="SEPARATOR">=</xliff:g>ටෝකියෝ<xliff:g id="PHONETIC">:</xliff:g>"</item>
    <item msgid="1705804745888992744">"උ<xliff:g id="SEPARATOR">=</xliff:g>උලාන්බටාර්"</item>
    <item msgid="2028626988021468640">"බ<xliff:g id="SEPARATOR">=</xliff:g>බර්මියුඩා"</item>
    <item msgid="4527109966513690429">"ක<xliff:g id="SEPARATOR">=</xliff:g>කැනරි"</item>
    <item msgid="4886308317040330383">"ක<xliff:g id="SEPARATOR">=</xliff:g>කේප් වර්ඩ්"</item>
    <item msgid="1003307362164178007">"ර<xliff:g id="SEPARATOR">=</xliff:g>රෙකවික්"</item>
    <item msgid="6742010412815268657">"ස<xliff:g id="SEPARATOR">=</xliff:g>ස්ටැන්ලි"</item>
    <item msgid="5659389449738592757">"අ<xliff:g id="SEPARATOR">=</xliff:g>ඇඩිලේඩ්"</item>
    <item msgid="4567804576346784523">"බ<xliff:g id="SEPARATOR">=</xliff:g>බ්‍රිස්බේන්"</item>
    <item msgid="8730590400362815585">"ක<xliff:g id="SEPARATOR">=</xliff:g>කැන්බරා"</item>
    <item msgid="6416990927714140153">"ඩ<xliff:g id="SEPARATOR">=</xliff:g>ඩාවින්"</item>
    <item msgid="3073969292696516135">"ම<xliff:g id="SEPARATOR">=</xliff:g>මෙල්බර්න්"</item>
    <item msgid="1719286228375722176">"න<xliff:g id="SEPARATOR">=</xliff:g>නිව් සවුත් වේල්ස්"</item>
    <item msgid="3663940748056976266">"ප<xliff:g id="SEPARATOR">=</xliff:g>පර්ත්"</item>
    <item msgid="3383881736858438153">"ක<xliff:g id="SEPARATOR">=</xliff:g>ක්වීන්ස්ලන්ඩ්"</item>
    <item msgid="971889339240879138">"ස<xliff:g id="SEPARATOR">=</xliff:g>සිඩ්නි"</item>
    <item msgid="5542803438162180311">"ව<xliff:g id="SEPARATOR">=</xliff:g>වික්ටෝරියා"</item>
    <item msgid="11828841481838883">"න<xliff:g id="SEPARATOR">=</xliff:g>නිව්ෆවුන්ඩ්ලන්ඩ්"</item>
    <item msgid="1734331918410561807">"ස<xliff:g id="SEPARATOR">=</xliff:g>සස්කැච්වන්"</item>
    <item msgid="9184412695613864979">"ප<xliff:g id="SEPARATOR">=</xliff:g>පාස්කු දූපත"</item>
    <item msgid="1014282454239014527">"අ<xliff:g id="SEPARATOR">=</xliff:g>ඇම්ස්ටර්ඩෑම්"</item>
    <item msgid="4928363054269791193">"අ<xliff:g id="SEPARATOR">=</xliff:g>ඇන්ඩෝරාව"</item>
    <item msgid="912290900213826368">"අ<xliff:g id="SEPARATOR">=</xliff:g>ඇතන්ස්"</item>
    <item msgid="6097000352459209495">"බ<xliff:g id="SEPARATOR">=</xliff:g>බෙල්ෆාස්ට්"</item>
    <item msgid="3285885824311481790">"බ<xliff:g id="SEPARATOR">=</xliff:g>බෙල්ග්රේඩ්"</item>
    <item msgid="911055049821251982">"බ<xliff:g id="SEPARATOR">=</xliff:g>බර්ලින්"</item>
    <item msgid="9099244516556291111">"බ<xliff:g id="SEPARATOR">=</xliff:g>බ්‍රැටිස්ලාවා"</item>
    <item msgid="158977749726480076">"බ<xliff:g id="SEPARATOR">=</xliff:g>බ්රසල්ස්"</item>
    <item msgid="8875102297676173346">"බ<xliff:g id="SEPARATOR">=</xliff:g>බුකාරෙස්ට්"</item>
    <item msgid="804451569472542912">"බ<xliff:g id="SEPARATOR">=</xliff:g>බුඩාපෙස්ට්"</item>
    <item msgid="6827506774445509939">"ච<xliff:g id="SEPARATOR">=</xliff:g>චිසිනාඕ"</item>
    <item msgid="487345893088732797">"ක<xliff:g id="SEPARATOR">=</xliff:g>කෝපන්හේගන්"</item>
    <item msgid="7760953471297773537">"ඩ<xliff:g id="SEPARATOR">=</xliff:g>ඩබ්ලින්"</item>
    <item msgid="323414429034825249">"ජ<xliff:g id="SEPARATOR">=</xliff:g>ජබ්බ්රුල්තා"</item>
    <item msgid="1785566206078328830">"හ<xliff:g id="SEPARATOR">=</xliff:g>හෙල්සින්කි"</item>
    <item msgid="5938185647271923359">"අ<xliff:g id="SEPARATOR">=</xliff:g>අයිල් ඔෆ් මෑන්"</item>
    <item msgid="5974864320735263245">"ඉ<xliff:g id="SEPARATOR">=</xliff:g>ඉස්තාන්බුල්"</item>
    <item msgid="3567775364750772947">"ක<xliff:g id="SEPARATOR">=</xliff:g>කියෙව්"</item>
    <item msgid="540344101798867007">"ල<xliff:g id="SEPARATOR">=</xliff:g>ලිස්බන්"</item>
    <item msgid="5091062403792923657">"ල<xliff:g id="SEPARATOR">=</xliff:g>ලන්ඩන්"</item>
    <item msgid="7075006205000490364">"ල<xliff:g id="SEPARATOR">=</xliff:g>ලක්සම්බර්ග්"</item>
    <item msgid="4901781246584739451">"ම<xliff:g id="SEPARATOR">=</xliff:g>මැඩ්රිඩ්"</item>
    <item msgid="9047080834315777144">"ම<xliff:g id="SEPARATOR">=</xliff:g>මෝල්ටා"</item>
    <item msgid="8200456520732452034">"ම<xliff:g id="SEPARATOR">=</xliff:g>මින්ස්ක්"</item>
    <item msgid="5452744619736513383">"ම<xliff:g id="SEPARATOR">=</xliff:g>මොනාකෝ"</item>
    <item msgid="3513517408062322298">"ම<xliff:g id="SEPARATOR">=</xliff:g>මොස්කව්"</item>
    <item msgid="7917103295878081674">"ඔ<xliff:g id="SEPARATOR">=</xliff:g>ඔස්ලෝ"</item>
    <item msgid="4245547231693746977">"ප<xliff:g id="SEPARATOR">=</xliff:g>පැරිස්"</item>
    <item msgid="3778652900196715557">"ප<xliff:g id="SEPARATOR">=</xliff:g>ප්රාග්"</item>
    <item msgid="1827175423974383675">"ර<xliff:g id="SEPARATOR">=</xliff:g>රිගා"</item>
    <item msgid="2095130417232677930">"ර<xliff:g id="SEPARATOR">=</xliff:g>රෝමය"</item>
    <item msgid="7631654618289353520">"ස<xliff:g id="SEPARATOR">=</xliff:g>සැන් මරිනෝ"</item>
    <item msgid="7219835179107610398">"ස<xliff:g id="SEPARATOR">=</xliff:g>සරජෙවෝ"</item>
    <item msgid="7199868165463282240">"ස<xliff:g id="SEPARATOR">=</xliff:g>සිම්ෆ්රෝපෝල්"</item>
    <item msgid="2786395006682246794">"ස<xliff:g id="SEPARATOR">=</xliff:g>ස්කෝප්ජේ"</item>
    <item msgid="4706927178872100023">"ස<xliff:g id="SEPARATOR">=</xliff:g>සොෆියා"</item>
    <item msgid="1982417589953195308">"ස<xliff:g id="SEPARATOR">=</xliff:g>ස්ටොක්හෝම්"</item>
    <item msgid="1596083919400921960">"ට<xliff:g id="SEPARATOR">=</xliff:g>ටලීන්"</item>
    <item msgid="3079313598974879114">"ව<xliff:g id="SEPARATOR">=</xliff:g>වතිකානුව"</item>
    <item msgid="6516636001856910888">"ව<xliff:g id="SEPARATOR">=</xliff:g>වියානා"</item>
    <item msgid="6377314532157945456">"ව<xliff:g id="SEPARATOR">=</xliff:g>විල්නියස්"</item>
    <item msgid="3427175235616698721">"ව<xliff:g id="SEPARATOR">=</xliff:g>වෝර්සෝ"</item>
    <item msgid="8404354243761332922">"ෂ<xliff:g id="SEPARATOR">=</xliff:g>ෂාග්රෙබ්"</item>
    <item msgid="1457280242717152391">"ස<xliff:g id="SEPARATOR">=</xliff:g>සූරිච්"</item>
    <item msgid="1065940089741359291">"අ<xliff:g id="SEPARATOR">=</xliff:g>ඇන්ටන්නරිවෝ"</item>
    <item msgid="5176181880014090003">"ම<xliff:g id="SEPARATOR">=</xliff:g>මාලදිවයින"</item>
    <item msgid="8281854645557426433">"ම<xliff:g id="SEPARATOR">=</xliff:g>මොරිෂස්"</item>
    <item msgid="2686249517389816420">"ඔ<xliff:g id="SEPARATOR">=</xliff:g>ඕක්ලන්ඩ්"</item>
    <item msgid="279925671775807392">"ෆ<xliff:g id="SEPARATOR">=</xliff:g>ෆීජි"</item>
    <item msgid="7971492669765264840">"ග<xliff:g id="SEPARATOR">=</xliff:g>ගුවාම්"</item>
    <item msgid="889371273355762733">"හ<xliff:g id="SEPARATOR">=</xliff:g>හොනලුලු"</item>
    <item msgid="5516500578074269817">"කK<xliff:g id="SEPARATOR">=</xliff:g>කිරිටිමිටි"</item>
    <item msgid="2740704911915073056">"න<xliff:g id="SEPARATOR">=</xliff:g>නොමෙයා"</item>
    <item msgid="8732832728949672807">"ස<xliff:g id="SEPARATOR">=</xliff:g>සැමෝවා"</item>
    <item msgid="6489500698846864993">"ට<xliff:g id="SEPARATOR">=</xliff:g>ටහිටි"</item>
    <item msgid="3983121625709442324">"අ<xliff:g id="SEPARATOR">=</xliff:g>ඇන්ටිගුවා"</item>
    <item msgid="2650510570709806322">"ඔ<xliff:g id="SEPARATOR">=</xliff:g>ඔස්ටින්"</item>
    <item msgid="5257283506227357911">"බ<xliff:g id="SEPARATOR">=</xliff:g>බොස්ටන්"</item>
    <item msgid="6326368958641850267">"ක<xliff:g id="SEPARATOR">=</xliff:g>කැල්ගරි"</item>
    <item msgid="8830116365016232583">"ක<xliff:g id="SEPARATOR">=</xliff:g>කොලොම්බස්"</item>
    <item msgid="6986556538341883811">"ඩ<xliff:g id="SEPARATOR">=</xliff:g>ඩලස්"</item>
    <item msgid="836479352500251902">"න<xliff:g id="SEPARATOR">=</xliff:g>නොක්ස්විල්"</item>
    <item msgid="8495291458467378851">"ම<xliff:g id="SEPARATOR">=</xliff:g>මෙම්ෆිස්"</item>
    <item msgid="2788807207554683122">"ම<xliff:g id="SEPARATOR">=</xliff:g>මියාමි"</item>
    <item msgid="3984640407077208471">"ම<xliff:g id="SEPARATOR">=</xliff:g>මිනැපොලිස්"</item>
    <item msgid="6997305266329324161">"ඔ<xliff:g id="SEPARATOR">=</xliff:g>ඔටාවා"</item>
    <item msgid="5191741145278683016">"ෆ<xliff:g id="SEPARATOR">=</xliff:g>ෆිලඩෙල්ෆියා"</item>
    <item msgid="5898032730733441936">"ප<xliff:g id="SEPARATOR">=</xliff:g>පෝට්ලන්ඩ්"</item>
    <item msgid="9070160716002203069">"ස<xliff:g id="SEPARATOR">=</xliff:g>සැන් ඩියාගෝ"</item>
    <item msgid="1829944133410079040">"ස<xliff:g id="SEPARATOR">=</xliff:g>සැන් ෆ්රැන්සිස්කෝ"</item>
    <item msgid="8407905318529692654">"ස<xliff:g id="SEPARATOR">=</xliff:g>සෝල්ට් ලේක් නගරය"</item>
    <item msgid="3091392589347990898">"ස<xliff:g id="SEPARATOR">=</xliff:g>සැන් ජෝස්"</item>
    <item msgid="7080627414383807284">"ස<xliff:g id="SEPARATOR">=</xliff:g>සැන් සැල්වදෝර්"</item>
    <item msgid="3430371213266252049">"ස<xliff:g id="SEPARATOR">=</xliff:g>සියැටල්"</item>
    <item msgid="9177491393818757071">"ශ<xliff:g id="SEPARATOR">=</xliff:g>ශාන්ත ලුවිස්"</item>
    <item msgid="6234359686676312837">"ව<xliff:g id="SEPARATOR">=</xliff:g>වොෂින්ටන් ඩී.සී."</item>
    <item msgid="4325057056005132331">"හ<xliff:g id="SEPARATOR">=</xliff:g>හූස්ටන්"</item>
    <item msgid="38148255938075867">"ස<xliff:g id="SEPARATOR">=</xliff:g>සැන් ඇන්ටෝනියෝ"</item>
    <item msgid="3601481860893666763">"ජ<xliff:g id="SEPARATOR">=</xliff:g>ජැක්සන්විල්"</item>
    <item msgid="3987471437354665534">"බ<xliff:g id="SEPARATOR">=</xliff:g>බැල්ටිමෝර්"</item>
    <item msgid="3389674262267006887">"න<xliff:g id="SEPARATOR">=</xliff:g>නෑශ්විල්"</item>
    <item msgid="7521690366448637309">"ම<xliff:g id="SEPARATOR">=</xliff:g>මිල්වෞකි"</item>
    <item msgid="2231069593975740859">"ඔ<xliff:g id="SEPARATOR">=</xliff:g>ඔක්ලහෝමා නගරය"</item>
    <item msgid="1970008262236914770">"ල<xliff:g id="SEPARATOR">=</xliff:g>ලාස් වේගාස්"</item>
    <item msgid="7113811028304266017">"අ<xliff:g id="SEPARATOR">=</xliff:g>ඇල්බකැකි"</item>
    <item msgid="6481469458896644678">"ට<xliff:g id="SEPARATOR">=</xliff:g>ටක්සන්"</item>
    <item msgid="5970857542995467466">"ස<xliff:g id="SEPARATOR">=</xliff:g>සැක්රමැන්ටෝ"</item>
    <item msgid="1999267306329214429">"අ<xliff:g id="SEPARATOR">=</xliff:g>ඇට්ලන්ටා"</item>
    <item msgid="8761847787537443648">"ක<xliff:g id="SEPARATOR">=</xliff:g>ක්ලීව්ලන්ඩ්"</item>
    <item msgid="2987455647692324208">"න<xliff:g id="SEPARATOR">=</xliff:g>නිව් ඕර්ලියන්ස්"</item>
    <item msgid="8104109426412705845">"ට<xliff:g id="SEPARATOR">=</xliff:g>ටැම්පා"</item>
    <item msgid="1410067233842240795">"ප<xliff:g id="SEPARATOR">=</xliff:g>පිට්ස්බර්ග්"</item>
    <item msgid="3339955740367374442">"ස<xliff:g id="SEPARATOR">=</xliff:g>සින්සිනාටි"</item>
    <item msgid="6091407424772799978">"ම<xliff:g id="SEPARATOR">=</xliff:g>මවුන්ටන් වීව්"</item>
    <item msgid="150299708499753555">"ර<xliff:g id="SEPARATOR">=</xliff:g>රෙනෝ"</item>
    <item msgid="9155068631060038769">"බ<xliff:g id="SEPARATOR">=</xliff:g>බ්ලැක් රොක් නගරය"</item>
    <item msgid="8498761319928979900">"ඩ<xliff:g id="SEPARATOR">=</xliff:g>ඩෝහා"</item>
    <item msgid="5327010922199714808">"බ<xliff:g id="SEPARATOR">=</xliff:g>බීජිං<xliff:g id="PHONETIC">:</xliff:g>"</item>
    <item msgid="8605970953750147428">"ම<xliff:g id="SEPARATOR">=</xliff:g>මුම්බායි"</item>
    <item msgid="6668274273067049125">"ද<xliff:g id="SEPARATOR">=</xliff:g>දිල්ලි"</item>
    <item msgid="7199039603593847813">"ඔ<xliff:g id="SEPARATOR">=</xliff:g>ඔසකා<xliff:g id="PHONETIC">:</xliff:g>"</item>
    <item msgid="9011026093638055579">"ල<xliff:g id="SEPARATOR">=</xliff:g>ලාහෝර්"</item>
    <item msgid="1448378291805481500">"ස<xliff:g id="SEPARATOR">=</xliff:g>සනා"</item>
    <item msgid="5233119846682408301">"බ<xliff:g id="SEPARATOR">=</xliff:g>බාසිලෝනා"</item>
    <item msgid="9146746514265554721">"ම<xliff:g id="SEPARATOR">=</xliff:g>මියුනිච්"</item>
    <item msgid="157866084892734979">"ම<xliff:g id="SEPARATOR">=</xliff:g>මිලාන්"</item>
    <item msgid="2787346322341414963">"ෆ<xliff:g id="SEPARATOR">=</xliff:g>ෆ්රැන්ක්ෆර්ට්"</item>
    <item msgid="8407511504088696581">"හ<xliff:g id="SEPARATOR">=</xliff:g>හැනෝයි"</item>
    <item msgid="5184417944073499453">"අ<xliff:g id="SEPARATOR">=</xliff:g>අන්කාරා"</item>
    <item msgid="4028784954452197920">"බ<xliff:g id="SEPARATOR">=</xliff:g>බැංගලෝර්"</item>
    <item msgid="190152483600862776">"බ<xliff:g id="SEPARATOR">=</xliff:g>බ්‍රසීලියා"</item>
    <item msgid="8009516135735104388">"ක<xliff:g id="SEPARATOR">=</xliff:g>කේප් ටවුන්"</item>
    <item msgid="6057191797622953016">"ඉ<xliff:g id="SEPARATOR">=</xliff:g>ඉස්ලාමාබාද්"</item>
    <item msgid="2702029416591153210">"ර<xliff:g id="SEPARATOR">=</xliff:g>රියෝ ද ජැනෙයිරෝ"</item>
    <item msgid="1753927312634708098">"අ<xliff:g id="SEPARATOR">=</xliff:g>ඇන් ආබර්"</item>
    <item msgid="4225721108475278979">"බ<xliff:g id="SEPARATOR">=</xliff:g>බෝල්ඩර්"</item>
    <item msgid="6393177386755796069">"ක<xliff:g id="SEPARATOR">=</xliff:g>කේම්බ්රිජ්"</item>
    <item msgid="759409010285366934">"ක<xliff:g id="SEPARATOR">=</xliff:g>කර්ක්ලෑන්ඩ්"</item>
    <item msgid="6308007059287569663">"ම<xliff:g id="SEPARATOR">=</xliff:g>මැඩිසන්"</item>
    <item msgid="2077617905582224600">"ග<xliff:g id="SEPARATOR">=</xliff:g>ගුආන්සු<xliff:g id="PHONETIC">:</xliff:g>"</item>
    <item msgid="1185109514180068650">"හ<xliff:g id="SEPARATOR">=</xliff:g>හයිඩ්‍රරාබාද්"</item>
    <item msgid="3032295682584784261">"ර<xliff:g id="SEPARATOR">=</xliff:g>රෙස්ටන්"</item>
    <item msgid="7722837296297332268">"බ<xliff:g id="SEPARATOR">=</xliff:g>බෙලෝ හොරිසොන්ටේ"</item>
    <item msgid="3593516299122577780">"ස<xliff:g id="SEPARATOR">=</xliff:g>සන්ටියාගෝ"</item>
    <item msgid="2293331653589266583">"ම<xliff:g id="SEPARATOR">=</xliff:g>මොන්රෝවියා"</item>
    <item msgid="7899128359620301710">"ක<xliff:g id="SEPARATOR">=</xliff:g>කොළඹ"</item>
    <item msgid="5294489752262543829">"ච<xliff:g id="SEPARATOR">=</xliff:g>චිවුවා"</item>
    <item msgid="8066356061184206341">"ස<xliff:g id="SEPARATOR">=</xliff:g>සැල්වදෝර්"</item>
    <item msgid="4806867741334453982">"ග<xliff:g id="SEPARATOR">=</xliff:g>ගුර්ගාඔන්"</item>
    <item msgid="2585780177649876827">"ම<xliff:g id="SEPARATOR">=</xliff:g>මැන්චෙස්ටර්"</item>
    <item msgid="234104953526248139">"ක<xliff:g id="SEPARATOR">=</xliff:g>කිව්"</item>
    <item msgid="5245429461217350012">"ශ<xliff:g id="SEPARATOR">=</xliff:g>ශාන්ත පීටර්ස්බර්ග්"</item>
    <item msgid="6738531308006017215">"ක<xliff:g id="SEPARATOR">=</xliff:g>ක්‍රකොඕ"</item>
    <item msgid="8972702613339139467">"ව<xliff:g id="SEPARATOR">=</xliff:g>ව්‍රෝකලො"</item>
    <item msgid="187278924459096566">"හ<xliff:g id="SEPARATOR">=</xliff:g>හැම්බර්ග්"</item>
    <item msgid="6173267862207394917">"ඔ<xliff:g id="SEPARATOR">=</xliff:g>ඖලු"</item>
    <item msgid="5639324478037405990">"හ<xliff:g id="SEPARATOR">=</xliff:g>හයිෆා"</item>
    <item msgid="3157180661352354058">"ස<xliff:g id="SEPARATOR">=</xliff:g>සැන් ජුවාන්"</item>
    <item msgid="6995939579417282715">"ට<xliff:g id="SEPARATOR">=</xliff:g>ටෙගුසිගලපා"</item>
    <item msgid="1641840677391275004">"ප<xliff:g id="SEPARATOR">=</xliff:g>පැරමරිබෝ"</item>
    <item msgid="7317049454800260290">"ක<xliff:g id="SEPARATOR">=</xliff:g>කුයිටෝ"</item>
    <item msgid="4524380876433343244">"ල<xliff:g id="SEPARATOR">=</xliff:g>ලුබ්ජනා"</item>
>>>>>>> 8ea254a8
  </string-array>
</resources><|MERGE_RESOLUTION|>--- conflicted
+++ resolved
@@ -18,308 +18,6 @@
 <resources xmlns:android="http://schemas.android.com/apk/res/android"
     xmlns:xliff="urn:oasis:names:tc:xliff:document:1.2">
   <string-array name="cities_names">
-<<<<<<< HEAD
-    <item msgid="2528360178629244616">"අබිජාන්"</item>
-    <item msgid="6944239639314079002">"අක්‍රා"</item>
-    <item msgid="1882840263263451068">"අඩිස් අබාබා"</item>
-    <item msgid="1028929145486670248">"ඇල්ජියර්ස්"</item>
-    <item msgid="3701057587584676092">"බ්ලැන්ටයර්"</item>
-    <item msgid="2886322632268247117">"බ්‍රස්සවිල්"</item>
-    <item msgid="6897570881968822043">"කයිරෝ"</item>
-    <item msgid="267605539096913498">"කැසබලන්කා"</item>
-    <item msgid="4211664465580587414">"කොනාක්‍ක්‍රි"</item>
-    <item msgid="4541602834272820641">"ඩකාර්"</item>
-    <item msgid="8465732069409300950">"දාරුස් සලාම්"</item>
-    <item msgid="6622510954516549116">"ජිබුටි"</item>
-    <item msgid="2276489800209768303">"ෆ්‍රීටවුන්"</item>
-    <item msgid="1240576997711861023">"ගැබොරෝන්"</item>
-    <item msgid="5349334209171364385">"හරාරේ"</item>
-    <item msgid="6113191477690557327">"ජොහෑනස්බර්ග්"</item>
-    <item msgid="927428576674822400">"කම්පාලා"</item>
-    <item msgid="4026832076115235469">"ක්හාර්ටොවුම්"</item>
-    <item msgid="5410782788724286381">"කිගාලි"</item>
-    <item msgid="7732811111504353705">"කින්ශාසා"</item>
-    <item msgid="932809008471125011">"ලාගොස්"</item>
-    <item msgid="2795948760365855772">"මසේරු"</item>
-    <item msgid="6464910812969504493">"මොගඩිෂු"</item>
-    <item msgid="4620365036488328944">"නයිරෝබි"</item>
-    <item msgid="4196652835056468390">"සාඕ ටෝම්"</item>
-    <item msgid="2002053268354813523">"ටිම්බුක්ටු"</item>
-    <item msgid="6789355206260535774">"ට්‍රිපොලි"</item>
-    <item msgid="1662913445892282208">"ටියුනිස්"</item>
-    <item msgid="1958350526592385504">"අන්කොරාජ්"</item>
-    <item msgid="4530964415403549431">"මෙන්ඩෝසා"</item>
-    <item msgid="5519841965499989640">"අරූබා"</item>
-    <item msgid="3619641653330712167">"ඇසුන්සියන්"</item>
-    <item msgid="1807527094848372100">"බාබඩෝස්"</item>
-    <item msgid="7833099001850188721">"බේලිස්"</item>
-    <item msgid="5063415446546412441">"බොගෝටා"</item>
-    <item msgid="2839227656429500365">"බුවනෝස් අයර්ස්"</item>
-    <item msgid="1133762043888408997">"කැන්කුන්"</item>
-    <item msgid="5326063045518438386">"කරකස්"</item>
-    <item msgid="889935230113732517">"කේමන්"</item>
-    <item msgid="3444477982230350362">"චිකාගෝ"</item>
-    <item msgid="610305270095390771">"කොස්ටරිකා"</item>
-    <item msgid="4297448531030514920">"කියුරැකො"</item>
-    <item msgid="1819003821428989864">"ඩෝසන් ක්‍රීක්"</item>
-    <item msgid="4753714764113170675">"ඩෙන්වර්"</item>
-    <item msgid="2279315094917045244">"ඩෙට්රුවා"</item>
-    <item msgid="1330228105893462956">"ඩොමිනිකා"</item>
-    <item msgid="3303245425281858320">"එඩ්මන්ටන්"</item>
-    <item msgid="6102675683216802960">"එල් සැල්වදෝර්"</item>
-    <item msgid="7404823948632138334">"ෆෝටලේස්"</item>
-    <item msgid="5295234178172153733">"ග්‍රෑන්ඩ් ටර්ක්"</item>
-    <item msgid="3015155377774814857">"ග්‍රැනඩා"</item>
-    <item msgid="5124228611616346914">"ගෝතමාලාව"</item>
-    <item msgid="890870630819396468">"ගයානා"</item>
-    <item msgid="7195964234494402331">"හැලිෆැක්ස්"</item>
-    <item msgid="4983877234758737190">"හවානා"</item>
-    <item msgid="2738888001225341531">"ඉන්ඩියානාපොලිස්"</item>
-    <item msgid="5335614190119698790">"නොක්ස්"</item>
-    <item msgid="9056292535030679310">"මරෙන්ගෝ"</item>
-    <item msgid="1049051761793330471">"පිටර්ස්බර්ග්"</item>
-    <item msgid="4086392912705989429">"ටෙල් සිටි"</item>
-    <item msgid="4953356468739912331">"විවෙ"</item>
-    <item msgid="879918079035739958">"වින්සෙනස්"</item>
-    <item msgid="620064188588916047">"විනමැක්"</item>
-    <item msgid="1743310759320576964">"කිංස්ටන්"</item>
-    <item msgid="5836540468054579646">"නියුස්ට්‍රා සෙනොරා දී ලා පා"</item>
-    <item msgid="9111190480556180457">"ලිමා"</item>
-    <item msgid="3849323884810644665">"ලොස් ඇන්ජලීස්"</item>
-    <item msgid="9186705637161264387">"ලුවිස්විල්"</item>
-    <item msgid="6045939557161114820">"මනගුවා"</item>
-    <item msgid="3688923880208568496">"මාටිනික්"</item>
-    <item msgid="3124245926616896140">"මෙන්ඩෝසා"</item>
-    <item msgid="8264013691437690644">"මෙට්ලකට්ලා"</item>
-    <item msgid="3242307788223843671">"මෙක්සිකෝ නගරය"</item>
-    <item msgid="3904210242491724008">"මොන්ටෙරෙයි"</item>
-    <item msgid="2049700402307558992">"මොන්ටෙවීඩි‍යෝ"</item>
-    <item msgid="6972371385309297826">"මොන්ට්‍රියෙල්"</item>
-    <item msgid="1121150121639680484">"නාසාවු"</item>
-    <item msgid="8783518093470040300">"නිව් යෝර්ක්"</item>
-    <item msgid="8685565479120721681">"බියුලා"</item>
-    <item msgid="6854366494939955818">"මධ්‍ය"</item>
-    <item msgid="7325195282520040665">"නිව් සලෙම්"</item>
-    <item msgid="3368872340258580668">"පැනමා"</item>
-    <item msgid="58921303248631494">"ෆීනික්ස්"</item>
-    <item msgid="6678389014419621494">"පෝර්ට් ඔෆ් ස්පේන්"</item>
-    <item msgid="5255184875289196899">"පෝර්ට්-අවු-ප්‍රින්ස්"</item>
-    <item msgid="7039428977566254389">"පුවටෝ රිකෝ"</item>
-    <item msgid="1577859671465557300">"සැන්ටෝ ඩොමින්ගෝ"</item>
-    <item msgid="3956700126827381905">"සාඕ පෝලෝ"</item>
-    <item msgid="3851056559336304908">"සාන්ත ජෝන්ස්"</item>
-    <item msgid="7620601490016157459">"සාන්ත කිට්ස්"</item>
-    <item msgid="256494147725561888">"සාන්ත ලුසියා"</item>
-    <item msgid="9065982618380084594">"සාන්ත තෝමස්"</item>
-    <item msgid="7424657189317481507">"ටිජුආනා"</item>
-    <item msgid="7378768724772963031">"ටොරොන්ටෝ"</item>
-    <item msgid="2880175928020421322">"වැන්කුවර්"</item>
-    <item msgid="8906495585877998744">"විනිපෙග්"</item>
-    <item msgid="8681645071790623069">"දක්ෂිණ ධ‍්‍ර‍්‍රැවය"</item>
-    <item msgid="9066834921549182064">"ලෝන්ග්ඉයර්බියෙන්"</item>
-    <item msgid="4656709932014204632">"අල්මාටි"</item>
-    <item msgid="2173021164159165084">"අම්මාන්"</item>
-    <item msgid="5365315490101319010">"අනදියිර්"</item>
-    <item msgid="2203136550754775298">"ඇක්ටාවු"</item>
-    <item msgid="6373057865921966096">"බැග්ඩෑඩ්"</item>
-    <item msgid="7705451629446449789">"බහරේන්"</item>
-    <item msgid="2201480850069597815">"බාකු"</item>
-    <item msgid="424770109352500733">"බෑංකොක්"</item>
-    <item msgid="5329081174177673828">"බීරුට්"</item>
-    <item msgid="7187135889522860058">"කල්කටා"</item>
-    <item msgid="8261312970920594511">"ඩැමස්කස්"</item>
-    <item msgid="6050005781178769107">"ඩකා"</item>
-    <item msgid="846831973484498790">"ඩුබායි"</item>
-    <item msgid="6320380511060318660">"ගාසා"</item>
-    <item msgid="138195076135095830">"හිබෝන්"</item>
-    <item msgid="2792857260329757927">"හෝ චී මිං"</item>
-    <item msgid="2753915200056183217">"හොං කොං"</item>
-    <item msgid="6375713877627922624">"ඉස්තාන්බුල්"</item>
-    <item msgid="164857852656167029">"ජකර්තා"</item>
-    <item msgid="514551483895638508">"ජෙරුසලම්"</item>
-    <item msgid="7852405794661778785">"කාබුල්"</item>
-    <item msgid="2733033767438957766">"කරච්චි"</item>
-    <item msgid="5644311217186397680">"කත්මන්ඩු"</item>
-    <item msgid="1242216853434928489">"ක්වාලා ලම්පූර්"</item>
-    <item msgid="4933780769758115782">"කුවේට්"</item>
-    <item msgid="6882764635090995312">"මැකාවු"</item>
-    <item msgid="3986352476396048104">"මැනිලා"</item>
-    <item msgid="7941758124259560958">"මස්කට්"</item>
-    <item msgid="2671480270494284192">"නොම් පෙන්"</item>
-    <item msgid="3585358766120768888">"පියොන්යැන්ග්"</item>
-    <item msgid="282733287703161268">"කටාර්"</item>
-    <item msgid="8551825553277677949">"රැංගුන්"</item>
-    <item msgid="3510541723342902050">"රියාද්"</item>
-    <item msgid="7301933049899867383">"සායිගෝන්"</item>
-    <item msgid="2859585838402694009">"සෝල්"</item>
-    <item msgid="33498601045535875">"ෂැන්හයි"</item>
-    <item msgid="8274790879257759399">"සිංගප්පූරුව"</item>
-    <item msgid="4185891512451859606">"තායිපේ"</item>
-    <item msgid="8272983787037437358">"ටෙහෙරාන්"</item>
-    <item msgid="7548402686482506151">"ටෙල් අවිව්"</item>
-    <item msgid="6921751833980197720">"ටෝකියෝ"</item>
-    <item msgid="59728156515393986">"උලන්බාටාර්"</item>
-    <item msgid="701446121859732513">"බර්මියුඩාව"</item>
-    <item msgid="6874435045145230527">"කැනරි"</item>
-    <item msgid="1975124795172898686">"කේප් වර්ඩේ"</item>
-    <item msgid="5405194758503124447">"රෙයික්ජාවික්"</item>
-    <item msgid="4841506971765063373">"ස්ටැන්ලි"</item>
-    <item msgid="3192252088299410199">"ඇඩිලේඩ්"</item>
-    <item msgid="4515440099016150233">"බ්‍රිස්බේන්"</item>
-    <item msgid="1603342478771190398">"කැන්බරා"</item>
-    <item msgid="7369443573793537977">"ඩාවින්"</item>
-    <item msgid="6038622967693853356">"මෙල්බෝන්"</item>
-    <item msgid="5987600941235656656">"නිව් සවුත් වේල්ස්"</item>
-    <item msgid="8993222367897103441">"පර්ත්"</item>
-    <item msgid="2331172541371685437">"ක්වින්ස්ලන්තය"</item>
-    <item msgid="2150912736505182699">"සිඩ්නි"</item>
-    <item msgid="8097029759143077179">"වික්ටෝරියා"</item>
-    <item msgid="2175264082469352441">"නිව්ෆවුන්ඩ්ලන්ඩ්"</item>
-    <item msgid="5299806709792658953">"සස්කචෙවන්"</item>
-    <item msgid="2742335625880576228">"ඊස්ටර් දූපත"</item>
-    <item msgid="3401105135843706855">"ඇම්ස්ටර්ඩෑම්"</item>
-    <item msgid="7408055867187369479">"ඇන්ඩෝරා"</item>
-    <item msgid="7714099594043232998">"ඇතෑන්ස්"</item>
-    <item msgid="7588965073415041593">"බෙල්ෆස්ට්"</item>
-    <item msgid="8982755519728730268">"බෙල්ග්‍රේඩ්"</item>
-    <item msgid="5820954942905597949">"බර්ලින්"</item>
-    <item msgid="7624062157455799880">"බ්‍රටිස්ලවා"</item>
-    <item msgid="6138895798733335888">"බ්‍රසල්ස්"</item>
-    <item msgid="8836227282219002613">"බුකාරෙස්ට්"</item>
-    <item msgid="8868098210480147802">"බුඩාපෙස්ට්"</item>
-    <item msgid="114329374155996860">"චිසිනාවු"</item>
-    <item msgid="6487487167873723374">"කොපන්හේගන්"</item>
-    <item msgid="5264002034116955880">"ඩබ්ලින්"</item>
-    <item msgid="7950073703814432186">"ජිබ්රෝල්ටර්"</item>
-    <item msgid="4616641627708493425">"හෙල්සින්කි"</item>
-    <item msgid="212359461403262711">"අයිල් ඔෆ් මෑන්"</item>
-    <item msgid="4245799496293578703">"ඉස්තාන්බුල්"</item>
-    <item msgid="4477669700025211678">"කීව්"</item>
-    <item msgid="7233802930588725294">"ලිස්බන්"</item>
-    <item msgid="7186725202454661926">"ලන්ඩන්"</item>
-    <item msgid="5298853578615697920">"ලක්ස්සැම්බර්ග්"</item>
-    <item msgid="3107227222663823852">"මැඩ්රිඩ්"</item>
-    <item msgid="6409612387432198642">"මෝල්ටා"</item>
-    <item msgid="6955558182074785338">"මින්ස්ක්"</item>
-    <item msgid="6228242074512253552">"මොනාකෝ"</item>
-    <item msgid="6544575681565409774">"මොස්කව්"</item>
-    <item msgid="3976815367069730505">"ඔස්ලෝ"</item>
-    <item msgid="2469420333993086275">"පැරිස්"</item>
-    <item msgid="7485656867179996639">"ප්‍රෙග්"</item>
-    <item msgid="988513162091270543">"රිගා"</item>
-    <item msgid="3998650297514954079">"රෝමය"</item>
-    <item msgid="1732427206709814080">"සැන් මරිනෝ"</item>
-    <item msgid="2794131568674225119">"සරජෙවෝ"</item>
-    <item msgid="2400301040855226066">"සිම්ෆෙරෝපොල්"</item>
-    <item msgid="9186733542818983602">"ස්කොප්ජේ"</item>
-    <item msgid="1586570243468059398">"සෝෆියා"</item>
-    <item msgid="564898083230872572">"ස්ටොක්හොල්ම්"</item>
-    <item msgid="8462542989781385012">"තලිණ්"</item>
-    <item msgid="6709788967440613264">"වතිකානුව"</item>
-    <item msgid="8251863344440905549">"වියනා"</item>
-    <item msgid="3257947331297603891">"විලිනුස්"</item>
-    <item msgid="2305299694079344212">"වර්සෝ"</item>
-    <item msgid="4469591142000997702">"සග්රෙබ්"</item>
-    <item msgid="3827805692447432666">"සූරිච්"</item>
-    <item msgid="7710293346890852314">"ඇන්ටනානරිවෝ"</item>
-    <item msgid="8675463358261691187">"මාල දිවයින"</item>
-    <item msgid="8258461076442136172">"මවුරිටස්"</item>
-    <item msgid="3150318624617990367">"ඕක්ලන්ඩ්"</item>
-    <item msgid="8427795435830682122">"ෆිජි"</item>
-    <item msgid="1158779814198631169">"ගුවාම්"</item>
-    <item msgid="5893704879373137457">"හොනලුලූ"</item>
-    <item msgid="1770338947698194275">"කිරිටිමාටි"</item>
-    <item msgid="3115018823853432422">"නවුමියා"</item>
-    <item msgid="8930848797035435014">"සමෝවා"</item>
-    <item msgid="5520094948583238358">"ටහිටි"</item>
-    <item msgid="7301905385854586936">"ඇන්ටිගුවා"</item>
-    <item msgid="8984152310253274404">"ඔස්ටින්"</item>
-    <item msgid="6874533703004710145">"බොස්ටන්"</item>
-    <item msgid="7432962958322057136">"කැල්ගරි"</item>
-    <item msgid="8096684279604140978">"කොලොම්බස්"</item>
-    <item msgid="936901718255724986">"ඩෑලස්"</item>
-    <item msgid="4015131634823666245">"නොක්ස්විල්"</item>
-    <item msgid="3978413466663710403">"මෙම්ෆිස්"</item>
-    <item msgid="5023838008354228529">"මියාමි"</item>
-    <item msgid="7182213480667543511">"මිනෙපොලි"</item>
-    <item msgid="869023139270244552">"ඔට්ටාව"</item>
-    <item msgid="8138869957811168440">"ෆිලඩෙල්ෆියා"</item>
-    <item msgid="1752278495028380978">"පොර්ට්ලන්ඩ්"</item>
-    <item msgid="8972733979389600134">"සැන් ඩියාගෝ"</item>
-    <item msgid="304925930860094332">"සැන් ෆ්රැන්සිස්කෝ"</item>
-    <item msgid="1092295421727954508">"සෝල්ට් ලේක් නගරය"</item>
-    <item msgid="2861495155508879945">"සැන් ජෝස්"</item>
-    <item msgid="6951841899277574144">"සැන් සැල්වදෝර්"</item>
-    <item msgid="4063054959106860389">"සියැටල්"</item>
-    <item msgid="4985936045757148312">"සාන්ත ලුවිස්"</item>
-    <item msgid="2498001791404810614">"වොෂිංටන් ඩි.සී."</item>
-    <item msgid="6490744399654978915">"හුස්ටන්"</item>
-    <item msgid="5461172996986211872">"සැන් ඇන්ටෝනියෝ"</item>
-    <item msgid="7955879665647778362">"ජැක්සන්විල්"</item>
-    <item msgid="7274737959786806118">"බැල්ටිමෝර්"</item>
-    <item msgid="5440109692257991959">"නෑෂ්විල්"</item>
-    <item msgid="2580598303029580540">"මුල්වවුකී"</item>
-    <item msgid="5778397064882342884">"ඔක්ලහෝමා නගරය"</item>
-    <item msgid="60834900460576333">"ලාස් වෙගාස්"</item>
-    <item msgid="1242224546028941695">"ඇල්බක්වර්ක්"</item>
-    <item msgid="2108508912885156322">"ටක්සන්"</item>
-    <item msgid="2736505692163909286">"සක්රමෙන්ටෝ"</item>
-    <item msgid="4244292537769840523">"ඇට්ලන්ටා"</item>
-    <item msgid="1458420523389537755">"ක්ලේව්ලන්තය"</item>
-    <item msgid="6576927115185043547">"නිව් ඔර්ලියන්ස්"</item>
-    <item msgid="2723274638984844697">"ටම්පා"</item>
-    <item msgid="1176352970801801624">"පිට්ස්බර්ග්"</item>
-    <item msgid="5624802871949256105">"සින්සිනාටි"</item>
-    <item msgid="527393217276418005">"මවුන්ටන් වීව්"</item>
-    <item msgid="1744025839066009857">"රෙනෝ"</item>
-    <item msgid="6276904698731697502">"බ්ලැක් රොක් නගරය"</item>
-    <item msgid="2844451059935789778">"දෝහා"</item>
-    <item msgid="4108653157206192019">"බීජිං"</item>
-    <item msgid="6115360044399896579">"මුම්බායි"</item>
-    <item msgid="7140676596549732117">"දිල්ලි"</item>
-    <item msgid="1236127343975476693">"ඔසාකා"</item>
-    <item msgid="6470041111418276646">"ලාහෝර්"</item>
-    <item msgid="5672665774945554582">"සනා\'ආ"</item>
-    <item msgid="4227294244388933650">"බාසිලෝනා"</item>
-    <item msgid="2404605478532633099">"මියුනිච්"</item>
-    <item msgid="2402973841037462176">"මිලාන්"</item>
-    <item msgid="1658609023659261743">"ෆ්රෑන්ක්ෆර්ත්"</item>
-    <item msgid="4214691757607136548">"හැනෝයි"</item>
-    <item msgid="484506613000693635">"ඇන්කාරා"</item>
-    <item msgid="1958807113380596945">"බැංගලෝර්"</item>
-    <item msgid="2258411542499008700">"බ්‍රසිලියා"</item>
-    <item msgid="770086263560182220">"කේප් ටවුන්"</item>
-    <item msgid="5936333722350504953">"ඉස්ලාමාබාද්"</item>
-    <item msgid="3631805761163219329">"රියෝ ද ජැනෙයිරෝ"</item>
-    <item msgid="6544644866501929714">"ඈන් ආර්බර්"</item>
-    <item msgid="8675519768651745334">"බෝල්ඩර්"</item>
-    <item msgid="7006632817384692182">"කේම්බ්‍රිජ්"</item>
-    <item msgid="7233704593042272414">"කර්ක්ලන්ඩ්"</item>
-    <item msgid="717352875658559544">"මැඩිසන්"</item>
-    <item msgid="3567009426051313507">"ග්වැන්ශෝ"</item>
-    <item msgid="2738289235744819761">"හයිද්‍රාබාද්"</item>
-    <item msgid="35629823970779893">"රෙස්ටන්"</item>
-    <item msgid="2620375619174484543">"බෙලෝ හොරිසොන්ටේ"</item>
-    <item msgid="3949247113051549869">"සැන්ටියාගෝ"</item>
-    <item msgid="3583568170097050810">"මොන්රෝවියා"</item>
-    <item msgid="4337041465665825381">"කොළඹ"</item>
-    <item msgid="2758533074887258174">"චිවාවා"</item>
-    <item msgid="3904262821019008829">"සැල්වදෝර්"</item>
-    <item msgid="7335556305222315705">"ගුර්ගන්"</item>
-    <item msgid="8092021218913879570">"මැන්චෙස්ටර්"</item>
-    <item msgid="3262376108426000449">"කීවි"</item>
-    <item msgid="1321450515191695851">"සෙන්ට්. පිටර්ස්බර්ග්"</item>
-    <item msgid="5152144018647717853">"ක්‍රකොව්"</item>
-    <item msgid="3995511368799031783">"ව්‍රෝක්ලව්"</item>
-    <item msgid="7251862005498390469">"හැම්බර්ග්"</item>
-    <item msgid="4403899516544001462">"ඖලු"</item>
-    <item msgid="8378499650951313108">"හයිෆා"</item>
-    <item msgid="7504732361387330116">"සැන් ජුආන්"</item>
-    <item msgid="8613864994547669100">"ටෙගුසිගල්පා"</item>
-    <item msgid="7087691675228926801">"පැරමාරිබෝ"</item>
-    <item msgid="478384295484578701">"කිටෝ"</item>
-    <item msgid="4517870253399384206">"Ljubljana"</item>
-=======
     <item msgid="4653806289288974388">"අ<xliff:g id="SEPARATOR">=</xliff:g>අබිද්ජාන්"</item>
     <item msgid="4864167603178202155">"අ<xliff:g id="SEPARATOR">=</xliff:g>අක්රා"</item>
     <item msgid="6478898553803167749">"අ<xliff:g id="SEPARATOR">=</xliff:g>අඩිස් අබාබා"</item>
@@ -620,6 +318,5 @@
     <item msgid="1641840677391275004">"ප<xliff:g id="SEPARATOR">=</xliff:g>පැරමරිබෝ"</item>
     <item msgid="7317049454800260290">"ක<xliff:g id="SEPARATOR">=</xliff:g>කුයිටෝ"</item>
     <item msgid="4524380876433343244">"ල<xliff:g id="SEPARATOR">=</xliff:g>ලුබ්ජනා"</item>
->>>>>>> 8ea254a8
   </string-array>
 </resources>