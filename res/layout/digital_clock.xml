<?xml version="1.0" encoding="utf-8"?>
<!-- Copyright (C) 2008 The Android Open Source Project

     Licensed under the Apache License, Version 2.0 (the "License");
     you may not use this file except in compliance with the License.
     You may obtain a copy of the License at
  
          http://www.apache.org/licenses/LICENSE-2.0
  
     Unless required by applicable law or agreed to in writing, software
     distributed under the License is distributed on an "AS IS" BASIS,
     WITHOUT WARRANTIES OR CONDITIONS OF ANY KIND, either express or implied.
     See the License for the specific language governing permissions and
     limitations under the License.
-->

<com.android.alarmclock.DigitalClock android:id="@+id/digitalClock"
    xmlns:android="http://schemas.android.com/apk/res/android"
    android:layout_width="wrap_content"
    android:layout_height="wrap_content"
    android:gravity="center">

    <!-- Includes vertical padding so animated background doesn't
         stretch much -->
    <TextView android:id="@+id/timeDisplay"
        android:layout_width="wrap_content"
        android:layout_height="wrap_content"
        android:textSize="64sp"
        android:paddingTop="48dip"
        android:paddingBottom="48dip"
        android:textColor="@color/white"/>

    <LinearLayout android:id="@+id/am_pm"
        android:layout_width="wrap_content"
        android:layout_height="fill_parent"
        android:layout_marginLeft="4dip"
        android:orientation="vertical">

        <TextView android:id="@+id/am"
            android:layout_width="wrap_content"
<<<<<<< HEAD
            android:layout_height="fill_parent"
            android:text="@string/am"
            android:gravity="bottom"
            android:layout_weight=".5"
            android:includeFontPadding="false"
            android:textSize="28sp"/>
        <TextView android:id="@+id/pm"
            android:layout_width="wrap_content"
            android:layout_height="fill_parent"
            android:text="@string/pm"
            android:gravity="top"
            android:layout_weight=".5"
            android:includeFontPadding="false"
=======
            android:layout_height="wrap_content"
            android:layout_marginTop="-7dp"
            android:textSize="28sp"/>
        <TextView android:id="@+id/pm"
            android:layout_width="wrap_content"
            android:layout_height="wrap_content"
            android:layout_marginTop="-4dp"
>>>>>>> eb142ac5
            android:textSize="28sp"/>
    </LinearLayout>
</com.android.alarmclock.DigitalClock><|MERGE_RESOLUTION|>--- conflicted
+++ resolved
@@ -38,9 +38,7 @@
 
         <TextView android:id="@+id/am"
             android:layout_width="wrap_content"
-<<<<<<< HEAD
             android:layout_height="fill_parent"
-            android:text="@string/am"
             android:gravity="bottom"
             android:layout_weight=".5"
             android:includeFontPadding="false"
@@ -48,19 +46,9 @@
         <TextView android:id="@+id/pm"
             android:layout_width="wrap_content"
             android:layout_height="fill_parent"
-            android:text="@string/pm"
             android:gravity="top"
             android:layout_weight=".5"
             android:includeFontPadding="false"
-=======
-            android:layout_height="wrap_content"
-            android:layout_marginTop="-7dp"
-            android:textSize="28sp"/>
-        <TextView android:id="@+id/pm"
-            android:layout_width="wrap_content"
-            android:layout_height="wrap_content"
-            android:layout_marginTop="-4dp"
->>>>>>> eb142ac5
             android:textSize="28sp"/>
     </LinearLayout>
 </com.android.alarmclock.DigitalClock>