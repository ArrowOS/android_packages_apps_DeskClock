--- conflicted
+++ resolved
@@ -188,13 +188,6 @@
     <string name="sw_share_main" msgid="7703563468204234405">"O meu tempo é <xliff:g id="TIME">%s</xliff:g>"</string>
     <string name="sw_share_laps" msgid="614390674795945007">"Tempos de volta:"</string>
     <string name="sw_notification_lap_number" msgid="3535420316052647126">"Volta <xliff:g id="NUMBER">%d</xliff:g>"</string>
-<<<<<<< HEAD
-  <string-array name="sw_lap_number_set">
-    <item msgid="2816627565030953899">"N.º <xliff:g id="NUMBER">%d</xliff:g>"</item>
-    <item msgid="316923361931627987">"N.º <xliff:g id="NUMBER">%02d</xliff:g>"</item>
-  </string-array>
-=======
->>>>>>> b790e6ba
     <plurals name="Nhours_description" formatted="false" msgid="4539186407746763655">
       <item quantity="other"><xliff:g id="NUMBER">%d</xliff:g> horas</item>
       <item quantity="one">1 hora</item>
