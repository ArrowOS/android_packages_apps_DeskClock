<?xml version="1.0" encoding="utf-8"?>
<!-- Copyright (C) 2007 The Android Open Source Project

     Licensed under the Apache License, Version 2.0 (the "License");
     you may not use this file except in compliance with the License.
     You may obtain a copy of the License at

          http://www.apache.org/licenses/LICENSE-2.0

     Unless required by applicable law or agreed to in writing, software
     distributed under the License is distributed on an "AS IS" BASIS,
     WITHOUT WARRANTIES OR CONDITIONS OF ANY KIND, either express or implied.
     See the License for the specific language governing permissions and
     limitations under the License.
-->

<resources xmlns:xliff="urn:oasis:names:tc:xliff:document:1.2">
    <!-- -->
    <!-- Label shown on launcher icon -->
    <!-- Label for the this application displayed on-screen when this application must be represented to the user. -->
    <string name="app_label">Clock</string>

    <!-- Title for AlarmClock activity -->
    <!-- Label for the Alarms activity displayed on-screen when that activity must be represented to the user. -->
    <string name="alarm_list_title">Alarms</string>

    <!-- Menu item on Alarm Clock screen: Add alarm -->
    <string name="add_alarm">Add alarm</string>

    <!-- Menu item on Alarm Clock screen: Desk clock -->
    <string name="menu_desk_clock">Desk clock</string>

    <!-- Menu item on Alarm Clock screen: Edit alarm -->
    <string name="menu_edit_alarm">Edit alarm</string>

    <!-- Context Menu Item on Alarm Settings screen: Delete alarm -->
    <string name="delete_alarm">Delete alarm</string>

    <!-- Context Menu Item on Alarm Settings screen: Enable alarm -->
    <string name="enable_alarm">Turn alarm on</string>

    <!-- Context Menu Item on Alarm Settings screen: Disable alarm -->
    <string name="disable_alarm">Turn alarm off</string>

    <!-- Delete alarm confirmation dialog message. -->
    <string name="delete_alarm_confirm">Delete this alarm?</string>

    <!-- Menu item on Alarm Clock screen: Show clock -->
    <string name="show_clock">Show clock</string>

    <!-- Menu item on Alarm Clock screen: Hide clock -->
    <string name="hide_clock">Hide clock</string>

    <!-- Setting label on Set alarm screen: Label -->
    <string name="label">Label</string>

    <!-- Content description for alarm on/off switch in On state -->
    <string name="on_switch">On</string>

    <!-- Content description for alarm on/off switch in Off state -->
    <string name="off_switch">Off</string>

    <!-- Default label to display for an alarm -->
    <string name="default_label">Alarm</string>

    <!-- Preference category on Alarm Settings screen: Set alarm -->
    <!-- Also label for the old Alarms dialog activity displayed on-screen when that activity must be represented to the user. -->
    <string name="set_alarm">Set alarm</string>

    <!-- Setting labels on Set alarm screen: Vibration on or off -->
    <string name="alarm_vibrate">Vibrate</string>

    <!-- Setting labels on Set alarm screen: Repeat -->
    <string name="alarm_repeat">Repeat</string>

    <!-- Setting labels on Set alarm screen: Select alarm ringtone  -->
    <string name="alert">Alarm Ringtone</string>

    <!-- Label on expanded alarm edit view indicating the ringtone is custom. -->
    <string name="custom_ringtone">Custom Ringtone</string>

    <!-- Label on expanded alarm edit view. -->
    <string name="ringtone">Ringtone</string>

    <!-- Setting labels on Set alarm screen: Set time  -->
    <string name="time">Time</string>

    <!-- Label shown when user is setting up non-repeating alarm for tomorrow [CHAR LIMIT=15] -->
    <string name="alarm_tomorrow">Tomorrow</string>

    <!-- Label shown when user is setting up non-repeating alarm for later today [CHAR LIMIT=15] -->
    <string name="alarm_today">Today</string>

    <!-- The text shown above the clock when alarm is alerting [CHAR LIMIT=10] -->
    <string name="alarm_alert_wake_up">Wake up\u0021</string>

    <!-- The text shown as an option to dismiss an alerting alarm [CHAR LIMIT=5] -->
    <string name="alarm_alert_off_action_text">Off</string>

    <!-- Button labels on the alarm dialog: Dismiss -->
    <string name="alarm_alert_dismiss_text">Dismiss</string>

    <!-- Button labels on the pre-dismiss alarm notifications: Dismiss now -->
    <string name="alarm_alert_dismiss_now_text">Dismiss Now</string>

    <!-- Alarm Alert screen: this message is shown after an alarm rung
         unattended for a number of minutes.  It tells the user that
         the alarm has been silenced.-->
    <string name="alarm_missed_title">Missed alarm</string>
    <string name="alarm_missed_text"><xliff:g id="alarm_time">%s</xliff:g> - <xliff:g id="alarm_label">%s</xliff:g></string>

    <!-- The text shown after user snoozed an alerting alarm. The text will be shown
         together with the number of minutes in two separate lines. For example:
             Snoozed
             10 min
         [CHAR LIMIT=10]
    -->
    <string name="alarm_alert_snoozed_text">Snoozed</string>

    <!-- The text shown after user snoozed an alerting alarm. The text will be shown
         together with the word 'Snoozed' in two separate lines or example:
             Snoozed
             10 min
         [CHAR LIMIT=10]
    -->
    <plurals name="alarm_alert_snooze_duration">
        <!-- Duration for one minute -->
        <item quantity="one">1 min</item>
        <!-- Duration for more than one minute -->
        <item quantity="other"><xliff:g id="number" example="7">%d</xliff:g> min</item>
    </plurals>

    <!-- The text shown after user dismissed an alerting alarm [CHAR LIMIT=15] -->
    <string name="alarm_alert_off_text">Alarm off</string>

    <!-- Button labels on the alarm dialog: Snooze -->
    <string name="alarm_alert_snooze_text">Snooze</string>

    <!-- Toast that appears after Alarm is snoozed from the Alarm
         dialog. Says the alarm will snooze for xxx minutes.  -->
    <plurals name="alarm_alert_snooze_set">
        <!-- Duration for one minute -->
        <item quantity="one">Snoozing for 1 minute.</item>
        <!-- Duration for more than one minute -->
        <item quantity="other">Snoozing for <xliff:g id="minutes">%d</xliff:g> minutes.</item>
    </plurals>

    <!-- Text to appear inside a notification while an alarm is snoozing. -->
    <string name="alarm_alert_snooze_until">Snoozing until <xliff:g id="time">%s</xliff:g></string>

    <!-- Text to appear in the notification title while an alarm is about to go off. -->
    <string name="alarm_alert_predismiss_title">Upcoming alarm</string>

    <!-- Text to appear in when trying to view a missed alarm that has been deleted -->
    <string name="missed_alarm_has_been_deleted">Your missed alarm has been deleted</string>

    <!-- 0: nothing
         1: days
         2:      hours
         3: days hours
         4:            minutes
         5: days       minutes
         6:      hours minutes
         7: days hours minutes
    --><skip />

    <!-- Timer notification: how long from now until timer goes off. -->
    <string name="timer_notifications_less_min">Less than a minute remaining</string>
    <string name="timer_notifications_hours"><xliff:g id="HOURS" example="2 hours">%1$s</xliff:g><xliff:g id="REMAINING" example="remaining"> %3$s</xliff:g></string>
    <string name="timer_notifications_minutes"><xliff:g id="MINUTES" example="2 minutes">%2$s</xliff:g><xliff:g id="REMAINING" example="remaining"> %3$s</xliff:g></string>
    <string name="timer_notifications_hours_minutes"><xliff:g id="HOURS" example="2 hours">%1$s</xliff:g> <xliff:g id="MINUTES" example="2 minutes">%2$s</xliff:g> remaining</string>

    <!--
        Verb inflection to use for single time units remaining
        Ex. "1 minute remaining"
    -->
    <string name="timer_remaining_single">remaining</string>
    <!--
        Verb inflection to use for multiple time units remaining
        Ex. "2 minutes remaining"
    -->
    <string name="timer_remaining_multiple">remaining</string>

    <!-- Alarm confirmation toast: Describes how long from now until alarm fires -->
    <string-array name="alarm_set">
        <item>Alarm set for less than 1 minute from now.</item>
        <item>Alarm set for <xliff:g id="DAYS" example="2 days">%1$s</xliff:g> from now.</item>
        <item>Alarm set for <xliff:g id="HOURS" example="2 hours">%2$s</xliff:g> from now.</item>
        <item>Alarm set for <xliff:g id="DAYS" example="2 days">%1$s</xliff:g> and <xliff:g id="HOURS" example="2 hours">%2$s</xliff:g> from now.</item>
        <item>Alarm set for <xliff:g id="MINUTES" example="2 minutes">%3$s</xliff:g> from now.</item>
        <item>Alarm set for <xliff:g id="DAYS" example="2 days">%1$s</xliff:g> and <xliff:g id="MINUTES" example="2 minutes">%3$s</xliff:g> from now.</item>
        <item>Alarm set for <xliff:g id="HOURS" example="2 hours">%2$s</xliff:g> and <xliff:g id="MINUTES" example="2 minutes">%3$s</xliff:g> from now.</item>
        <item>Alarm set for <xliff:g id="DAYS" example="2 days">%1$s</xliff:g>, <xliff:g id="HOURS" example="2 hours">%2$s</xliff:g>, and <xliff:g id="MINUTES" example="2 minutes">%3$s</xliff:g> from now.</item>
    </string-array>

    <!-- Alarm confirmation toast: days -->
    <plurals name="days">
        <!-- Duration for one day -->
        <item quantity="one">1 day</item>
        <!-- Duration for more than one day -->
        <item quantity="other"><xliff:g id="number" example="7">%s</xliff:g> days</item>
    </plurals>

    <!-- Alarm confirmation toast and timer notification: hours -->
    <plurals name="hours">
        <!-- Duration for one hour -->
        <item quantity="one">1 hour</item>
        <!-- Duration for more than one hour -->
        <item quantity="other"><xliff:g id="number" example="7">%s</xliff:g> hours</item>
    </plurals>

    <!-- Alarm confirmation toast and timer notification: minutes -->
    <plurals name="minutes">
        <!-- Duration for one minute -->
        <item quantity="one">1 minute</item>
        <!-- Duration for more than one minute -->
        <item quantity="other"><xliff:g id="number" example="7">%s</xliff:g> minutes</item>
    </plurals>

    <!-- Repeat options that appear under an alarm on main Alarm Clock
         screen to identify repetition schedule: special case for when
         the alarm is set to repeat every day -->
    <string name="every_day">Every day</string>

    <!-- Repeat options that appear under an alarm on main Alarm Clock
         screen to identify repetition schedule: concatenate days with
         this character, i.e. "Mon, Tue, Wed" -->
    <string name="day_concat">", "</string>

    <!-- Appears at the top of the Clock Picker screen: Tell user to
         select a clock to display -->
    <string name="clock_instructions">Choose a clock</string>

    <!-- Label for analog clock gadget displayed on-screen when that gadget is represented to the user. -->
    <string name="analog_gadget">Analog clock</string>

    <!-- Help activity name -->
    <string name="help">help</string>

    <!-- Settings activity name -->
    <!-- Label for the Settings activity displayed on-screen when that activity must be represented to the user. -->
    <string name="settings">Settings</string>

    <!-- Setting title for changing the snooze duration. -->
    <string name="snooze_duration_title">Snooze length</string>

    <plurals name="snooze_duration">
        <!-- Duration for one minute -->
        <item quantity="one">1 minute</item>
        <!-- Duration for more than one minute -->
        <item quantity="other"><xliff:g id="number" example="7">%s</xliff:g> minutes</item>
    </plurals>

    <plurals name="snooze_picker_label">
        <!-- Duration for one minute -->
        <item quantity="one">minute</item>
        <!-- Duration for more than one minute -->
        <item quantity="other">minutes</item>
    </plurals>

    <!-- Auto silence preference title -->
    <string name="auto_silence_title">Silence after</string>

    <!-- Auto silence summary string set based on the preference value. -->
    <plurals name="auto_silence_summary">
        <!-- Duration for one minute -->
        <item quantity="one">1 minute</item>
        <!-- Duration for more than one minute -->
        <item quantity="other"><xliff:g id="formatted_number" example="7">%s</xliff:g> minutes</item>
    </plurals>


    <!-- Auto silence summary when turned off -->
    <string name="auto_silence_never">Never</string>

    <!-- Entries listed in the ListPreference when invoking the auto silence
         preference. -->
    <string-array name="auto_silence_entries">
      <item>1 minute</item>
      <item>5 minutes</item>
      <item>10 minutes</item>
      <item>15 minutes</item>
      <item>20 minutes</item>
      <item>25 minutes</item>
      <item>Never</item>
      </string-array>

    <!-- Values that are retrieved from the ListPreference. These must match
         the auto_silence_entries above. -->
    <string-array name="auto_silence_values" translatable="false">
      <item>1</item>
      <item>5</item>
      <item>10</item>
      <item>15</item>
      <item>20</item>
      <item>25</item>
      <item>-1</item> <!-- Off -->
      </string-array>

    <!-- Week start day preference title. -->
    <string name="week_start_title">Start week on</string>

    <!-- Entries listed in ListPreference for start day. -->
    <string-array name="week_start_entries">
        <item>Saturday</item>
        <item>Sunday</item>
        <item>Monday</item>
    </string-array>

    <!-- Values for ListPreference for start day of week. -->
    <string-array name="week_start_values" translatable="false">
        <item>7</item> <!-- Calendar.SATURDAY -->
        <item>1</item> <!-- Calendar.SUNDAY -->
        <item>2</item> <!-- Calendar.MONDAY -->
    </string-array>

    <!-- Done button when editing an alarm. -->
    <string name="done">Done</string>

    <!-- Revert button when editing an alarm. -->
    <string name="revert">Revert</string>

    <!-- Delete button when editing an alarm. -->
    <string name="delete">Delete</string>

    <!-- Setting title for changing the alarm volume. -->
    <string name="alarm_volume_title">Alarm volume</string>

    <!-- Summary for the alarm preference when silent is chosen. -->
    <string name="silent_alarm_summary">Silent</string>

    <!-- Text to display in the small text of the notification -->
    <string name="alarm_notify_text">Snooze or dismiss alarm.</string>

    <!-- Text to display in the notification ticker and label -->
    <string name="alarm_notify_snooze_label"><xliff:g id="label">%s</xliff:g> (snoozed)</string>

    <!-- Text to display in the notification when the alarm has been snoozed -->
    <string name="alarm_notify_snooze_text">Alarm set for <xliff:g id="time">%s</xliff:g>. Touch to cancel.</string>

    <!-- Title of the setting to change hardware button behavior. This string
         should be changed for each piece of hardware. [CHAR LIMIT=20] -->
    <string name="volume_button_setting_title">Volume buttons</string>

    <!-- Dialog title of the volume and power setting. -->
    <string name="volume_button_dialog_title">Button effect</string>

    <!-- Entries listed in the setting for the side-button action. -->
    <string-array name="volume_button_setting_entries">
      <item>Snooze</item>
      <item>Dismiss</item>
      <item>Do nothing</item>
      </string-array>

    <!-- Values for the side-button setting. -->
    <string-array name="volume_button_setting_values" translatable="false">
      <item>1</item>
      <item>2</item>
      <item>0</item>
    </string-array>

    <!-- Title of the ringtone setting. -->
    <string name="default_ringtone_setting_title">Set default ringtone</string>

    <!-- Accessibility labels for Clock activity buttons --><skip/>
    <string name="alarm_button_description">Alarms</string>
    <string name="gallery_button_description">Gallery</string>
    <string name="music_button_description">Music</string>
    <string name="nightmode_button_description">Dim</string>
    <string name="home_button_description">Launcher</string>
    <string name="desk_clock_button_description">Clock display</string>

    <!-- Accessibility labels for alarm buttons -->
    <string name="label_description">Label</string>
    <string name="ringtone_description">Ringtone</string>

    <!-- What to show the user if the weather widget exists but fails to
         respond. This is a sign of an error; if the weather widget is not
         present on the device, we show nothing at all. -->
    <string name="weather_fetch_failure">Weather information isn\'t available right now.</string>

    <!-- A description for the DeskClock alarm sound playback service.
         [CHAR LIMIT=NONE] -->
    <string name="alarm_klaxon_service_desc">Sound playback service for alarms set in Clock.</string>

    <!-- String displayed as the alert summary while loading the alert name from
         the media player. [CHAR LIMIT=NONE] -->
    <string name="loading_ringtone">Loading ringtone\u2026</string>

    <!-- A description for the DeskClock timer sound playback service.
         [CHAR LIMIT=NONE] -->
    <string name="timer_ring_service_desc">Sound playback service for timers set in Clock.</string>

    <!-- Label on the main screen control used to set alarm [CHAR LIMIT=30]-->
    <string name="control_set_alarm">Set alarm</string>

    <!-- Label on the main screen control used to set alarm when there is already an existing alarm [CHAR LIMIT=30]-->
    <string name="control_set_alarm_with_existing"><xliff:g id="time">%s</xliff:g></string>

    <!--  ActionBar strings -->
    <!-- Describes the purpose of the tab button which which switches the activity to the Alarm page -->
    <string name="menu_alarm">Alarm</string>
    <!-- Describes the purpose of the tab button which which switches the activity to the Timer page -->
    <string name="menu_timer">Timer</string>
    <!-- Describes the purpose of the tab button which which switches the activity to the Clock page -->
    <string name="menu_clock">Clock</string>
    <!-- Describes the purpose of the tab button which which switches the activity to the Stopwatch page -->
    <string name="menu_stopwatch">Stopwatch</string>

    <!-- Clock view buttons strings-->
    <!-- Describes the purpose of the button to start the activity to add/edit/delete alarms -->
    <string name="button_alarms">Add alarm</string>
    <!-- Describes the purpose of the button which provides a list of cities for the world clock settings -->
    <string name="button_cities">Cities</string>
    <!-- Describes the purpose of the button which pops up a menu of setting choices -->
    <string name="button_menu">More options</string>
    <!-- Menu item on most screens to get to more settings -->
    <string name="menu_item_settings">Settings</string>
    <!-- Menu item on most screens to get to the help information -->
    <string name="menu_item_help">Help</string>
    <!-- Menu item on clock screen to enter night mode. -->
    <string name="menu_item_night_mode">Night mode</string>
    <!-- Menu item on Cities screen to sort by GMT offset -->
    <string name="menu_item_sort_by_gmt_offset">Sort by time</string>
    <!-- Menu item on Cities screen to sort by alphabetical order -->
    <string name="menu_item_sort_by_name">Sort by name</string>

    <!-- Label for selected cities in Cities list view -->
    <string name="selected_cities_label">Selected Cities</string>

<<<<<<< HEAD
    <!-- Stop Watch strings -->
    <!-- Describes the purpose of the button to resume running a stopwatch -->
=======
    <!-- Stopwatch and Timer shared strings -->
    <!-- Describes the purpose of the button to resume running timer. [CHAR LIMIT=15] -->
>>>>>>> 4a90936e
    <string name="sw_resume_button">Resume</string>
    <!-- Describes the purpose of the button to begin running a stopwatch -->
    <string name="sw_start_button">Start</string>
    <!-- Describes the purpose of the button to pause a stopwatch. -->
    <string name="sw_pause_button">Pause</string>
    <!-- Describes the purpose of the button to record current the stopwatch value into the collection of lap times. -->
    <string name="sw_lap_button">Lap</string>
    <!-- Describes the purpose of the button to return the stopwatch to zero and remove the lap times. -->
    <string name="sw_reset_button">Reset</string>
    <!-- Describes the purpose of the button to share the stopwatch value.
         Also used as title for chooser when sharing stopwatch results. -->
    <string name="sw_share_button">Share</string>

    <!-- Abbreviation for temporal hours [CHAR LIMIT=1] -->
    <string name="hours_label">h</string>
    <!-- Abbreviation for temporal minutes [CHAR LIMIT=1] -->
    <string name="minutes_label">m</string>
    <!-- Abbreviation for temporal seconds [CHAR LIMIT=1] -->
    <string name="seconds_label">s</string>
    <!-- Accessibility strings -->
    <string name="hours_label_description">hours</string>
    <string name="minutes_label_description">minutes</string>
    <string name="seconds_label_description">seconds</string>

    <string name="zero">0</string>

    <!--  Stopwatch share strings -->
    <!-- Sentence within the message created to share the total time recorded within the stopwatch -->
    <string name="sw_share_main">My time is <xliff:g id="time">%s</xliff:g></string>
    <!-- Header within the message created to share a list of lap times (a new line is appended to this) -->
    <string name="sw_share_laps">Lap times:</string>
    <!-- Label to enumerate the number of laps in the notification the user has counted -->
    <string name="sw_notification_lap_number">Lap <xliff:g id="number">%d</xliff:g></string>

    <!-- Stopwatch accessibility strings -->
    <plurals name="Nhours_description">
        <!-- 1 hour -->
        <item quantity="one">1 hour</item>
        <!-- more -->
        <item quantity="other"><xliff:g id="number" example="7">%d</xliff:g> hours</item>
    </plurals>
    <plurals name="Nminutes_description">
        <!-- 1 minute -->
        <item quantity="one">1 minute</item>
        <!-- more -->
        <item quantity="other"><xliff:g id="number" example="7">%d</xliff:g> minutes</item>
    </plurals>
    <plurals name="Nseconds_description">
        <!-- 1 second -->
        <item quantity="one">1 second</item>
        <!-- more -->
        <item quantity="other"><xliff:g id="number" example="7">%d</xliff:g> seconds</item>
    </plurals>

    <!-- timer strings -->
    <!-- Describes the purpose of the button to add a new timer -->
    <string name="timer_add_timer">Add Timer</string>
    <!-- Describes the purpose of the button to begin or continue running a timer -->
    <string name="timer_start">Start</string>
    <!-- Describes the purpose of the button to delete a timer. -->
    <string name="timer_delete">Delete</string>
    <!-- Talkback description for deleting a number. -->
    <string name="timer_descriptive_delete">Delete <xliff:g id="number_string">%s</xliff:g></string>
    <!-- Describes the purpose of the button increase the remaining time on a timer by one minute. -->
    <string name="timer_plus_one">Add 1 Minute</string>
    <!-- Like "timer_plus_one", but with 'minute' abbreviated for the notification. -->
    <string name="timer_plus_1_min">Add 1 min</string>
    <!-- Describes the purpose of the button to stop the timer. -->
    <string name="timer_stop">Stop</string>
<<<<<<< HEAD
    <!-- Describes the purpose of the button to stop and delete the timer. -->
    <string name="timer_done">Done</string>
=======
    <!-- Describes the purpose of the button to stop all currently firing timers. [CHAR LIMIT=25] -->
    <string name="timer_stop_all">Stop all timers</string>
>>>>>>> 4a90936e
    <!-- Describes the purpose of the button to return the timer to it's original starting value. -->
    <string name="timer_reset">Reset</string>
    <!-- Describes the purpose of the button to discard the current dialog values. Will also close the dialog if other time's exist -->
    <string name="timer_cancel">Cancel</string>
    <!-- Accessibility announcement when a timer is canceled. -->
    <string name="timer_canceled">Timer canceled</string>
    <!-- Notification content shown when a timer has completed and has no more time remaining -->
    <string name="timer_times_up">Time\'s up</string>
    <!-- Label associated with a notification for a Timer -->
    <string name="timer_notification_label">Timer</string>
    <!-- Toast content shown when user attempts to create a new timer when there are already 4 timers -->
    <string name="timers_max_count_reached">4 timers maximum</string>

    <!-- Jocular content that user may append when sharing the lap times -->
    <string-array name="sw_share_strings" translatable="true">
        <item>You\'re quite the speed demon.</item>
        <item>Enjoy the fruits of your labor.</item>
        <item>Androids are known to be fast, but not as fast as you!</item>
        <item>Phew.</item>
        <item>L33t times.</item>
        <item>Such prodigious velocity.</item>
        <item>Let\'s do the time warp again.</item>
        <item>Just a jump to the left.</item>
        <item>You have a palette for haste.</item>
        <item>Photonic velocity.</item>
    </string-array>

    <!-- Title with the clock on the main page displaying the user's regular timezone (shows when automatic_home_clock enabled) -->
    <string name="home_label">Home</string>
    <!-- Label for the Cities activity displayed on-screen when that activity must be represented to the user. -->
    <string name="cities_activity_title">Cities</string>

    <!-- Settings strings -->
    <!-- Header in the preferences settings for the section pertaining to clocks on the main fragment -->
    <string name="clock_settings">Clock</string>
    <!-- Header for a Clock Dream Setting referring to choosing analog or digital style -->
    <string name="clock_style">Style</string>

    <!-- Entries listed in the ListPreference when invoking the clock style
         preference. -->
    <string-array name="clock_style_entries">
      <item>Analog</item>
      <item>Digital</item>
    </string-array>

    <!-- Values that are retrieved from the ListPreference. These must match
         the clock_style_entries above. -->
    <string-array name="clock_style_values" translatable="false">
      <item>analog</item>
      <item>digital</item>
    </string-array>

    <!-- Title for an option that will automatically show a clock representing the user's regular timezone on the main fragment whenever the user leaves their regular timezone-->
    <string name="automatic_home_clock">Automatic home clock</string>
    <!-- Describes the functionality provided by the automatic_home_clock option -->
    <string name="automatic_home_clock_summary">While traveling in an area where the time is different, add a clock for home</string>
    <!-- Title in the preferences change the time zone for the user's home -->
    <string name="home_time_zone">Home time zone</string>
    <!-- Title in a list dialog box to pick a time zone for the user's home -->
    <string name="home_time_zone_title">Home time zone</string>

    <!-- Textual content of the button to discard the current dialog values and close the dialog -->
    <string name="time_picker_cancel">Cancel</string>
    <!-- Textual content of the button to update an alarm with the current dialog values -->
    <string name="time_picker_set">OK</string>
    <string name="time_picker_time_seperator">:</string>
    <!--  place holder for am/pm label when it is not set -->
    <string name="time_picker_ampm_label">--</string>
    <!-- add 00 as minutes to the time when pressing this button -->
    <string name="time_picker_00_label">:00</string>
    <!-- add 30 as minutes to the time when pressing this button -->
    <string name="time_picker_30_label">:30</string>

    <!--
        Accessibility string read when a city checkbox is checked.
        Ex. "Ann Arbor checked"
    -->
    <string name="city_checked"><xliff:g id="city_name">%s</xliff:g> checked</string>
    <!--
        Accessibility string read when a city checkbox is unchecked.
        Ex. "Ann Arbor unchecked"
    -->
    <string name="city_unchecked"><xliff:g id="city_name">%s</xliff:g> unchecked</string>

    <!-- Choices for timezones, must be kept in sync with timezone_values. CHAR LIMIT=25] -->
    <string-array name="timezone_labels">
        <item>"Marshall Islands"</item>
        <item>"Midway Island"</item>
        <item>"Hawaii"</item>
        <item>"Alaska"</item>
        <item>"Pacific Time"</item>
        <item>"Tijuana"</item>
        <item>"Arizona"</item>
        <item>"Chihuahua"</item>
        <item>"Mountain Time"</item>
        <item>"Central America"</item>
        <item>"Central Time"</item>
        <item>"Mexico City"</item>
        <item>"Saskatchewan"</item>
        <item>"Bogota"</item>
        <item>"Eastern Time"</item>
        <item>"Venezuela"</item>
        <item>"Atlantic Time (Barbados)"</item>
        <item>"Atlantic Time (Canada)"</item>
        <item>"Manaus"</item>
        <item>"Santiago"</item>
        <item>"Newfoundland"</item>
        <item>"Brasilia"</item>
        <item>"Buenos Aires"</item>
        <item>"Greenland"</item>
        <item>"Montevideo"</item>
        <item>"Mid-Atlantic"</item>
        <item>"Azores"</item>
        <item>"Cape Verde Islands"</item>
        <item>"Casablanca"</item>
        <item>"London, Dublin"</item>
        <item>"Amsterdam, Berlin"</item>
        <item>"Belgrade"</item>
        <item>"Brussels"</item>
        <item>"Sarajevo"</item>
        <item>"Windhoek"</item>
        <item>"W. Africa Time"</item>
        <item>"Amman, Jordan"</item>
        <item>"Athens, Istanbul"</item>
        <item>"Beirut, Lebanon"</item>
        <item>"Cairo"</item>
        <item>"Helsinki"</item>
        <item>"Jerusalem"</item>
        <item>"Minsk"</item>
        <item>"Harare"</item>
        <item>"Baghdad"</item>
        <item>"Moscow"</item>
        <item>"Kuwait"</item>
        <item>"Nairobi"</item>
        <item>"Tehran"</item>
        <item>"Baku"</item>
        <item>"Tbilisi"</item>
        <item>"Yerevan"</item>
        <item>"Dubai"</item>
        <item>"Kabul"</item>
        <item>"Islamabad, Karachi"</item>
        <item>"Ural'sk"</item>
        <item>"Yekaterinburg"</item>
        <item>"Kolkata"</item>
        <item>"Sri Lanka"</item>
        <item>"Kathmandu"</item>
        <item>"Astana"</item>
        <item>"Yangon"</item>
        <item>"Krasnoyarsk"</item>
        <item>"Bangkok"</item>
        <item>"Beijing"</item>
        <item>"Hong Kong"</item>
        <item>"Irkutsk"</item>
        <item>"Kuala Lumpur"</item>
        <item>"Perth"</item>
        <item>"Taipei"</item>
        <item>"Seoul"</item>
        <item>"Tokyo, Osaka"</item>
        <item>"Yakutsk"</item>
        <item>"Adelaide"</item>
        <item>"Darwin"</item>
        <item>"Brisbane"</item>
        <item>"Hobart"</item>
        <item>"Sydney, Canberra"</item>
        <item>"Vladivostok"</item>
        <item>"Guam"</item>
        <item>"Magadan"</item>
        <item>"Auckland"</item>
        <item>"Fiji"</item>
        <item>"Tonga"</item>
        <item>"Jakarta"</item>
    </string-array>

    <!-- Choices for timezones, must be kept in sync with timezone_values. -->

    <string-array name="timezone_values" translatable="false">
        <item>"Pacific/Majuro"</item>
        <item>"Pacific/Midway"</item>
        <item>"Pacific/Honolulu"</item>
        <item>"America/Anchorage"</item>
        <item>"America/Los_Angeles"</item>
        <item>"America/Tijuana"</item>
        <item>"America/Phoenix"</item>
        <item>"America/Chihuahua"</item>
        <item>"America/Denver"</item>
        <item>"America/Costa_Rica"</item>
        <item>"America/Chicago"</item>
        <item>"America/Mexico_City"</item>
        <item>"America/Regina"</item>
        <item>"America/Bogota"</item>
        <item>"America/New_York"</item>
        <item>"America/Caracas"</item>
        <item>"America/Barbados"</item>
        <item>"America/Halifax"</item>
        <item>"America/Manaus"</item>
        <item>"America/Santiago"</item>
        <item>"America/St_Johns"</item>
        <item>"America/Sao_Paulo"</item>
        <item>"America/Argentina/Buenos_Aires"</item>
        <item>"America/Godthab"</item>
        <item>"America/Montevideo"</item>
        <item>"Atlantic/South_Georgia"</item>
        <item>"Atlantic/Azores"</item>
        <item>"Atlantic/Cape_Verde"</item>
        <item>"Africa/Casablanca"</item>
        <item>"Europe/London"</item>
        <item>"Europe/Amsterdam"</item>
        <item>"Europe/Belgrade"</item>
        <item>"Europe/Brussels"</item>
        <item>"Europe/Sarajevo"</item>
        <item>"Africa/Windhoek"</item>
        <item>"Africa/Brazzaville"</item>
        <item>"Asia/Amman"</item>
        <item>"Europe/Athens"</item>
        <item>"Asia/Beirut"</item>
        <item>"Africa/Cairo"</item>
        <item>"Europe/Helsinki"</item>
        <item>"Asia/Jerusalem"</item>
        <item>"Europe/Minsk"</item>
        <item>"Africa/Harare"</item>
        <item>"Asia/Baghdad"</item>
        <item>"Europe/Moscow"</item>
        <item>"Asia/Kuwait"</item>
        <item>"Africa/Nairobi"</item>
        <item>"Asia/Tehran"</item>
        <item>"Asia/Baku"</item>
        <item>"Asia/Tbilisi"</item>
        <item>"Asia/Yerevan"</item>
        <item>"Asia/Dubai"</item>
        <item>"Asia/Kabul"</item>
        <item>"Asia/Karachi"</item>
        <item>"Asia/Oral"</item>
        <item>"Asia/Yekaterinburg"</item>
        <item>"Asia/Calcutta"</item>
        <item>"Asia/Colombo"</item>
        <item>"Asia/Katmandu"</item>
        <item>"Asia/Almaty"</item>
        <item>"Asia/Rangoon"</item>
        <item>"Asia/Krasnoyarsk"</item>
        <item>"Asia/Bangkok"</item>
        <item>"Asia/Shanghai"</item>
        <item>"Asia/Hong_Kong"</item>
        <item>"Asia/Irkutsk"</item>
        <item>"Asia/Kuala_Lumpur"</item>
        <item>"Australia/Perth"</item>
        <item>"Asia/Taipei"</item>
        <item>"Asia/Seoul"</item>
        <item>"Asia/Tokyo"</item>
        <item>"Asia/Yakutsk"</item>
        <item>"Australia/Adelaide"</item>
        <item>"Australia/Darwin"</item>
        <item>"Australia/Brisbane"</item>
        <item>"Australia/Hobart"</item>
        <item>"Australia/Sydney"</item>
        <item>"Asia/Vladivostok"</item>
        <item>"Pacific/Guam"</item>
        <item>"Asia/Magadan"</item>
        <item>"Pacific/Auckland"</item>
        <item>"Pacific/Fiji"</item>
        <item>"Pacific/Tongatapu"</item>
        <item>"Asia/Jakarta"</item>
    </string-array>

    <!-- Header in the preferences settings for the section pertaining to alarms -->
    <string name="alarm_settings">Alarms</string>
    <!-- Describes the service that processes actions originating from timer notifications. -->
    <string name="timer_service_desc">Processes actions from timer notifications.</string>
    <!-- Describes the service that processes actions originating from stopwatch notifications. -->
    <string name="stopwatch_service_desc">Processes actions from stopwatch notifications.</string>
    <!-- Description for the paused stop watch -->
    <string name="swn_paused">Paused</string>

    <!-- Text instruction for dismiss alarm on alarm lock screen. The dismiss button will still
         be on the right even on RTL languages so please do not reverse this during
         translation. -->
    <string name="description_direction_right">Swipe right to dismiss</string>
    <!-- Text instruction for snooze alarm on alarm lock screen. The snooze button will still
         be on the left even on RTL languages so please do not reverse this during
         translation. -->
    <string name="description_direction_left">Swipe left to snooze</string>
    <!-- Text instruction for alarm icon on alarm lock screen. The snooze button will still
         be on the left even on RTL languages so please do not reverse this during
         translation. -->
    <string name="description_direction_both">Swipe left to snooze or right to dismiss</string>

    <!-- Notification title when timer is stopped. -->
    <string name="timer_stopped">Timer stopped</string>
    <!-- Notification title when multiple timers are stopped. -->
    <string name="timers_stopped"><xliff:g id="number" example="7">%d</xliff:g> timers stopped</string>
    <!-- Notification text when multiple timers are stopped. -->
    <string name="all_timers_stopped_notif">Touch to see your timers</string>
    <!-- Notification title when at least one timer, of those in use, is counting down. -->
    <string name="timers_in_use"><xliff:g id="number" example="7">%d</xliff:g> timers</string>
    <!-- Notification text when at least one timer, of those in use, is counting down. -->
    <string name="next_timer_notif">Next timer: <xliff:g id="time_remaining" example="2 minutes remaining">%s</xliff:g></string>

    <!-- screensaver settings strings -->
    <!-- Label for the screen saver activity displayed on-screen when that activity must be represented to the user. -->
    <string name="screensaver_settings">Dream settings</string>
    <!-- Title for check box to pick intensity of display diminuation during dream mode -->
    <string name="night_mode_title">Night mode</string>
    <!-- Describes intensity of display diminuation during dream mode -->
    <string name="night_mode_summary">Very dim display (for dark rooms)</string>

    <!-- Description of the down caret in the alarm alert screen to expand the alarm content to edit perspective. [CHAR LIMIT=NONE] -->
    <string name="expand_alarm">Expand alarm</string>
    <!-- Description of the up caret in the alarm alert screen to collapse the alarm content to summary perspective. [CHAR LIMIT=NONE] -->
    <string name="collapse_alarm">Collapse alarm</string>

    <!-- Description of the button to undo change to alarm -->
    <string name="alarm_undo">undo</string>
    <!-- Toast content when an alarm was deleted  -->
    <string name="alarm_deleted">Alarm deleted</string>
    <!-- slash between date and next alarm in the clock -->
    <string name="slash"> / </string>
    <!-- slash between date and next alarm in the clock -->
    <string name="world_day_of_week_label"> / <xliff:g id="label">%s</xliff:g></string>
    <!-- Description of field showing the next alarm time in the clock page, for accessibility. -->
    <string name="next_alarm_description">Next alarm: <xliff:g id="alarm_time" example="Wed 8:00am">%s</xliff:g></string>

    <!-- Displays the number of alarms selected from the list of alarms. -->
    <string name="alarms_selected"><xliff:g id="alarms">%d</xliff:g> selected</string>

    <!-- message used by the talkback accessebility app to say that something was deleted -->
    <string name="deleted_message">Deleted</string>

    <!-- Alarm deletion confirmation message-->
    <plurals name="alarm_delete_confirmation">
        <!-- Confirmation for one alarm -->
        <item quantity="one">Delete selected alarm?</item>
        <!-- Confirmation more than one alarm  -->
        <item quantity="other">Delete selected alarms?</item>
    </plurals>

    <!-- Timer deletion confirmation -->
    <string name="timer_delete_confirmation">Delete this timer?</string>

    <!-- world clock deletion confirmation -->
    <string name="city_delete_confirmation">Remove this city?</string>

    <!-- Label for digital clock gadget displayed on-screen when that gadget is represented to the user. -->
    <string name="digital_gadget">Digital clock</string>

    <!-- format strings for clocks -->
    <string name="clock_24_hours_format" translatable="false">kk&#58;mm</string>
    <string name="main_widget_12_hours_format" translatable="false">h&#58;mm</string>
    <!-- Font size for AM/PM should match widget_label_font_size -->
    <string name="wc_widget_12_hours_format" translatable="false">h&#58;mm&#8202;<b><font size="14" face="sans-serif">a</font></b></string>
    <!-- Font size for AM/PM should match bottom_text_size -->
    <string name="main_clock_12_hours_format" translatable="false">h&#58;mm&#8202;<b><font size="16" face="sans-serif">a</font></b></string>
    <!-- Font size for AM/PM should match label_font_size -->
    <string name="world_clock_12_hours_format" translatable="false">h&#58;mm&#8202;<b><font size="14" face="sans-serif">a</font></b></string>
    <!-- Font size for AM/PM should match alarm_label_size -->
    <string name="alarm_time_12_hours_format" translatable="false">h&#58;mm&#8202;<b><font size="24" face="sans-serif">a</font></b></string>

    <!-- String for no alarms -->
    <string name="no_alarms">No Alarms</string>

    <!-- String for no alarms set [CHAR LIMIT=24] -->
    <string name="no_alarms_set">No alarms set</string>

    <!-- String for no enabled alarms in timeline view [CHAR LIMIT=30] -->
    <string name="no_upcoming_alarms">NO UPCOMING ALARMS</string>

    <!--
        String that represents time format for 12-hour time.
        h represents hour in range (1-12) with the minimum number of digits
        mm represents minute with leading 0 in case of values < 10
        a represents am/pm
        Ex: h:mm a = 12:54 am, 8:05 pm
    -->
    <string name="time_format_12_mode">h&#58;mm a</string>

    <!--
        String that represents time format for 24-hour time.
        k represents hour in range (0-23) with the minimum number of digits
        mm represents minute with leading 0 in case of values < 10
        Ex: k:mm = 13:51, 5:05
    -->
    <string name="time_format_24_mode">k&#58;mm</string>

    <!--
        String that represents weekday, time format for 12-hour time.
        EEE represents weekday name in short form (ex. Mon, Tue, Wed)
        h represents hour in range (1-12) with the minimum number of digits
        mm represents minute with leading 0 in case of values < 10
        a represents am/pm
        Ex: EEE, h:mm a = Mon, 2:55 pm
    -->
    <string name="weekday_time_format_12_mode">EEE, h&#58;mm a</string>

    <!--
        String that represents weekday, time format for 24-hour time.
        EEE represents weekday name in short form (ex. Mon, Tue, Wed)
        k represents hour in range (0-23) with the minimum number of digits
        mm represents minute with leading 0 in case of values < 10
        Ex: EEE, k:mm = Mon, 2:55
    -->
    <string name="weekday_time_format_24_mode">EEE, k&#58;mm</string>

    <!-- String that represents that invalid time for an alarm was specified, e.g. 23:00am
     or 27:68pm.
    First %d represents hour, second %d represents minutes, %s represents am/pm,
    If no am/pm is passed in (e.g. the locale uses 24h time) only hour and minute are printed.
    [CHAR LIMIT=NONE]
    -->
    <string name="invalid_time">Invalid time <xliff:g id="invalid_hour" example="25">%d</xliff:g>:<xliff:g id="invalid_minutes" example="63">%d</xliff:g> <xliff:g id="invalid_ampm" example="PM">%s</xliff:g></string>

    <!-- String that represents that no alarm has been specified for a requested hour:minutes.
    This happens when a user sends a voice command 'dismiss my alarm at 3:00pm' but they have no
    alarms specified for that time. %s represents the time of the alarm.
    [CHAR LIMIT=NONE]
    -->
    <string name="no_alarm_at">No alarm at <xliff:g id="alarm_time_hour" example="14">%d</xliff:g>:<xliff:g id="alarm_time_minutes" example="23">%d</xliff:g></string>

    <!-- String that represents that the user doesn't have any alarms scheduled. This happens when
    a user sends a voice command 'dismiss next alarm' or 'dismiss all of my alarms' but they have
    no alarms scheduled in the app.
    [CHAR LIMIT=NONE]
    -->
    <string name="no_scheduled_alarms">No scheduled alarms</string>

    <!-- String that represents that the user specified that they want to select an alarm to
    dismiss by specifying a 'label' but they didn't specify any labels.
    [CHAR LIMIT=NONE]
    -->
    <string name="no_label_specified">No label specified</string>

    <!-- String that represents that no alarm has been specified for a requested label.
    This happens when a user sends a voice command 'dismiss my alarm with label pick up kids'
     but they have no alarms with that label.
    [CHAR LIMIT=NONE]
    -->
    <string name="no_alarms_with_label">No alarms contain the label</string>

    <!-- String that represents that the user has sent a voice command 'stop the stopwatch' or
    'lap the stopwatch' when the stopwatch wasn't running so the command wasn't executed.
    [CHAR LIMIT=NONE]
    -->
    <string name="stopwatch_isnt_running">Stopwatch isn\'t running</string>

    <!-- String that represents that the user has successfully sent a voice command pausing
     the stopwatch.
    [CHAR LIMIT=NONE]
    -->
    <string name="stopwatch_paused">Stopwatch paused</string>

    <!-- String that represents that the user has successfully sent a voice command resetting
    the stopwatch.
    [CHAR LIMIT=NONE]
    -->
    <string name="stopwatch_reset">Stopwatch reset</string>

    <!-- String that represents that the user has successfully sent a voice command lapping
    the stopwatch.
    [CHAR LIMIT=NONE]
    -->
    <string name="stopwatch_lapped">Stopwatch lapped</string>

    <!-- String that represents that the user has successfully sent a voice command starting
    the stopwatch.
    [CHAR LIMIT=NONE]
    -->
    <string name="stopwatch_started">Stopwatch started</string>

    <!-- String that represents that the user has sent a voice command 'dismiss my alarm at 3pm' when
    there was no alarm scheduled for that time (they might have had an alarm for 3pm on the list
    but it was disabled).
    [CHAR LIMIT=NONE]
    -->
    <string name="no_alarm_scheduled_for_this_time">No alarm scheduled for this time</string>

    <!-- String that represents that the user has dismissed an alarm through a voice action.
    %s represents alarm time, e.g. 14:20
    [CHAR LIMIT=NONE]
    -->
    <string name="alarm_is_dismissed"><xliff:g id="alarm_time" example="14:20">%s</xliff:g> alarm dismissed</string>

    <!-- String that represents that the user has dismissed an alarm through a voice action.
    %s represents alarm time, e.g. 14:20
    [CHAR LIMIT=NONE]
    -->
    <string name="alarm_is_set">Alarm is set for <xliff:g id="alarm_time" example="14:20">%s</xliff:g></string>

    <!-- String that represents that the user attempted to control a timer with a voice action when
    no timers are defined.
    [CHAR LIMIT=NONE]
    -->
    <string name="no_timers_exist">No timers exist</string>

    <!-- String that represents that the user attempted to control a timer with a voice action when
    more than one timer is defined.
    [CHAR LIMIT=NONE]
    -->
    <string name="too_many_timers_exist">More than one timer exists</string>

    <!-- String that represents that the user attempted to control a timer with a voice action but
    the timer could not be located.
    [CHAR LIMIT=NONE]
    -->
    <string name="timer_does_not_exist">The timer has been removed.</string>

    <!-- String that represents that the user has successfully created a timer through a voice action.
    [CHAR LIMIT=NONE]
    -->
    <string name="timer_created">Timer created</string>

    <!-- String that represents that the user has successfully reset a timer through a voice action.
    [CHAR LIMIT=NONE]
    -->
    <string name="timer_was_reset">Timer reset</string>

    <!-- String that represents that the user has successfully reset a timer through a voice action
    that was marked as deleteAfterUse and was thus deleted instead.
    [CHAR LIMIT=NONE]
    -->
    <string name="timer_deleted">Timer deleted</string>

    <!-- String that represents that the user has successfully started a timer through a voice action.
    [CHAR LIMIT=NONE]
    -->
    <string name="timer_started">Timer started</string>

    <!-- String that represents that the user attempted to start a timer through a voice action
    but specified invalid length.
    [CHAR LIMIT=NONE]
    -->
    <string name="invalid_timer_length">Invalid timer length</string>

    <!-- String that represents that the user attempted to add or delete a world clock through
    a voice action
    but they didn't specify a city so no world clock was selected.
    [CHAR LIMIT=NONE]
    -->
    <string name="no_city_selected">No city selected</string>

    <!-- String that represents that the user attempted to add or delete a world clock through
    a voice action
    but the city they specified wasn't listed in the database.
    [CHAR LIMIT=NONE]
    -->
    <string name="the_city_you_specified_is_not_available">The city you specified is not available</string>

    <!-- String that represents that the user attempted to add a world clock through a voice action
    but the city they specified is already added to the list.
    [CHAR LIMIT=NONE]
    -->
    <string name="the_city_already_added">That city has already been added</string>

    <!-- String that represents that the user successfully added a world clock through a
    voice action
    %s represents the name of the city they added.
    [CHAR LIMIT=NONE]
    -->
    <string name="city_added"><xliff:g id="city_name" example="Paris">%s</xliff:g> added</string>

    <!-- String that represents that the user successfully deleted a world clock through
    a voice action
    %s represents the name of the city they deleted.
    [CHAR LIMIT=NONE]
    -->
    <string name="city_deleted"><xliff:g id="city_name" example="Paris">%s</xliff:g> deleted</string>

    <!-- String that represents that the user attempted to dismiss an alarm that is more than
    24 hours away
    %s represents the time of the alarm (e.g. 15:39)
    [CHAR LIMIT=NONE]
    -->
    <string name="alarm_cant_be_dismissed_still_more_than_24_hours_away"><xliff:g id="alarm_time" example="14:20">%s</xliff:g> alarm can\'t be dismissed yet, still more than 24 hours away</string>

    <!-- String that shows up in the action bar for the Picker Activity
         where a use gets to pick which alarm to dismiss
   [CHAR LIMIT=NONE]
   -->
    <string name="dismiss_alarm">Dismiss alarm</string>

    <!-- String that represents that further action is needed from the user in case their
    voice command was ambiguous or there are more than 1 alarms that match their request.
    The user needs to choose an alarm they want to dismiss through the UI
   [CHAR LIMIT=NONE]
   -->
    <string name="pick_alarm_to_dismiss">Pick which alarm to dismiss</string>

    <!-- String that represents that the user doesn't have any alarms firing at the moment.
    [CHAR LIMIT=NONE]
    -->
    <string name="no_firing_alarms">No firing alarms</string>

    <!-- String that represents that the user has snoozed an alarm through a voice action for 10
    minutes.
    %s represents alarm time, e.g. 14:20
    [CHAR LIMIT=NONE]
    -->
    <string name="alarm_is_snoozed"><xliff:g id="alarm_time" example="14:20">%s</xliff:g> alarm snoozed for 10 minutes</string>

</resources>
<|MERGE_RESOLUTION|>--- conflicted
+++ resolved
@@ -76,8 +76,11 @@
     <!-- Setting labels on Set alarm screen: Select alarm ringtone  -->
     <string name="alert">Alarm Ringtone</string>
 
-    <!-- Label on expanded alarm edit view indicating the ringtone is custom. -->
-    <string name="custom_ringtone">Custom Ringtone</string>
+    <!-- Title of default ringtone played when a timer expires. -->
+    <string name="default_timer_ringtone_title">Timer Expired</string>
+
+    <!-- Title of silent ringtone played when a timer expires. -->
+    <string name="silent_timer_ringtone_title">Silent</string>
 
     <!-- Label on expanded alarm edit view. -->
     <string name="ringtone">Ringtone</string>
@@ -258,6 +261,18 @@
         <item quantity="other">minutes</item>
     </plurals>
 
+    <!-- Setting title for changing the crescendo duration. -->
+    <string name="crescendo_duration_title">Gradually increase volume</string>
+
+    <!-- Summary value for changing the crescendo duration to 0. -->
+    <string name="no_crescendo_duration">Off</string>
+
+    <!-- Summary value for changing the crescendo duration. -->
+    <string name="crescendo_duration"><xliff:g id="number" example="7">%s</xliff:g> seconds</string>
+
+    <!-- Setting label when changing the crescendo duration. -->
+    <string name="crescendo_picker_label">seconds</string>
+
     <!-- Auto silence preference title -->
     <string name="auto_silence_title">Silence after</string>
 
@@ -326,8 +341,11 @@
     <!-- Setting title for changing the alarm volume. -->
     <string name="alarm_volume_title">Alarm volume</string>
 
-    <!-- Summary for the alarm preference when silent is chosen. -->
-    <string name="silent_alarm_summary">Silent</string>
+    <!-- Title for the silent ringtone. -->
+    <string name="silent_ringtone_title">Silent</string>
+
+    <!-- Title for ringtones that cannot be located by uri. -->
+    <string name="unknown_ringtone_title">Unknown</string>
 
     <!-- Text to display in the small text of the notification -->
     <string name="alarm_notify_text">Snooze or dismiss alarm.</string>
@@ -393,9 +411,6 @@
 
     <!-- Label on the main screen control used to set alarm [CHAR LIMIT=30]-->
     <string name="control_set_alarm">Set alarm</string>
-
-    <!-- Label on the main screen control used to set alarm when there is already an existing alarm [CHAR LIMIT=30]-->
-    <string name="control_set_alarm_with_existing"><xliff:g id="time">%s</xliff:g></string>
 
     <!--  ActionBar strings -->
     <!-- Describes the purpose of the tab button which which switches the activity to the Alarm page -->
@@ -428,22 +443,24 @@
     <!-- Label for selected cities in Cities list view -->
     <string name="selected_cities_label">Selected Cities</string>
 
-<<<<<<< HEAD
-    <!-- Stop Watch strings -->
-    <!-- Describes the purpose of the button to resume running a stopwatch -->
-=======
     <!-- Stopwatch and Timer shared strings -->
     <!-- Describes the purpose of the button to resume running timer. [CHAR LIMIT=15] -->
->>>>>>> 4a90936e
     <string name="sw_resume_button">Resume</string>
+    <!--
+        Describes the purpose of the button
+            for stopwatch: return stopwatch to zero and remove the lap times.
+            for timer: return timer to originally set duration.
+        [CHAR LIMIT=15]
+    -->
+    <string name="sw_reset_button">Reset</string>
+
+    <!-- Stopwatch strings -->
     <!-- Describes the purpose of the button to begin running a stopwatch -->
     <string name="sw_start_button">Start</string>
     <!-- Describes the purpose of the button to pause a stopwatch. -->
     <string name="sw_pause_button">Pause</string>
     <!-- Describes the purpose of the button to record current the stopwatch value into the collection of lap times. -->
     <string name="sw_lap_button">Lap</string>
-    <!-- Describes the purpose of the button to return the stopwatch to zero and remove the lap times. -->
-    <string name="sw_reset_button">Reset</string>
     <!-- Describes the purpose of the button to share the stopwatch value.
          Also used as title for chooser when sharing stopwatch results. -->
     <string name="sw_share_button">Share</string>
@@ -504,13 +521,8 @@
     <string name="timer_plus_1_min">Add 1 min</string>
     <!-- Describes the purpose of the button to stop the timer. -->
     <string name="timer_stop">Stop</string>
-<<<<<<< HEAD
-    <!-- Describes the purpose of the button to stop and delete the timer. -->
-    <string name="timer_done">Done</string>
-=======
     <!-- Describes the purpose of the button to stop all currently firing timers. [CHAR LIMIT=25] -->
     <string name="timer_stop_all">Stop all timers</string>
->>>>>>> 4a90936e
     <!-- Describes the purpose of the button to return the timer to it's original starting value. -->
     <string name="timer_reset">Reset</string>
     <!-- Describes the purpose of the button to discard the current dialog values. Will also close the dialog if other time's exist -->
@@ -519,10 +531,19 @@
     <string name="timer_canceled">Timer canceled</string>
     <!-- Notification content shown when a timer has completed and has no more time remaining -->
     <string name="timer_times_up">Time\'s up</string>
+    <!--
+        Notification content shown when multiple timers have completed and have no more time
+        remaining. Arg is the number of timers. [CHAR LIMIT=25]
+    -->
+    <string name="timer_multi_times_up"><xliff:g id="NUM_TIMERS" example="2">%d</xliff:g> timers expired</string>
     <!-- Label associated with a notification for a Timer -->
     <string name="timer_notification_label">Timer</string>
     <!-- Toast content shown when user attempts to create a new timer when there are already 4 timers -->
     <string name="timers_max_count_reached">4 timers maximum</string>
+    <!-- Describes the purpose of the notification button to pause the timer. [CHAR LIMIT=15] -->
+    <string name="timer_pause">Pause</string>
+    <!-- Describes the purpose of the notification button to reset all running timers. [CHAR LIMIT=31] -->
+    <string name="timer_reset_all">Reset all timers</string>
 
     <!-- Jocular content that user may append when sharing the lap times -->
     <string-array name="sw_share_strings" translatable="true">
@@ -548,6 +569,9 @@
     <string name="clock_settings">Clock</string>
     <!-- Header for a Clock Dream Setting referring to choosing analog or digital style -->
     <string name="clock_style">Style</string>
+
+    <!-- Title for preference to change date & time -->
+    <string name="open_date_settings">Change Date \u0026 time</string>
 
     <!-- Entries listed in the ListPreference when invoking the clock style
          preference. -->
@@ -796,11 +820,19 @@
          translation. -->
     <string name="description_direction_both">Swipe left to snooze or right to dismiss</string>
 
-    <!-- Notification title when timer is stopped. -->
+    <!-- Header in the preferences settings for the section pertaining to timers. -->
+    <string name="timer_settings">Timers</string>
+    <!-- Description for timer ringtone setting. -->
+    <string name="timer_ringtone_title">Timer ringtone</string>
+
+    <!-- Description when timer is stopped. -->
     <string name="timer_stopped">Timer stopped</string>
-    <!-- Notification title when multiple timers are stopped. -->
-    <string name="timers_stopped"><xliff:g id="number" example="7">%d</xliff:g> timers stopped</string>
-    <!-- Notification text when multiple timers are stopped. -->
+
+    <!-- Notification title when timer is paused. [CHAR LIMIT=25] -->
+    <string name="timer_paused">Timer paused</string>
+    <!-- Notification title when multiple timers are paused. [CHAR LIMIT = 30] -->
+    <string name="timers_stopped"><xliff:g id="number" example="7">%d</xliff:g> timers paused</string>
+    <!-- Notification text when multiple timers are paused. -->
     <string name="all_timers_stopped_notif">Touch to see your timers</string>
     <!-- Notification title when at least one timer, of those in use, is counting down. -->
     <string name="timers_in_use"><xliff:g id="number" example="7">%d</xliff:g> timers</string>
@@ -834,7 +866,7 @@
     <!-- Displays the number of alarms selected from the list of alarms. -->
     <string name="alarms_selected"><xliff:g id="alarms">%d</xliff:g> selected</string>
 
-    <!-- message used by the talkback accessebility app to say that something was deleted -->
+    <!-- message used by the talkback accessibility app to say that something was deleted -->
     <string name="deleted_message">Deleted</string>
 
     <!-- Alarm deletion confirmation message-->
@@ -875,42 +907,6 @@
     <!-- String for no enabled alarms in timeline view [CHAR LIMIT=30] -->
     <string name="no_upcoming_alarms">NO UPCOMING ALARMS</string>
 
-    <!--
-        String that represents time format for 12-hour time.
-        h represents hour in range (1-12) with the minimum number of digits
-        mm represents minute with leading 0 in case of values < 10
-        a represents am/pm
-        Ex: h:mm a = 12:54 am, 8:05 pm
-    -->
-    <string name="time_format_12_mode">h&#58;mm a</string>
-
-    <!--
-        String that represents time format for 24-hour time.
-        k represents hour in range (0-23) with the minimum number of digits
-        mm represents minute with leading 0 in case of values < 10
-        Ex: k:mm = 13:51, 5:05
-    -->
-    <string name="time_format_24_mode">k&#58;mm</string>
-
-    <!--
-        String that represents weekday, time format for 12-hour time.
-        EEE represents weekday name in short form (ex. Mon, Tue, Wed)
-        h represents hour in range (1-12) with the minimum number of digits
-        mm represents minute with leading 0 in case of values < 10
-        a represents am/pm
-        Ex: EEE, h:mm a = Mon, 2:55 pm
-    -->
-    <string name="weekday_time_format_12_mode">EEE, h&#58;mm a</string>
-
-    <!--
-        String that represents weekday, time format for 24-hour time.
-        EEE represents weekday name in short form (ex. Mon, Tue, Wed)
-        k represents hour in range (0-23) with the minimum number of digits
-        mm represents minute with leading 0 in case of values < 10
-        Ex: EEE, k:mm = Mon, 2:55
-    -->
-    <string name="weekday_time_format_24_mode">EEE, k&#58;mm</string>
-
     <!-- String that represents that invalid time for an alarm was specified, e.g. 23:00am
      or 27:68pm.
     First %d represents hour, second %d represents minutes, %s represents am/pm,
