--- conflicted
+++ resolved
@@ -16,24 +16,13 @@
 
 <resources xmlns:tools="http://schemas.android.com/tools">
 
-<<<<<<< HEAD
-    <style name="clock">
-        <item name="android:layout_width">match_parent</item>
-        <item name="android:layout_height">match_parent</item>
-        <item name="android:layout_gravity">center_horizontal</item>
-    </style>
-
-    <style name="BaseActivityTheme" parent="Theme.AppCompat">
-=======
     <style name="BaseActivityTheme" parent="Theme.AppCompat.NoActionBar">
->>>>>>> a1e6ca46
         <item name="android:windowBackground">@color/default_background</item>
         <item name="android:windowContentOverlay">@null</item>
         <item name="android:windowTranslucentStatus">true</item>
         <item name="android:windowTranslucentNavigation">true</item>
 
         <item name="alertDialogTheme">@style/AlertDialogTheme</item>
-        <item name="imageButtonStyle">@style/ImageButtonStyle</item>
         <item name="colorAccent">@color/color_accent</item>
         <item name="colorControlActivated">@color/white</item>
         <item name="colorControlNormal">@color/white</item>
