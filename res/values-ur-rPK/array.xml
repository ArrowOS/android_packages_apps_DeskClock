<?xml version="1.0" encoding="UTF-8"?>
<!-- 
    Copyright (C) 2015 The Android Open Source Project

    Licensed under the Apache License, Version 2.0 (the "License");
    you may not use this file except in compliance with the License.
    You may obtain a copy of the License at

         http://www.apache.org/licenses/LICENSE-2.0

    Unless required by applicable law or agreed to in writing, software
    distributed under the License is distributed on an "AS IS" BASIS,
    WITHOUT WARRANTIES OR CONDITIONS OF ANY KIND, either express or implied.
    See the License for the specific language governing permissions and
    limitations under the License
   -->

<resources xmlns:android="http://schemas.android.com/apk/res/android"
    xmlns:xliff="urn:oasis:names:tc:xliff:document:1.2">
  <string-array name="cities_names">
<<<<<<< HEAD
    <item msgid="2528360178629244616">"عابدجان"</item>
    <item msgid="6944239639314079002">"اکرا"</item>
    <item msgid="1882840263263451068">"ادیس ابابا"</item>
    <item msgid="1028929145486670248">"الجائرز"</item>
    <item msgid="3701057587584676092">"بلنٹائر"</item>
    <item msgid="2886322632268247117">"برازاویلے"</item>
    <item msgid="6897570881968822043">"قاہرہ"</item>
    <item msgid="267605539096913498">"کاسا بلنکا"</item>
    <item msgid="4211664465580587414">"کونا کری"</item>
    <item msgid="4541602834272820641">"ڈاکر"</item>
    <item msgid="8465732069409300950">"دار السلام"</item>
    <item msgid="6622510954516549116">"جبوتی"</item>
    <item msgid="2276489800209768303">"فری ٹاؤن"</item>
    <item msgid="1240576997711861023">"گیبورون"</item>
    <item msgid="5349334209171364385">"ہرارے"</item>
    <item msgid="6113191477690557327">"جوہانسبرگ"</item>
    <item msgid="927428576674822400">"کمپالا"</item>
    <item msgid="4026832076115235469">"خرطوم"</item>
    <item msgid="5410782788724286381">"کیگالی"</item>
    <item msgid="7732811111504353705">"کنشاسا"</item>
    <item msgid="932809008471125011">"لاگوس"</item>
    <item msgid="2795948760365855772">"مسیرو"</item>
    <item msgid="6464910812969504493">"موگادیشو"</item>
    <item msgid="4620365036488328944">"نیروبی"</item>
    <item msgid="4196652835056468390">"ساؤ ٹوم"</item>
    <item msgid="2002053268354813523">"ٹمبکٹو"</item>
    <item msgid="6789355206260535774">"طرابلس"</item>
    <item msgid="1662913445892282208">"تیونس"</item>
    <item msgid="1958350526592385504">"اینکریج"</item>
    <item msgid="4530964415403549431">"مینڈوزا"</item>
    <item msgid="5519841965499989640">"اروبا"</item>
    <item msgid="3619641653330712167">"اسنسیئن"</item>
    <item msgid="1807527094848372100">"بار باڈوس"</item>
    <item msgid="7833099001850188721">"بیلیز"</item>
    <item msgid="5063415446546412441">"بوگوٹا"</item>
    <item msgid="2839227656429500365">"بیونوس ائیرز"</item>
    <item msgid="1133762043888408997">"کنکیون"</item>
    <item msgid="5326063045518438386">"کراکاس"</item>
    <item msgid="889935230113732517">"کیمن"</item>
    <item msgid="3444477982230350362">"شکاگو"</item>
    <item msgid="610305270095390771">"کوسٹا ریکا"</item>
    <item msgid="4297448531030514920">"کیورا کاؤ"</item>
    <item msgid="1819003821428989864">"ڈاؤسن کریک"</item>
    <item msgid="4753714764113170675">"ڈینور"</item>
    <item msgid="2279315094917045244">"ڈیٹرائٹ"</item>
    <item msgid="1330228105893462956">"ڈومینیکا"</item>
    <item msgid="3303245425281858320">"ایڈمونٹن"</item>
    <item msgid="6102675683216802960">"ایلسلواڈور"</item>
    <item msgid="7404823948632138334">"فورٹیلیزا"</item>
    <item msgid="5295234178172153733">"گرانڈ ٹرک"</item>
    <item msgid="3015155377774814857">"غرناطہ"</item>
    <item msgid="5124228611616346914">"گوئٹے مالا"</item>
    <item msgid="890870630819396468">"گیانا"</item>
    <item msgid="7195964234494402331">"ہیلیفیکس"</item>
    <item msgid="4983877234758737190">"ہوانا"</item>
    <item msgid="2738888001225341531">"انڈیاناپولس"</item>
    <item msgid="5335614190119698790">"ناکس"</item>
    <item msgid="9056292535030679310">"میرنگو"</item>
    <item msgid="1049051761793330471">"پیٹرز برگ"</item>
    <item msgid="4086392912705989429">"ٹیل سٹی"</item>
    <item msgid="4953356468739912331">"ویوے"</item>
    <item msgid="879918079035739958">"ونسینز"</item>
    <item msgid="620064188588916047">"وینامیک"</item>
    <item msgid="1743310759320576964">"کنگسٹن"</item>
    <item msgid="5836540468054579646">"Nuestra Señora de La Paz"</item>
    <item msgid="9111190480556180457">"لیما"</item>
    <item msgid="3849323884810644665">"لاس اینجلس"</item>
    <item msgid="9186705637161264387">"لوئس ویلے"</item>
    <item msgid="6045939557161114820">"مناگوا"</item>
    <item msgid="3688923880208568496">"مارٹنیک"</item>
    <item msgid="3124245926616896140">"مینڈوزا"</item>
    <item msgid="8264013691437690644">"میٹلاکاٹلا"</item>
    <item msgid="3242307788223843671">"میکسیکو سٹی"</item>
    <item msgid="3904210242491724008">"مونٹیری"</item>
    <item msgid="2049700402307558992">"مونٹی ویڈیو"</item>
    <item msgid="6972371385309297826">"مونٹریال"</item>
    <item msgid="1121150121639680484">"ناساؤ"</item>
    <item msgid="8783518093470040300">"نیو یارک"</item>
    <item msgid="8685565479120721681">"بیولہہ"</item>
    <item msgid="6854366494939955818">"سینٹر"</item>
    <item msgid="7325195282520040665">"نیا سلیم"</item>
    <item msgid="3368872340258580668">"پانامہ"</item>
    <item msgid="58921303248631494">"فینکس"</item>
    <item msgid="6678389014419621494">"اسپین کی بندرگاہ"</item>
    <item msgid="5255184875289196899">"پورٹ-او-پرنس"</item>
    <item msgid="7039428977566254389">"پورٹو ریکو"</item>
    <item msgid="1577859671465557300">"سانتو ڈومنگو"</item>
    <item msgid="3956700126827381905">"ساؤ پاؤلو"</item>
    <item msgid="3851056559336304908">"سینٹ جانز"</item>
    <item msgid="7620601490016157459">"سینٹ۔ کٹس"</item>
    <item msgid="256494147725561888">"سینٹ لوسیا"</item>
    <item msgid="9065982618380084594">"سینٹ تھامس"</item>
    <item msgid="7424657189317481507">"تیجوآنا"</item>
    <item msgid="7378768724772963031">"ٹورنٹو"</item>
    <item msgid="2880175928020421322">"وینکوور"</item>
    <item msgid="8906495585877998744">"ونّیپیگ"</item>
    <item msgid="8681645071790623069">"قطب جنوبی"</item>
    <item msgid="9066834921549182064">"لانگ ایئر بین"</item>
    <item msgid="4656709932014204632">"الماٹی"</item>
    <item msgid="2173021164159165084">"عمان"</item>
    <item msgid="5365315490101319010">"انیدر"</item>
    <item msgid="2203136550754775298">"اکتاؤ"</item>
    <item msgid="6373057865921966096">"بغداد"</item>
    <item msgid="7705451629446449789">"بحرین"</item>
    <item msgid="2201480850069597815">"باکو"</item>
    <item msgid="424770109352500733">"بینکاک"</item>
    <item msgid="5329081174177673828">"بیروت"</item>
    <item msgid="7187135889522860058">"کلکتہ"</item>
    <item msgid="8261312970920594511">"دمشق"</item>
    <item msgid="6050005781178769107">"ڈھاکہ"</item>
    <item msgid="846831973484498790">"دبئی"</item>
    <item msgid="6320380511060318660">"غزہ"</item>
    <item msgid="138195076135095830">"الخلیل"</item>
    <item msgid="2792857260329757927">"ہو چی منہ"</item>
    <item msgid="2753915200056183217">"ہانگ کانگ"</item>
    <item msgid="6375713877627922624">"استنبول"</item>
    <item msgid="164857852656167029">"جکارتہ"</item>
    <item msgid="514551483895638508">"یروشلم"</item>
    <item msgid="7852405794661778785">"کابل"</item>
    <item msgid="2733033767438957766">"کراچی"</item>
    <item msgid="5644311217186397680">"کاٹھمانڈو"</item>
    <item msgid="1242216853434928489">"کوالالمپور"</item>
    <item msgid="4933780769758115782">"کویت"</item>
    <item msgid="6882764635090995312">"مکاؤ"</item>
    <item msgid="3986352476396048104">"منیلا"</item>
    <item msgid="7941758124259560958">"مسقط"</item>
    <item msgid="2671480270494284192">"پنوم پن"</item>
    <item msgid="3585358766120768888">"پیونگ یانگ"</item>
    <item msgid="282733287703161268">"قطر"</item>
    <item msgid="8551825553277677949">"رنگون"</item>
    <item msgid="3510541723342902050">"ریاض"</item>
    <item msgid="7301933049899867383">"سائگون"</item>
    <item msgid="2859585838402694009">"سیول"</item>
    <item msgid="33498601045535875">"شنگھائی"</item>
    <item msgid="8274790879257759399">"سنگاپور"</item>
    <item msgid="4185891512451859606">"تائی پے"</item>
    <item msgid="8272983787037437358">"تہران"</item>
    <item msgid="7548402686482506151">"تل ابیب"</item>
    <item msgid="6921751833980197720">"ٹوکیو"</item>
    <item msgid="59728156515393986">"اولان باتر"</item>
    <item msgid="701446121859732513">"برمودہ"</item>
    <item msgid="6874435045145230527">"کینری"</item>
    <item msgid="1975124795172898686">"کیپ ورڈی"</item>
    <item msgid="5405194758503124447">"ریکجاوک"</item>
    <item msgid="4841506971765063373">"اسٹینلی"</item>
    <item msgid="3192252088299410199">"ایڈیلیڈ"</item>
    <item msgid="4515440099016150233">"برسبین"</item>
    <item msgid="1603342478771190398">"کینبرا"</item>
    <item msgid="7369443573793537977">"ڈارون"</item>
    <item msgid="6038622967693853356">"ملبورن"</item>
    <item msgid="5987600941235656656">"نیو ساؤتھ ویلز"</item>
    <item msgid="8993222367897103441">"پرتھ"</item>
    <item msgid="2331172541371685437">"کوئینزلینڈ"</item>
    <item msgid="2150912736505182699">"سڈنی"</item>
    <item msgid="8097029759143077179">"وکٹوریہ"</item>
    <item msgid="2175264082469352441">"نیو فاؤنڈ لینڈ"</item>
    <item msgid="5299806709792658953">"ساسکچیوان"</item>
    <item msgid="2742335625880576228">"ایسٹر جزیرہ"</item>
    <item msgid="3401105135843706855">"ایمسٹرڈیم"</item>
    <item msgid="7408055867187369479">"انڈورا"</item>
    <item msgid="7714099594043232998">"ایتھنز"</item>
    <item msgid="7588965073415041593">"بیلفاسٹ"</item>
    <item msgid="8982755519728730268">"بلغراد"</item>
    <item msgid="5820954942905597949">"برلن"</item>
    <item msgid="7624062157455799880">"بریٹسلاوا"</item>
    <item msgid="6138895798733335888">"برسلز"</item>
    <item msgid="8836227282219002613">"بخاریسٹ"</item>
    <item msgid="8868098210480147802">"بوداپیسٹ"</item>
    <item msgid="114329374155996860">"چیسینو"</item>
    <item msgid="6487487167873723374">"کوپن ہیگن"</item>
    <item msgid="5264002034116955880">"ڈبلن"</item>
    <item msgid="7950073703814432186">"جبرالٹر"</item>
    <item msgid="4616641627708493425">"ہلسنکی"</item>
    <item msgid="212359461403262711">"Isle of Man"</item>
    <item msgid="4245799496293578703">"استنبول"</item>
    <item msgid="4477669700025211678">"کیو"</item>
    <item msgid="7233802930588725294">"لسبن"</item>
    <item msgid="7186725202454661926">"لندن"</item>
    <item msgid="5298853578615697920">"لیگزمبرگ"</item>
    <item msgid="3107227222663823852">"میڈرڈ"</item>
    <item msgid="6409612387432198642">"مالٹا"</item>
    <item msgid="6955558182074785338">"منسک"</item>
    <item msgid="6228242074512253552">"موناکو"</item>
    <item msgid="6544575681565409774">"ماسکو"</item>
    <item msgid="3976815367069730505">"اوسلو"</item>
    <item msgid="2469420333993086275">"پیرس"</item>
    <item msgid="7485656867179996639">"پراگ"</item>
    <item msgid="988513162091270543">"ریگا"</item>
    <item msgid="3998650297514954079">"روم"</item>
    <item msgid="1732427206709814080">"سان میرینو"</item>
    <item msgid="2794131568674225119">"سراجیوو"</item>
    <item msgid="2400301040855226066">"سمفروپول"</item>
    <item msgid="9186733542818983602">"اسکوپجے"</item>
    <item msgid="1586570243468059398">"صوفیا"</item>
    <item msgid="564898083230872572">"اسٹاک ہوم"</item>
    <item msgid="8462542989781385012">"تالن"</item>
    <item msgid="6709788967440613264">"ویٹیکن"</item>
    <item msgid="8251863344440905549">"وی اینا"</item>
    <item msgid="3257947331297603891">"ویلنیس"</item>
    <item msgid="2305299694079344212">"وارسا"</item>
    <item msgid="4469591142000997702">"زیگریب"</item>
    <item msgid="3827805692447432666">"زیورخ"</item>
    <item msgid="7710293346890852314">"اینٹانانیریو"</item>
    <item msgid="8675463358261691187">"مالدیپ"</item>
    <item msgid="8258461076442136172">"ماریشس"</item>
    <item msgid="3150318624617990367">"آکلینڈ"</item>
    <item msgid="8427795435830682122">"فجی"</item>
    <item msgid="1158779814198631169">"گوام"</item>
    <item msgid="5893704879373137457">"ہونولولو"</item>
    <item msgid="1770338947698194275">"کریٹیماٹی"</item>
    <item msgid="3115018823853432422">"نومیا"</item>
    <item msgid="8930848797035435014">"ساموا"</item>
    <item msgid="5520094948583238358">"تاہیٹی"</item>
    <item msgid="7301905385854586936">"اینٹی گوا"</item>
    <item msgid="8984152310253274404">"آسٹن"</item>
    <item msgid="6874533703004710145">"بوسٹن"</item>
    <item msgid="7432962958322057136">"کیلگری"</item>
    <item msgid="8096684279604140978">"کولمبس"</item>
    <item msgid="936901718255724986">"ڈلاس"</item>
    <item msgid="4015131634823666245">"نوکس ولے"</item>
    <item msgid="3978413466663710403">"ممپھس"</item>
    <item msgid="5023838008354228529">"میامی"</item>
    <item msgid="7182213480667543511">"مینی پولس"</item>
    <item msgid="869023139270244552">"اوٹاوا"</item>
    <item msgid="8138869957811168440">"فلاڈیلفیا"</item>
    <item msgid="1752278495028380978">"پورٹلینڈ"</item>
    <item msgid="8972733979389600134">"سان ڈیاگو"</item>
    <item msgid="304925930860094332">"سان فرانسسکو"</item>
    <item msgid="1092295421727954508">"سالٹ لیک سٹی"</item>
    <item msgid="2861495155508879945">"سان جوز"</item>
    <item msgid="6951841899277574144">"سان سلواڈور"</item>
    <item msgid="4063054959106860389">"سی ایٹل"</item>
    <item msgid="4985936045757148312">"سینٹ لوئس"</item>
    <item msgid="2498001791404810614">"واشنگٹن ڈی سی"</item>
    <item msgid="6490744399654978915">"ہیوسٹن"</item>
    <item msgid="5461172996986211872">"سان انٹونیو"</item>
    <item msgid="7955879665647778362">"جیکسن ولے"</item>
    <item msgid="7274737959786806118">"بالٹیمور"</item>
    <item msgid="5440109692257991959">"نیش ولے"</item>
    <item msgid="2580598303029580540">"ملواکی"</item>
    <item msgid="5778397064882342884">"اوکلاہوما سٹی"</item>
    <item msgid="60834900460576333">"لاس ویگاس"</item>
    <item msgid="1242224546028941695">"البقرق"</item>
    <item msgid="2108508912885156322">"ٹکسن"</item>
    <item msgid="2736505692163909286">"سیکرامینٹو"</item>
    <item msgid="4244292537769840523">"اٹلانٹا"</item>
    <item msgid="1458420523389537755">"کلیولینڈ"</item>
    <item msgid="6576927115185043547">"نیو اورلینز"</item>
    <item msgid="2723274638984844697">"ٹمپا"</item>
    <item msgid="1176352970801801624">"پٹسبرگ"</item>
    <item msgid="5624802871949256105">"سنسناٹی"</item>
    <item msgid="527393217276418005">"مائونٹین ویو"</item>
    <item msgid="1744025839066009857">"رینو"</item>
    <item msgid="6276904698731697502">"بلیک راک شہر"</item>
    <item msgid="2844451059935789778">"دوحہ"</item>
    <item msgid="4108653157206192019">"بیجنگ"</item>
    <item msgid="6115360044399896579">"ممبئی"</item>
    <item msgid="7140676596549732117">"دہلی"</item>
    <item msgid="1236127343975476693">"اوساکا"</item>
    <item msgid="6470041111418276646">"لاہور"</item>
    <item msgid="5672665774945554582">"صنعا"</item>
    <item msgid="4227294244388933650">"بارسلونا"</item>
    <item msgid="2404605478532633099">"میونخ"</item>
    <item msgid="2402973841037462176">"ملان"</item>
    <item msgid="1658609023659261743">"فرینکفرٹ"</item>
    <item msgid="4214691757607136548">"ہنوئی"</item>
    <item msgid="484506613000693635">"انقرہ"</item>
    <item msgid="1958807113380596945">"بنگلور"</item>
    <item msgid="2258411542499008700">"براسیلیا"</item>
    <item msgid="770086263560182220">"کیپ ٹاؤن"</item>
    <item msgid="5936333722350504953">"اسلام آباد"</item>
    <item msgid="3631805761163219329">"ریو ڈی جنیرو"</item>
    <item msgid="6544644866501929714">"این آربر"</item>
    <item msgid="8675519768651745334">"بولڈر"</item>
    <item msgid="7006632817384692182">"کیمبرج"</item>
    <item msgid="7233704593042272414">"کرک لینڈ"</item>
    <item msgid="717352875658559544">"میڈیسن"</item>
    <item msgid="3567009426051313507">"گوانگزو"</item>
    <item msgid="2738289235744819761">"حیدرآباد"</item>
    <item msgid="35629823970779893">"ریسٹن"</item>
    <item msgid="2620375619174484543">"بیلو ہوریزینٹو"</item>
    <item msgid="3949247113051549869">"سینٹیاگو"</item>
    <item msgid="3583568170097050810">"مونرویا"</item>
    <item msgid="4337041465665825381">"کولمبو"</item>
    <item msgid="2758533074887258174">"چیہوآہوآ"</item>
    <item msgid="3904262821019008829">"سلواڈور"</item>
    <item msgid="7335556305222315705">"گڑگاؤں"</item>
    <item msgid="8092021218913879570">"مانچسٹر"</item>
    <item msgid="3262376108426000449">"کیف"</item>
    <item msgid="1321450515191695851">"سینٹ پیٹرز برگ"</item>
    <item msgid="5152144018647717853">"کارکو"</item>
    <item msgid="3995511368799031783">"راکلا"</item>
    <item msgid="7251862005498390469">"ہیمبرگ"</item>
    <item msgid="4403899516544001462">"اولو"</item>
    <item msgid="8378499650951313108">"حیفا"</item>
    <item msgid="7504732361387330116">"سان جوآن"</item>
    <item msgid="8613864994547669100">"ٹیگوسیگالپے"</item>
    <item msgid="7087691675228926801">"پیرامیروبی"</item>
    <item msgid="478384295484578701">"کویٹو"</item>
    <item msgid="4517870253399384206">"Ljubljana"</item>
=======
    <item msgid="4653806289288974388">"<xliff:g id="SEPARATOR">=</xliff:g>ابیجان"</item>
    <item msgid="4864167603178202155">"<xliff:g id="SEPARATOR">=</xliff:g>اکرا"</item>
    <item msgid="6478898553803167749">"<xliff:g id="SEPARATOR">=</xliff:g>ادیس ابابا"</item>
    <item msgid="5618029992528436448">"<xliff:g id="SEPARATOR">=</xliff:g>الجائرز"</item>
    <item msgid="2906834750114790793">"ب<xliff:g id="SEPARATOR">=</xliff:g>بلینٹائر"</item>
    <item msgid="8153571933836629863">"ب<xliff:g id="SEPARATOR">=</xliff:g>برازاویلے"</item>
    <item msgid="3703129580594640833">"ق<xliff:g id="SEPARATOR">=</xliff:g>قاہرہ"</item>
    <item msgid="2300915410194647320">"ک<xliff:g id="SEPARATOR">=</xliff:g>کاسا بلانکا"</item>
    <item msgid="1217039002304887948">"ک<xliff:g id="SEPARATOR">=</xliff:g>کونیکری"</item>
    <item msgid="8775104707806220928">"<xliff:g id="SEPARATOR">=</xliff:g>ڈاکار"</item>
    <item msgid="5948764589113643811">"<xliff:g id="SEPARATOR">=</xliff:g>دارالسلام"</item>
    <item msgid="6306254507715416077">"ج<xliff:g id="SEPARATOR">=</xliff:g>جبوتی"</item>
    <item msgid="4286108029159501866">"ف<xliff:g id="SEPARATOR">=</xliff:g>فری ٹاؤن"</item>
    <item msgid="4514786733035528116">"گ<xliff:g id="SEPARATOR">=</xliff:g>گیبورون"</item>
    <item msgid="7367496854968219671">"ہ<xliff:g id="SEPARATOR">=</xliff:g>ہرارے"</item>
    <item msgid="6837746379726020288">"ج<xliff:g id="SEPARATOR">=</xliff:g>جوہانسبرگ"</item>
    <item msgid="6284185156591171506">"ک<xliff:g id="SEPARATOR">=</xliff:g>کمپالا"</item>
    <item msgid="3299518884693668985">"خ<xliff:g id="SEPARATOR">=</xliff:g>خرطوم"</item>
    <item msgid="4614879508966043969">"ک<xliff:g id="SEPARATOR">=</xliff:g>کیگالی"</item>
    <item msgid="8878437043772547732">"ک<xliff:g id="SEPARATOR">=</xliff:g>کنشاسا"</item>
    <item msgid="6325601635544067909">"ل<xliff:g id="SEPARATOR">=</xliff:g>لاگوس"</item>
    <item msgid="6094357506290323524">"م<xliff:g id="SEPARATOR">=</xliff:g>مسیرو"</item>
    <item msgid="7270525814400329098">"م<xliff:g id="SEPARATOR">=</xliff:g>موگادیشو"</item>
    <item msgid="353110101402547540">"ن<xliff:g id="SEPARATOR">=</xliff:g>نیروبی"</item>
    <item msgid="1688121892646984549">"س<xliff:g id="SEPARATOR">=</xliff:g>ساؤٹوم"</item>
    <item msgid="3642219084651687800">"ٹ<xliff:g id="SEPARATOR">=</xliff:g>ٹمبکٹو"</item>
    <item msgid="7287513493631179463">"ٹ<xliff:g id="SEPARATOR">=</xliff:g>ٹرائی پولی"</item>
    <item msgid="5052614613671591560">"ت<xliff:g id="SEPARATOR">=</xliff:g>تیونس"</item>
    <item msgid="7976303179193839859">"<xliff:g id="SEPARATOR">=</xliff:g>انکوریج"</item>
    <item msgid="193703779380497120">"م<xliff:g id="SEPARATOR">=</xliff:g>مینڈوزا"</item>
    <item msgid="5448884981082519628">"<xliff:g id="SEPARATOR">=</xliff:g>اروبا"</item>
    <item msgid="1577938273323914773">"<xliff:g id="SEPARATOR">=</xliff:g>اسنسیؤن"</item>
    <item msgid="5617155978105010520">"ب<xliff:g id="SEPARATOR">=</xliff:g>بارباڈوس"</item>
    <item msgid="3600025702357376322">"ب<xliff:g id="SEPARATOR">=</xliff:g>بیلیز"</item>
    <item msgid="2847679817118467051">"ب<xliff:g id="SEPARATOR">=</xliff:g>بوگوٹا"</item>
    <item msgid="9029003541681282929">"ب<xliff:g id="SEPARATOR">=</xliff:g>بیونس آئرس"</item>
    <item msgid="2338367960332622522">"ک<xliff:g id="SEPARATOR">=</xliff:g>کینکون"</item>
    <item msgid="4339797536047170278">"ک<xliff:g id="SEPARATOR">=</xliff:g>کراکس"</item>
    <item msgid="9199080438977757863">"ک<xliff:g id="SEPARATOR">=</xliff:g>کیمان"</item>
    <item msgid="1993203473281589891">"ش<xliff:g id="SEPARATOR">=</xliff:g>شکاگو"</item>
    <item msgid="7990342776303470263">"ک<xliff:g id="SEPARATOR">=</xliff:g>کوسٹا ریکا"</item>
    <item msgid="5676109900908808628">"ک<xliff:g id="SEPARATOR">=</xliff:g>کیورا کاؤ"</item>
    <item msgid="5519120432577564812">"<xliff:g id="SEPARATOR">=</xliff:g>ڈاسن کریک"</item>
    <item msgid="2126228972377380680">"<xliff:g id="SEPARATOR">=</xliff:g>ڈینور"</item>
    <item msgid="3298410632922319193">"<xliff:g id="SEPARATOR">=</xliff:g>ڈیٹروئٹ"</item>
    <item msgid="2819032085688382805">"<xliff:g id="SEPARATOR">=</xliff:g>ڈومینیکا"</item>
    <item msgid="6170433208654553821">"<xliff:g id="SEPARATOR">=</xliff:g>ایڈمونٹن"</item>
    <item msgid="795461860173291499">"<xliff:g id="SEPARATOR">=</xliff:g>ایلسلواڈور"</item>
    <item msgid="7872196528637597794">"ف<xliff:g id="SEPARATOR">=</xliff:g>فورٹالیزا"</item>
    <item msgid="5801558418916235541">"گ<xliff:g id="SEPARATOR">=</xliff:g>گرینڈ ٹرک"</item>
    <item msgid="2103759276235503048">"غ<xliff:g id="SEPARATOR">=</xliff:g>غرناطہ"</item>
    <item msgid="1490069759176391533">"گ<xliff:g id="SEPARATOR">=</xliff:g>گوئٹے مالا"</item>
    <item msgid="525959305652046261">"گ<xliff:g id="SEPARATOR">=</xliff:g>گیانا"</item>
    <item msgid="7565596629973190931">"ہ<xliff:g id="SEPARATOR">=</xliff:g>ہیلیفیکس"</item>
    <item msgid="3811169155065582644">"ہ<xliff:g id="SEPARATOR">=</xliff:g>ہوانا"</item>
    <item msgid="3733555435078090201">"<xliff:g id="SEPARATOR">=</xliff:g>انڈیانا پولس"</item>
    <item msgid="226982663848410981">"ن<xliff:g id="SEPARATOR">=</xliff:g>ناکس"</item>
    <item msgid="3815293080342229459">"م<xliff:g id="SEPARATOR">=</xliff:g>میرنگو"</item>
    <item msgid="6594853515451547389">"پ<xliff:g id="SEPARATOR">=</xliff:g>پیٹرزبرگ"</item>
    <item msgid="6091571889213283534">"ٹ<xliff:g id="SEPARATOR">=</xliff:g>ٹیل سٹی"</item>
    <item msgid="3089369312058696669">"<xliff:g id="SEPARATOR">=</xliff:g>ویوے"</item>
    <item msgid="1334860422444068943">"<xliff:g id="SEPARATOR">=</xliff:g>ونسن"</item>
    <item msgid="7775105082093691756">"<xliff:g id="SEPARATOR">=</xliff:g>وینامیک"</item>
    <item msgid="4043335541899184547">"ک<xliff:g id="SEPARATOR">=</xliff:g>کنگسٹن"</item>
    <item msgid="1063757593477259280">"ن<xliff:g id="SEPARATOR">=</xliff:g>نوئیسترا سینورا ڈی لا پاز"</item>
    <item msgid="349901732062388869">"ل<xliff:g id="SEPARATOR">=</xliff:g>لیما"</item>
    <item msgid="4977592519316837842">"ل<xliff:g id="SEPARATOR">=</xliff:g>لاس اینجلس"</item>
    <item msgid="7713051790509638572">"ل<xliff:g id="SEPARATOR">=</xliff:g>لوئی ویلے"</item>
    <item msgid="8460620935898405225">"م<xliff:g id="SEPARATOR">=</xliff:g>ماناگوآ"</item>
    <item msgid="8328345293081464192">"م<xliff:g id="SEPARATOR">=</xliff:g>مارٹینک"</item>
    <item msgid="8010357327448619637">"م<xliff:g id="SEPARATOR">=</xliff:g>مینڈوزا"</item>
    <item msgid="2046777213916219253">"م<xliff:g id="SEPARATOR">=</xliff:g>میٹلاکاٹلا"</item>
    <item msgid="2227885609632709258">"م<xliff:g id="SEPARATOR">=</xliff:g>میکسیکوسٹی"</item>
    <item msgid="9089629663998569289">"م<xliff:g id="SEPARATOR">=</xliff:g>مونٹررے"</item>
    <item msgid="2782276175306930748">"م<xliff:g id="SEPARATOR">=</xliff:g>مونٹے ویڈو"</item>
    <item msgid="4942386959622269480">"م<xliff:g id="SEPARATOR">=</xliff:g>مونٹریال"</item>
    <item msgid="3068203952968918165">"ن<xliff:g id="SEPARATOR">=</xliff:g>نساؤ"</item>
    <item msgid="4234515454127289962">"ن<xliff:g id="SEPARATOR">=</xliff:g>نیویارک"</item>
    <item msgid="1660551302087304308">"ب<xliff:g id="SEPARATOR">=</xliff:g>بیولاہ"</item>
    <item msgid="415823390775449071">"س<xliff:g id="SEPARATOR">=</xliff:g>سنٹر"</item>
    <item msgid="6644186958433380884">"ن<xliff:g id="SEPARATOR">=</xliff:g>نیوسیلم"</item>
    <item msgid="6408587617047971798">"پ<xliff:g id="SEPARATOR">=</xliff:g>پاناما"</item>
    <item msgid="5576899364199447991">"ف<xliff:g id="SEPARATOR">=</xliff:g>فینکس"</item>
    <item msgid="5541266909095409447">"پ<xliff:g id="SEPARATOR">=</xliff:g>پورٹ آف سپین"</item>
    <item msgid="6417519313622785932">"پ<xliff:g id="SEPARATOR">=</xliff:g>پورٹ او پرنس"</item>
    <item msgid="2078589249210571366">"پ<xliff:g id="SEPARATOR">=</xliff:g>پوئیرٹوریکو"</item>
    <item msgid="8522030474373927681">"س<xliff:g id="SEPARATOR">=</xliff:g>سانٹو ڈومنگو"</item>
    <item msgid="4763853453317431594">"س<xliff:g id="SEPARATOR">=</xliff:g>ساؤ پالو"</item>
    <item msgid="2713153284784311646">"س<xliff:g id="SEPARATOR">=</xliff:g>سینٹ جونز"</item>
    <item msgid="8252666620333105271">"س<xliff:g id="SEPARATOR">=</xliff:g>سینٹ کٹس"</item>
    <item msgid="4851597775036027515">"س<xliff:g id="SEPARATOR">=</xliff:g>سینٹ لوسیا"</item>
    <item msgid="2395485473100271503">"س<xliff:g id="SEPARATOR">=</xliff:g>سینٹ تھامس"</item>
    <item msgid="4148037555658225145">"ت<xliff:g id="SEPARATOR">=</xliff:g>تیجوآنا"</item>
    <item msgid="3491199166042475853">"ٹ<xliff:g id="SEPARATOR">=</xliff:g>ٹورنٹو"</item>
    <item msgid="1506838283840737263">"<xliff:g id="SEPARATOR">=</xliff:g>وینکوور"</item>
    <item msgid="8935386104773857399">"<xliff:g id="SEPARATOR">=</xliff:g>ونّیپگ"</item>
    <item msgid="498429228419399474">"ج<xliff:g id="SEPARATOR">=</xliff:g>جنوبی قطب<xliff:g id="PHONETIC">:</xliff:g>"</item>
    <item msgid="4076962667198039206">"ل<xliff:g id="SEPARATOR">=</xliff:g>لانگ ائیر بین"</item>
    <item msgid="3784788073896028355">"<xliff:g id="SEPARATOR">=</xliff:g>الماٹی"</item>
    <item msgid="7895695236056852523">"ع<xliff:g id="SEPARATOR">=</xliff:g>عمان"</item>
    <item msgid="1795426532295280371">"<xliff:g id="SEPARATOR">=</xliff:g>انادیر"</item>
    <item msgid="7194236926158343552">"<xliff:g id="SEPARATOR">=</xliff:g>اکتاؤ"</item>
    <item msgid="4796350130854360870">"ب<xliff:g id="SEPARATOR">=</xliff:g>بغداد"</item>
    <item msgid="4020105434451091851">"ب<xliff:g id="SEPARATOR">=</xliff:g>بحرین"</item>
    <item msgid="3895868797052686484">"ب<xliff:g id="SEPARATOR">=</xliff:g>باکو"</item>
    <item msgid="228001522630057957">"ب<xliff:g id="SEPARATOR">=</xliff:g>بنکاک"</item>
    <item msgid="5555647809114820537">"ب<xliff:g id="SEPARATOR">=</xliff:g>بیروت"</item>
    <item msgid="2960873998178478784">"ک<xliff:g id="SEPARATOR">=</xliff:g>کلکتّہ"</item>
    <item msgid="8765555959722950691">"<xliff:g id="SEPARATOR">=</xliff:g>دمشق"</item>
    <item msgid="4979709428925196546">"<xliff:g id="SEPARATOR">=</xliff:g>ڈھاکہ"</item>
    <item msgid="310419600200885308">"<xliff:g id="SEPARATOR">=</xliff:g>دبئی"</item>
    <item msgid="1203379132329159260">"غ<xliff:g id="SEPARATOR">=</xliff:g>غزّہ"</item>
    <item msgid="2359068282340162319">"<xliff:g id="SEPARATOR">=</xliff:g>الخلیل"</item>
    <item msgid="6223396610551759129">"ہ<xliff:g id="SEPARATOR">=</xliff:g>ہو چی منہ"</item>
    <item msgid="3439764751788710130">"ہ<xliff:g id="SEPARATOR">=</xliff:g>ہانگ کانگ<xliff:g id="PHONETIC">:</xliff:g>"</item>
    <item msgid="8104778702069607166">"<xliff:g id="SEPARATOR">=</xliff:g>استنبول"</item>
    <item msgid="758800913783999425">"ج<xliff:g id="SEPARATOR">=</xliff:g>جکارتہ"</item>
    <item msgid="8956406398692698126">"ی<xliff:g id="SEPARATOR">=</xliff:g>یروشلم"</item>
    <item msgid="1664426577433326419">"ک<xliff:g id="SEPARATOR">=</xliff:g>کابل"</item>
    <item msgid="7700349511508357396">"ک<xliff:g id="SEPARATOR">=</xliff:g>کراچی"</item>
    <item msgid="5273241794521591984">"ک<xliff:g id="SEPARATOR">=</xliff:g>کھٹمنڈو"</item>
    <item msgid="4754850915168634158">"ک<xliff:g id="SEPARATOR">=</xliff:g>کوالالمپور"</item>
    <item msgid="5187849635785055693">"ک<xliff:g id="SEPARATOR">=</xliff:g>کویت"</item>
    <item msgid="2923385979252179376">"م<xliff:g id="SEPARATOR">=</xliff:g>مکاؤ"</item>
    <item msgid="722458682107911739">"م<xliff:g id="SEPARATOR">=</xliff:g>منیلا"</item>
    <item msgid="6033964325069060422">"م<xliff:g id="SEPARATOR">=</xliff:g>مسقط"</item>
    <item msgid="6077458941399984780">"پ<xliff:g id="SEPARATOR">=</xliff:g>پنوم پن"</item>
    <item msgid="1245515372520913197">"پ<xliff:g id="SEPARATOR">=</xliff:g>پیونگ یانگ<xliff:g id="PHONETIC">:</xliff:g>"</item>
    <item msgid="5336632319992664889">"ق<xliff:g id="SEPARATOR">=</xliff:g>قطر"</item>
    <item msgid="1667243110545095146">"<xliff:g id="SEPARATOR">=</xliff:g>رنگون"</item>
    <item msgid="4460370766685855731">"<xliff:g id="SEPARATOR">=</xliff:g>ریاض"</item>
    <item msgid="4229224905931739201">"س<xliff:g id="SEPARATOR">=</xliff:g>سائگون"</item>
    <item msgid="8705359848250215620">"س<xliff:g id="SEPARATOR">=</xliff:g>سیول"</item>
    <item msgid="3814881931186962624">"ش<xliff:g id="SEPARATOR">=</xliff:g>شنگھائی<xliff:g id="PHONETIC">:</xliff:g>"</item>
    <item msgid="1422156732794771136">"س<xliff:g id="SEPARATOR">=</xliff:g>سنگاپور"</item>
    <item msgid="8982451946156859368">"ت<xliff:g id="SEPARATOR">=</xliff:g>تائی پے<xliff:g id="PHONETIC">:</xliff:g>"</item>
    <item msgid="5563193560935461106">"ت<xliff:g id="SEPARATOR">=</xliff:g>تہران"</item>
    <item msgid="8629402941285674273">"ت<xliff:g id="SEPARATOR">=</xliff:g>تل اویو"</item>
    <item msgid="76330681636547168">"ٹ<xliff:g id="SEPARATOR">=</xliff:g>ٹوکیو<xliff:g id="PHONETIC">:</xliff:g>"</item>
    <item msgid="1705804745888992744">"<xliff:g id="SEPARATOR">=</xliff:g>اولانباتار"</item>
    <item msgid="2028626988021468640">"ب<xliff:g id="SEPARATOR">=</xliff:g>برمودا"</item>
    <item msgid="4527109966513690429">"ک<xliff:g id="SEPARATOR">=</xliff:g>کینیری"</item>
    <item msgid="4886308317040330383">"ک<xliff:g id="SEPARATOR">=</xliff:g>کیپ ورڈی"</item>
    <item msgid="1003307362164178007">"<xliff:g id="SEPARATOR">=</xliff:g>ریکجاوک"</item>
    <item msgid="6742010412815268657">"س<xliff:g id="SEPARATOR">=</xliff:g>سٹینلے"</item>
    <item msgid="5659389449738592757">"<xliff:g id="SEPARATOR">=</xliff:g>ایڈیلیڈ"</item>
    <item msgid="4567804576346784523">"ب<xliff:g id="SEPARATOR">=</xliff:g>برسبین"</item>
    <item msgid="8730590400362815585">"ک<xliff:g id="SEPARATOR">=</xliff:g>کینبرا"</item>
    <item msgid="6416990927714140153">"<xliff:g id="SEPARATOR">=</xliff:g>ڈارون"</item>
    <item msgid="3073969292696516135">"م<xliff:g id="SEPARATOR">=</xliff:g>میلبورن"</item>
    <item msgid="1719286228375722176">"ن<xliff:g id="SEPARATOR">=</xliff:g>نیو ساؤتھ ویلز"</item>
    <item msgid="3663940748056976266">"پ<xliff:g id="SEPARATOR">=</xliff:g>پرتھ"</item>
    <item msgid="3383881736858438153">"ک<xliff:g id="SEPARATOR">=</xliff:g>کوئینزلینڈ"</item>
    <item msgid="971889339240879138">"س<xliff:g id="SEPARATOR">=</xliff:g>سڈنی"</item>
    <item msgid="5542803438162180311">"<xliff:g id="SEPARATOR">=</xliff:g>وکٹوریا"</item>
    <item msgid="11828841481838883">"ن<xliff:g id="SEPARATOR">=</xliff:g>نیو فاؤنڈ لینڈ"</item>
    <item msgid="1734331918410561807">"س<xliff:g id="SEPARATOR">=</xliff:g>ساسکچیوان"</item>
    <item msgid="9184412695613864979">"<xliff:g id="SEPARATOR">=</xliff:g>ایسٹرجزیرہ"</item>
    <item msgid="1014282454239014527">"<xliff:g id="SEPARATOR">=</xliff:g>ایمسٹرڈیم"</item>
    <item msgid="4928363054269791193">"<xliff:g id="SEPARATOR">=</xliff:g>انڈوررا"</item>
    <item msgid="912290900213826368">"<xliff:g id="SEPARATOR">=</xliff:g>ایتھنز"</item>
    <item msgid="6097000352459209495">"ب<xliff:g id="SEPARATOR">=</xliff:g>بیلفاسٹ"</item>
    <item msgid="3285885824311481790">"ب<xliff:g id="SEPARATOR">=</xliff:g>بیل گریڈ"</item>
    <item msgid="911055049821251982">"ب<xliff:g id="SEPARATOR">=</xliff:g>برلن"</item>
    <item msgid="9099244516556291111">"ب<xliff:g id="SEPARATOR">=</xliff:g>براٹس لاوا"</item>
    <item msgid="158977749726480076">"ب<xliff:g id="SEPARATOR">=</xliff:g>برسلز"</item>
    <item msgid="8875102297676173346">"ب<xliff:g id="SEPARATOR">=</xliff:g>بوکاریسٹ"</item>
    <item msgid="804451569472542912">"ب<xliff:g id="SEPARATOR">=</xliff:g>بوداپیسٹ"</item>
    <item msgid="6827506774445509939">"ک<xliff:g id="SEPARATOR">=</xliff:g>کیشیناؤ"</item>
    <item msgid="487345893088732797">"ک<xliff:g id="SEPARATOR">=</xliff:g>کوپن ہیگن"</item>
    <item msgid="7760953471297773537">"<xliff:g id="SEPARATOR">=</xliff:g>ڈبلن"</item>
    <item msgid="323414429034825249">"ج<xliff:g id="SEPARATOR">=</xliff:g>جبرالٹر"</item>
    <item msgid="1785566206078328830">"ہ<xliff:g id="SEPARATOR">=</xliff:g>ہیلنسکی"</item>
    <item msgid="5938185647271923359">"<xliff:g id="SEPARATOR">=</xliff:g>آئل آف مین"</item>
    <item msgid="5974864320735263245">"<xliff:g id="SEPARATOR">=</xliff:g>استنبول"</item>
    <item msgid="3567775364750772947">"ک<xliff:g id="SEPARATOR">=</xliff:g>کیو"</item>
    <item msgid="540344101798867007">"ل<xliff:g id="SEPARATOR">=</xliff:g>لسبن"</item>
    <item msgid="5091062403792923657">"ل<xliff:g id="SEPARATOR">=</xliff:g>لندن"</item>
    <item msgid="7075006205000490364">"ل<xliff:g id="SEPARATOR">=</xliff:g>لکسمبرگ"</item>
    <item msgid="4901781246584739451">"م<xliff:g id="SEPARATOR">=</xliff:g>میڈرڈ"</item>
    <item msgid="9047080834315777144">"م<xliff:g id="SEPARATOR">=</xliff:g>مالٹا"</item>
    <item msgid="8200456520732452034">"م<xliff:g id="SEPARATOR">=</xliff:g>منسک"</item>
    <item msgid="5452744619736513383">"م<xliff:g id="SEPARATOR">=</xliff:g>موناکو"</item>
    <item msgid="3513517408062322298">"م<xliff:g id="SEPARATOR">=</xliff:g>ماسکو"</item>
    <item msgid="7917103295878081674">"<xliff:g id="SEPARATOR">=</xliff:g>اوسلو"</item>
    <item msgid="4245547231693746977">"پ<xliff:g id="SEPARATOR">=</xliff:g>پیرس"</item>
    <item msgid="3778652900196715557">"پ<xliff:g id="SEPARATOR">=</xliff:g>پراگ"</item>
    <item msgid="1827175423974383675">"<xliff:g id="SEPARATOR">=</xliff:g>ریگا"</item>
    <item msgid="2095130417232677930">"<xliff:g id="SEPARATOR">=</xliff:g>روم"</item>
    <item msgid="7631654618289353520">"س<xliff:g id="SEPARATOR">=</xliff:g>سان مارینو"</item>
    <item msgid="7219835179107610398">"س<xliff:g id="SEPARATOR">=</xliff:g>ساراجیوو"</item>
    <item msgid="7199868165463282240">"س<xliff:g id="SEPARATOR">=</xliff:g>سمفیروپول"</item>
    <item msgid="2786395006682246794">"س<xliff:g id="SEPARATOR">=</xliff:g>سکوپجی"</item>
    <item msgid="4706927178872100023">"ص<xliff:g id="SEPARATOR">=</xliff:g>صوفیا"</item>
    <item msgid="1982417589953195308">"س<xliff:g id="SEPARATOR">=</xliff:g>سٹاک ہوم"</item>
    <item msgid="1596083919400921960">"ت<xliff:g id="SEPARATOR">=</xliff:g>تالن"</item>
    <item msgid="3079313598974879114">"<xliff:g id="SEPARATOR">=</xliff:g>ویٹیکن"</item>
    <item msgid="6516636001856910888">"<xliff:g id="SEPARATOR">=</xliff:g>ویانا"</item>
    <item msgid="6377314532157945456">"<xliff:g id="SEPARATOR">=</xliff:g>ویلنیس"</item>
    <item msgid="3427175235616698721">"<xliff:g id="SEPARATOR">=</xliff:g>وارسا"</item>
    <item msgid="8404354243761332922">"<xliff:g id="SEPARATOR">=</xliff:g>زیگریب"</item>
    <item msgid="1457280242717152391">"<xliff:g id="SEPARATOR">=</xliff:g>زیورخ"</item>
    <item msgid="1065940089741359291">"<xliff:g id="SEPARATOR">=</xliff:g>انتاناناریوو"</item>
    <item msgid="5176181880014090003">"م<xliff:g id="SEPARATOR">=</xliff:g>مالدیپ"</item>
    <item msgid="8281854645557426433">"م<xliff:g id="SEPARATOR">=</xliff:g>ماریشس"</item>
    <item msgid="2686249517389816420">"<xliff:g id="SEPARATOR">=</xliff:g>آکلینڈ"</item>
    <item msgid="279925671775807392">"ف<xliff:g id="SEPARATOR">=</xliff:g>فجی"</item>
    <item msgid="7971492669765264840">"گ<xliff:g id="SEPARATOR">=</xliff:g>گوآم"</item>
    <item msgid="889371273355762733">"ہ<xliff:g id="SEPARATOR">=</xliff:g>ہونولولو"</item>
    <item msgid="5516500578074269817">"ک<xliff:g id="SEPARATOR">=</xliff:g>کریٹیماٹی"</item>
    <item msgid="2740704911915073056">"ن<xliff:g id="SEPARATOR">=</xliff:g>نومیا"</item>
    <item msgid="8732832728949672807">"س<xliff:g id="SEPARATOR">=</xliff:g>ساموا"</item>
    <item msgid="6489500698846864993">"ت<xliff:g id="SEPARATOR">=</xliff:g>تاہیٹی"</item>
    <item msgid="3983121625709442324">"<xliff:g id="SEPARATOR">=</xliff:g>اینٹی گوا"</item>
    <item msgid="2650510570709806322">"<xliff:g id="SEPARATOR">=</xliff:g>آسٹن"</item>
    <item msgid="5257283506227357911">"ب<xliff:g id="SEPARATOR">=</xliff:g>بوسٹن"</item>
    <item msgid="6326368958641850267">"ک<xliff:g id="SEPARATOR">=</xliff:g>کیلگری"</item>
    <item msgid="8830116365016232583">"ک<xliff:g id="SEPARATOR">=</xliff:g>کولمبس"</item>
    <item msgid="6986556538341883811">"<xliff:g id="SEPARATOR">=</xliff:g>ڈلاس"</item>
    <item msgid="836479352500251902">"ن<xliff:g id="SEPARATOR">=</xliff:g>نوکس ولے"</item>
    <item msgid="8495291458467378851">"م<xliff:g id="SEPARATOR">=</xliff:g>میمفس"</item>
    <item msgid="2788807207554683122">"م<xliff:g id="SEPARATOR">=</xliff:g>میامی"</item>
    <item msgid="3984640407077208471">"م<xliff:g id="SEPARATOR">=</xliff:g>مینی پولس"</item>
    <item msgid="6997305266329324161">"<xliff:g id="SEPARATOR">=</xliff:g>اوٹاوا"</item>
    <item msgid="5191741145278683016">"ف<xliff:g id="SEPARATOR">=</xliff:g>فلاڈیلفیا"</item>
    <item msgid="5898032730733441936">"پ<xliff:g id="SEPARATOR">=</xliff:g>پورٹ لینڈ"</item>
    <item msgid="9070160716002203069">"س<xliff:g id="SEPARATOR">=</xliff:g>سان ڈیاگو"</item>
    <item msgid="1829944133410079040">"س<xliff:g id="SEPARATOR">=</xliff:g>سان فرانسسکو"</item>
    <item msgid="8407905318529692654">"س<xliff:g id="SEPARATOR">=</xliff:g>سالٹ لیک سٹی"</item>
    <item msgid="3091392589347990898">"س<xliff:g id="SEPARATOR">=</xliff:g>سان جوزے"</item>
    <item msgid="7080627414383807284">"س<xliff:g id="SEPARATOR">=</xliff:g>سان سلواڈور"</item>
    <item msgid="3430371213266252049">"س<xliff:g id="SEPARATOR">=</xliff:g>سیاٹل"</item>
    <item msgid="9177491393818757071">"س<xliff:g id="SEPARATOR">=</xliff:g>سینٹ لوئس"</item>
    <item msgid="6234359686676312837">"<xliff:g id="SEPARATOR">=</xliff:g>واشنگٹن ڈی سی"</item>
    <item msgid="4325057056005132331">"ہ<xliff:g id="SEPARATOR">=</xliff:g>ہیوسٹن"</item>
    <item msgid="38148255938075867">"س<xliff:g id="SEPARATOR">=</xliff:g>سان انٹونیو"</item>
    <item msgid="3601481860893666763">"ج<xliff:g id="SEPARATOR">=</xliff:g>جیکسن ولے"</item>
    <item msgid="3987471437354665534">"ب<xliff:g id="SEPARATOR">=</xliff:g>بالٹی مور"</item>
    <item msgid="3389674262267006887">"ن<xliff:g id="SEPARATOR">=</xliff:g>نیش ولّے"</item>
    <item msgid="7521690366448637309">"م<xliff:g id="SEPARATOR">=</xliff:g>ملواکی"</item>
    <item msgid="2231069593975740859">"<xliff:g id="SEPARATOR">=</xliff:g>اوکلاہوما سٹی"</item>
    <item msgid="1970008262236914770">"ل<xliff:g id="SEPARATOR">=</xliff:g>لاس ویگاس"</item>
    <item msgid="7113811028304266017">"<xliff:g id="SEPARATOR">=</xliff:g>البرکرکی"</item>
    <item msgid="6481469458896644678">"ٹ<xliff:g id="SEPARATOR">=</xliff:g>ٹکسن"</item>
    <item msgid="5970857542995467466">"س<xliff:g id="SEPARATOR">=</xliff:g>ساکرےمینٹو"</item>
    <item msgid="1999267306329214429">"<xliff:g id="SEPARATOR">=</xliff:g>اٹلانٹا"</item>
    <item msgid="8761847787537443648">"ک<xliff:g id="SEPARATOR">=</xliff:g>کلیولینڈ"</item>
    <item msgid="2987455647692324208">"ن<xliff:g id="SEPARATOR">=</xliff:g>نیو اورلینز"</item>
    <item msgid="8104109426412705845">"ٹ<xliff:g id="SEPARATOR">=</xliff:g>ٹیمپا"</item>
    <item msgid="1410067233842240795">"پ<xliff:g id="SEPARATOR">=</xliff:g>پٹسبرگ"</item>
    <item msgid="3339955740367374442">"س<xliff:g id="SEPARATOR">=</xliff:g>سنسناٹی"</item>
    <item msgid="6091407424772799978">"م<xliff:g id="SEPARATOR">=</xliff:g>ماؤنٹین ویو"</item>
    <item msgid="150299708499753555">"<xliff:g id="SEPARATOR">=</xliff:g>رینو"</item>
    <item msgid="9155068631060038769">"ب<xliff:g id="SEPARATOR">=</xliff:g>بلیک راک سٹی"</item>
    <item msgid="8498761319928979900">"<xliff:g id="SEPARATOR">=</xliff:g>دوحہ"</item>
    <item msgid="5327010922199714808">"ب<xliff:g id="SEPARATOR">=</xliff:g>بیجنگ<xliff:g id="PHONETIC">:</xliff:g>"</item>
    <item msgid="8605970953750147428">"م<xliff:g id="SEPARATOR">=</xliff:g>ممبئی"</item>
    <item msgid="6668274273067049125">"<xliff:g id="SEPARATOR">=</xliff:g>دہلی"</item>
    <item msgid="7199039603593847813">"<xliff:g id="SEPARATOR">=</xliff:g>اوساکا<xliff:g id="PHONETIC">:</xliff:g>"</item>
    <item msgid="9011026093638055579">"ل<xliff:g id="SEPARATOR">=</xliff:g>لاہور"</item>
    <item msgid="1448378291805481500">"ص<xliff:g id="SEPARATOR">=</xliff:g>صنعا"</item>
    <item msgid="5233119846682408301">"ب<xliff:g id="SEPARATOR">=</xliff:g>بارسلونا"</item>
    <item msgid="9146746514265554721">"م<xliff:g id="SEPARATOR">=</xliff:g>میونخ"</item>
    <item msgid="157866084892734979">"م<xliff:g id="SEPARATOR">=</xliff:g>میلان"</item>
    <item msgid="2787346322341414963">"ف<xliff:g id="SEPARATOR">=</xliff:g>فرینکفرٹ"</item>
    <item msgid="8407511504088696581">"ہ<xliff:g id="SEPARATOR">=</xliff:g>ہنوئی"</item>
    <item msgid="5184417944073499453">"<xliff:g id="SEPARATOR">=</xliff:g>انقرہ"</item>
    <item msgid="4028784954452197920">"ب<xliff:g id="SEPARATOR">=</xliff:g>بنگلور"</item>
    <item msgid="190152483600862776">"ب<xliff:g id="SEPARATOR">=</xliff:g>براسیلیا"</item>
    <item msgid="8009516135735104388">"ک<xliff:g id="SEPARATOR">=</xliff:g>کیپ ٹاؤن"</item>
    <item msgid="6057191797622953016">"<xliff:g id="SEPARATOR">=</xliff:g>اسلام آباد"</item>
    <item msgid="2702029416591153210">"<xliff:g id="SEPARATOR">=</xliff:g>ریو ڈی جنیرو"</item>
    <item msgid="1753927312634708098">"<xliff:g id="SEPARATOR">=</xliff:g>این آربر"</item>
    <item msgid="4225721108475278979">"ب<xliff:g id="SEPARATOR">=</xliff:g>بولڈر"</item>
    <item msgid="6393177386755796069">"ک<xliff:g id="SEPARATOR">=</xliff:g>کیمبرج"</item>
    <item msgid="759409010285366934">"ک<xliff:g id="SEPARATOR">=</xliff:g>کرک لینڈ"</item>
    <item msgid="6308007059287569663">"م<xliff:g id="SEPARATOR">=</xliff:g>میڈیسن"</item>
    <item msgid="2077617905582224600">"گ<xliff:g id="SEPARATOR">=</xliff:g>گوانگزو<xliff:g id="PHONETIC">:</xliff:g>"</item>
    <item msgid="1185109514180068650">"ح<xliff:g id="SEPARATOR">=</xliff:g>حیدرآباد"</item>
    <item msgid="3032295682584784261">"<xliff:g id="SEPARATOR">=</xliff:g>ریسٹن"</item>
    <item msgid="7722837296297332268">"ب<xliff:g id="SEPARATOR">=</xliff:g>بیلو ہوریزونٹے"</item>
    <item msgid="3593516299122577780">"س<xliff:g id="SEPARATOR">=</xliff:g>سان ٹیاگو"</item>
    <item msgid="2293331653589266583">"م<xliff:g id="SEPARATOR">=</xliff:g>مونروویا"</item>
    <item msgid="7899128359620301710">"ک<xliff:g id="SEPARATOR">=</xliff:g>کولمبو"</item>
    <item msgid="5294489752262543829">"چ<xliff:g id="SEPARATOR">=</xliff:g>چیہوآہوآ"</item>
    <item msgid="8066356061184206341">"س<xliff:g id="SEPARATOR">=</xliff:g>سلواڈور"</item>
    <item msgid="4806867741334453982">"گ<xliff:g id="SEPARATOR">=</xliff:g>گڑگاؤں"</item>
    <item msgid="2585780177649876827">"م<xliff:g id="SEPARATOR">=</xliff:g>مانچسٹر"</item>
    <item msgid="234104953526248139">"ک<xliff:g id="SEPARATOR">=</xliff:g>کیو"</item>
    <item msgid="5245429461217350012">"س<xliff:g id="SEPARATOR">=</xliff:g>سینٹ پیٹرزبرگ"</item>
    <item msgid="6738531308006017215">"ک<xliff:g id="SEPARATOR">=</xliff:g>کراکاؤ"</item>
    <item msgid="8972702613339139467">"<xliff:g id="SEPARATOR">=</xliff:g>راکلا"</item>
    <item msgid="187278924459096566">"ہ<xliff:g id="SEPARATOR">=</xliff:g>ہیمبرگ"</item>
    <item msgid="6173267862207394917">"<xliff:g id="SEPARATOR">=</xliff:g>اولو"</item>
    <item msgid="5639324478037405990">"ح<xliff:g id="SEPARATOR">=</xliff:g>حیفا"</item>
    <item msgid="3157180661352354058">"س<xliff:g id="SEPARATOR">=</xliff:g>سان جوآن"</item>
    <item msgid="6995939579417282715">"ت<xliff:g id="SEPARATOR">=</xliff:g>تیگوسیگالپا"</item>
    <item msgid="1641840677391275004">"پ<xliff:g id="SEPARATOR">=</xliff:g>پیراماریبو"</item>
    <item msgid="7317049454800260290">"ک<xliff:g id="SEPARATOR">=</xliff:g>کیٹو"</item>
    <item msgid="4524380876433343244">"ل<xliff:g id="SEPARATOR">=</xliff:g>لوبی یانا"</item>
>>>>>>> 8ea254a8
  </string-array>
</resources><|MERGE_RESOLUTION|>--- conflicted
+++ resolved
@@ -18,308 +18,6 @@
 <resources xmlns:android="http://schemas.android.com/apk/res/android"
     xmlns:xliff="urn:oasis:names:tc:xliff:document:1.2">
   <string-array name="cities_names">
-<<<<<<< HEAD
-    <item msgid="2528360178629244616">"عابدجان"</item>
-    <item msgid="6944239639314079002">"اکرا"</item>
-    <item msgid="1882840263263451068">"ادیس ابابا"</item>
-    <item msgid="1028929145486670248">"الجائرز"</item>
-    <item msgid="3701057587584676092">"بلنٹائر"</item>
-    <item msgid="2886322632268247117">"برازاویلے"</item>
-    <item msgid="6897570881968822043">"قاہرہ"</item>
-    <item msgid="267605539096913498">"کاسا بلنکا"</item>
-    <item msgid="4211664465580587414">"کونا کری"</item>
-    <item msgid="4541602834272820641">"ڈاکر"</item>
-    <item msgid="8465732069409300950">"دار السلام"</item>
-    <item msgid="6622510954516549116">"جبوتی"</item>
-    <item msgid="2276489800209768303">"فری ٹاؤن"</item>
-    <item msgid="1240576997711861023">"گیبورون"</item>
-    <item msgid="5349334209171364385">"ہرارے"</item>
-    <item msgid="6113191477690557327">"جوہانسبرگ"</item>
-    <item msgid="927428576674822400">"کمپالا"</item>
-    <item msgid="4026832076115235469">"خرطوم"</item>
-    <item msgid="5410782788724286381">"کیگالی"</item>
-    <item msgid="7732811111504353705">"کنشاسا"</item>
-    <item msgid="932809008471125011">"لاگوس"</item>
-    <item msgid="2795948760365855772">"مسیرو"</item>
-    <item msgid="6464910812969504493">"موگادیشو"</item>
-    <item msgid="4620365036488328944">"نیروبی"</item>
-    <item msgid="4196652835056468390">"ساؤ ٹوم"</item>
-    <item msgid="2002053268354813523">"ٹمبکٹو"</item>
-    <item msgid="6789355206260535774">"طرابلس"</item>
-    <item msgid="1662913445892282208">"تیونس"</item>
-    <item msgid="1958350526592385504">"اینکریج"</item>
-    <item msgid="4530964415403549431">"مینڈوزا"</item>
-    <item msgid="5519841965499989640">"اروبا"</item>
-    <item msgid="3619641653330712167">"اسنسیئن"</item>
-    <item msgid="1807527094848372100">"بار باڈوس"</item>
-    <item msgid="7833099001850188721">"بیلیز"</item>
-    <item msgid="5063415446546412441">"بوگوٹا"</item>
-    <item msgid="2839227656429500365">"بیونوس ائیرز"</item>
-    <item msgid="1133762043888408997">"کنکیون"</item>
-    <item msgid="5326063045518438386">"کراکاس"</item>
-    <item msgid="889935230113732517">"کیمن"</item>
-    <item msgid="3444477982230350362">"شکاگو"</item>
-    <item msgid="610305270095390771">"کوسٹا ریکا"</item>
-    <item msgid="4297448531030514920">"کیورا کاؤ"</item>
-    <item msgid="1819003821428989864">"ڈاؤسن کریک"</item>
-    <item msgid="4753714764113170675">"ڈینور"</item>
-    <item msgid="2279315094917045244">"ڈیٹرائٹ"</item>
-    <item msgid="1330228105893462956">"ڈومینیکا"</item>
-    <item msgid="3303245425281858320">"ایڈمونٹن"</item>
-    <item msgid="6102675683216802960">"ایلسلواڈور"</item>
-    <item msgid="7404823948632138334">"فورٹیلیزا"</item>
-    <item msgid="5295234178172153733">"گرانڈ ٹرک"</item>
-    <item msgid="3015155377774814857">"غرناطہ"</item>
-    <item msgid="5124228611616346914">"گوئٹے مالا"</item>
-    <item msgid="890870630819396468">"گیانا"</item>
-    <item msgid="7195964234494402331">"ہیلیفیکس"</item>
-    <item msgid="4983877234758737190">"ہوانا"</item>
-    <item msgid="2738888001225341531">"انڈیاناپولس"</item>
-    <item msgid="5335614190119698790">"ناکس"</item>
-    <item msgid="9056292535030679310">"میرنگو"</item>
-    <item msgid="1049051761793330471">"پیٹرز برگ"</item>
-    <item msgid="4086392912705989429">"ٹیل سٹی"</item>
-    <item msgid="4953356468739912331">"ویوے"</item>
-    <item msgid="879918079035739958">"ونسینز"</item>
-    <item msgid="620064188588916047">"وینامیک"</item>
-    <item msgid="1743310759320576964">"کنگسٹن"</item>
-    <item msgid="5836540468054579646">"Nuestra Señora de La Paz"</item>
-    <item msgid="9111190480556180457">"لیما"</item>
-    <item msgid="3849323884810644665">"لاس اینجلس"</item>
-    <item msgid="9186705637161264387">"لوئس ویلے"</item>
-    <item msgid="6045939557161114820">"مناگوا"</item>
-    <item msgid="3688923880208568496">"مارٹنیک"</item>
-    <item msgid="3124245926616896140">"مینڈوزا"</item>
-    <item msgid="8264013691437690644">"میٹلاکاٹلا"</item>
-    <item msgid="3242307788223843671">"میکسیکو سٹی"</item>
-    <item msgid="3904210242491724008">"مونٹیری"</item>
-    <item msgid="2049700402307558992">"مونٹی ویڈیو"</item>
-    <item msgid="6972371385309297826">"مونٹریال"</item>
-    <item msgid="1121150121639680484">"ناساؤ"</item>
-    <item msgid="8783518093470040300">"نیو یارک"</item>
-    <item msgid="8685565479120721681">"بیولہہ"</item>
-    <item msgid="6854366494939955818">"سینٹر"</item>
-    <item msgid="7325195282520040665">"نیا سلیم"</item>
-    <item msgid="3368872340258580668">"پانامہ"</item>
-    <item msgid="58921303248631494">"فینکس"</item>
-    <item msgid="6678389014419621494">"اسپین کی بندرگاہ"</item>
-    <item msgid="5255184875289196899">"پورٹ-او-پرنس"</item>
-    <item msgid="7039428977566254389">"پورٹو ریکو"</item>
-    <item msgid="1577859671465557300">"سانتو ڈومنگو"</item>
-    <item msgid="3956700126827381905">"ساؤ پاؤلو"</item>
-    <item msgid="3851056559336304908">"سینٹ جانز"</item>
-    <item msgid="7620601490016157459">"سینٹ۔ کٹس"</item>
-    <item msgid="256494147725561888">"سینٹ لوسیا"</item>
-    <item msgid="9065982618380084594">"سینٹ تھامس"</item>
-    <item msgid="7424657189317481507">"تیجوآنا"</item>
-    <item msgid="7378768724772963031">"ٹورنٹو"</item>
-    <item msgid="2880175928020421322">"وینکوور"</item>
-    <item msgid="8906495585877998744">"ونّیپیگ"</item>
-    <item msgid="8681645071790623069">"قطب جنوبی"</item>
-    <item msgid="9066834921549182064">"لانگ ایئر بین"</item>
-    <item msgid="4656709932014204632">"الماٹی"</item>
-    <item msgid="2173021164159165084">"عمان"</item>
-    <item msgid="5365315490101319010">"انیدر"</item>
-    <item msgid="2203136550754775298">"اکتاؤ"</item>
-    <item msgid="6373057865921966096">"بغداد"</item>
-    <item msgid="7705451629446449789">"بحرین"</item>
-    <item msgid="2201480850069597815">"باکو"</item>
-    <item msgid="424770109352500733">"بینکاک"</item>
-    <item msgid="5329081174177673828">"بیروت"</item>
-    <item msgid="7187135889522860058">"کلکتہ"</item>
-    <item msgid="8261312970920594511">"دمشق"</item>
-    <item msgid="6050005781178769107">"ڈھاکہ"</item>
-    <item msgid="846831973484498790">"دبئی"</item>
-    <item msgid="6320380511060318660">"غزہ"</item>
-    <item msgid="138195076135095830">"الخلیل"</item>
-    <item msgid="2792857260329757927">"ہو چی منہ"</item>
-    <item msgid="2753915200056183217">"ہانگ کانگ"</item>
-    <item msgid="6375713877627922624">"استنبول"</item>
-    <item msgid="164857852656167029">"جکارتہ"</item>
-    <item msgid="514551483895638508">"یروشلم"</item>
-    <item msgid="7852405794661778785">"کابل"</item>
-    <item msgid="2733033767438957766">"کراچی"</item>
-    <item msgid="5644311217186397680">"کاٹھمانڈو"</item>
-    <item msgid="1242216853434928489">"کوالالمپور"</item>
-    <item msgid="4933780769758115782">"کویت"</item>
-    <item msgid="6882764635090995312">"مکاؤ"</item>
-    <item msgid="3986352476396048104">"منیلا"</item>
-    <item msgid="7941758124259560958">"مسقط"</item>
-    <item msgid="2671480270494284192">"پنوم پن"</item>
-    <item msgid="3585358766120768888">"پیونگ یانگ"</item>
-    <item msgid="282733287703161268">"قطر"</item>
-    <item msgid="8551825553277677949">"رنگون"</item>
-    <item msgid="3510541723342902050">"ریاض"</item>
-    <item msgid="7301933049899867383">"سائگون"</item>
-    <item msgid="2859585838402694009">"سیول"</item>
-    <item msgid="33498601045535875">"شنگھائی"</item>
-    <item msgid="8274790879257759399">"سنگاپور"</item>
-    <item msgid="4185891512451859606">"تائی پے"</item>
-    <item msgid="8272983787037437358">"تہران"</item>
-    <item msgid="7548402686482506151">"تل ابیب"</item>
-    <item msgid="6921751833980197720">"ٹوکیو"</item>
-    <item msgid="59728156515393986">"اولان باتر"</item>
-    <item msgid="701446121859732513">"برمودہ"</item>
-    <item msgid="6874435045145230527">"کینری"</item>
-    <item msgid="1975124795172898686">"کیپ ورڈی"</item>
-    <item msgid="5405194758503124447">"ریکجاوک"</item>
-    <item msgid="4841506971765063373">"اسٹینلی"</item>
-    <item msgid="3192252088299410199">"ایڈیلیڈ"</item>
-    <item msgid="4515440099016150233">"برسبین"</item>
-    <item msgid="1603342478771190398">"کینبرا"</item>
-    <item msgid="7369443573793537977">"ڈارون"</item>
-    <item msgid="6038622967693853356">"ملبورن"</item>
-    <item msgid="5987600941235656656">"نیو ساؤتھ ویلز"</item>
-    <item msgid="8993222367897103441">"پرتھ"</item>
-    <item msgid="2331172541371685437">"کوئینزلینڈ"</item>
-    <item msgid="2150912736505182699">"سڈنی"</item>
-    <item msgid="8097029759143077179">"وکٹوریہ"</item>
-    <item msgid="2175264082469352441">"نیو فاؤنڈ لینڈ"</item>
-    <item msgid="5299806709792658953">"ساسکچیوان"</item>
-    <item msgid="2742335625880576228">"ایسٹر جزیرہ"</item>
-    <item msgid="3401105135843706855">"ایمسٹرڈیم"</item>
-    <item msgid="7408055867187369479">"انڈورا"</item>
-    <item msgid="7714099594043232998">"ایتھنز"</item>
-    <item msgid="7588965073415041593">"بیلفاسٹ"</item>
-    <item msgid="8982755519728730268">"بلغراد"</item>
-    <item msgid="5820954942905597949">"برلن"</item>
-    <item msgid="7624062157455799880">"بریٹسلاوا"</item>
-    <item msgid="6138895798733335888">"برسلز"</item>
-    <item msgid="8836227282219002613">"بخاریسٹ"</item>
-    <item msgid="8868098210480147802">"بوداپیسٹ"</item>
-    <item msgid="114329374155996860">"چیسینو"</item>
-    <item msgid="6487487167873723374">"کوپن ہیگن"</item>
-    <item msgid="5264002034116955880">"ڈبلن"</item>
-    <item msgid="7950073703814432186">"جبرالٹر"</item>
-    <item msgid="4616641627708493425">"ہلسنکی"</item>
-    <item msgid="212359461403262711">"Isle of Man"</item>
-    <item msgid="4245799496293578703">"استنبول"</item>
-    <item msgid="4477669700025211678">"کیو"</item>
-    <item msgid="7233802930588725294">"لسبن"</item>
-    <item msgid="7186725202454661926">"لندن"</item>
-    <item msgid="5298853578615697920">"لیگزمبرگ"</item>
-    <item msgid="3107227222663823852">"میڈرڈ"</item>
-    <item msgid="6409612387432198642">"مالٹا"</item>
-    <item msgid="6955558182074785338">"منسک"</item>
-    <item msgid="6228242074512253552">"موناکو"</item>
-    <item msgid="6544575681565409774">"ماسکو"</item>
-    <item msgid="3976815367069730505">"اوسلو"</item>
-    <item msgid="2469420333993086275">"پیرس"</item>
-    <item msgid="7485656867179996639">"پراگ"</item>
-    <item msgid="988513162091270543">"ریگا"</item>
-    <item msgid="3998650297514954079">"روم"</item>
-    <item msgid="1732427206709814080">"سان میرینو"</item>
-    <item msgid="2794131568674225119">"سراجیوو"</item>
-    <item msgid="2400301040855226066">"سمفروپول"</item>
-    <item msgid="9186733542818983602">"اسکوپجے"</item>
-    <item msgid="1586570243468059398">"صوفیا"</item>
-    <item msgid="564898083230872572">"اسٹاک ہوم"</item>
-    <item msgid="8462542989781385012">"تالن"</item>
-    <item msgid="6709788967440613264">"ویٹیکن"</item>
-    <item msgid="8251863344440905549">"وی اینا"</item>
-    <item msgid="3257947331297603891">"ویلنیس"</item>
-    <item msgid="2305299694079344212">"وارسا"</item>
-    <item msgid="4469591142000997702">"زیگریب"</item>
-    <item msgid="3827805692447432666">"زیورخ"</item>
-    <item msgid="7710293346890852314">"اینٹانانیریو"</item>
-    <item msgid="8675463358261691187">"مالدیپ"</item>
-    <item msgid="8258461076442136172">"ماریشس"</item>
-    <item msgid="3150318624617990367">"آکلینڈ"</item>
-    <item msgid="8427795435830682122">"فجی"</item>
-    <item msgid="1158779814198631169">"گوام"</item>
-    <item msgid="5893704879373137457">"ہونولولو"</item>
-    <item msgid="1770338947698194275">"کریٹیماٹی"</item>
-    <item msgid="3115018823853432422">"نومیا"</item>
-    <item msgid="8930848797035435014">"ساموا"</item>
-    <item msgid="5520094948583238358">"تاہیٹی"</item>
-    <item msgid="7301905385854586936">"اینٹی گوا"</item>
-    <item msgid="8984152310253274404">"آسٹن"</item>
-    <item msgid="6874533703004710145">"بوسٹن"</item>
-    <item msgid="7432962958322057136">"کیلگری"</item>
-    <item msgid="8096684279604140978">"کولمبس"</item>
-    <item msgid="936901718255724986">"ڈلاس"</item>
-    <item msgid="4015131634823666245">"نوکس ولے"</item>
-    <item msgid="3978413466663710403">"ممپھس"</item>
-    <item msgid="5023838008354228529">"میامی"</item>
-    <item msgid="7182213480667543511">"مینی پولس"</item>
-    <item msgid="869023139270244552">"اوٹاوا"</item>
-    <item msgid="8138869957811168440">"فلاڈیلفیا"</item>
-    <item msgid="1752278495028380978">"پورٹلینڈ"</item>
-    <item msgid="8972733979389600134">"سان ڈیاگو"</item>
-    <item msgid="304925930860094332">"سان فرانسسکو"</item>
-    <item msgid="1092295421727954508">"سالٹ لیک سٹی"</item>
-    <item msgid="2861495155508879945">"سان جوز"</item>
-    <item msgid="6951841899277574144">"سان سلواڈور"</item>
-    <item msgid="4063054959106860389">"سی ایٹل"</item>
-    <item msgid="4985936045757148312">"سینٹ لوئس"</item>
-    <item msgid="2498001791404810614">"واشنگٹن ڈی سی"</item>
-    <item msgid="6490744399654978915">"ہیوسٹن"</item>
-    <item msgid="5461172996986211872">"سان انٹونیو"</item>
-    <item msgid="7955879665647778362">"جیکسن ولے"</item>
-    <item msgid="7274737959786806118">"بالٹیمور"</item>
-    <item msgid="5440109692257991959">"نیش ولے"</item>
-    <item msgid="2580598303029580540">"ملواکی"</item>
-    <item msgid="5778397064882342884">"اوکلاہوما سٹی"</item>
-    <item msgid="60834900460576333">"لاس ویگاس"</item>
-    <item msgid="1242224546028941695">"البقرق"</item>
-    <item msgid="2108508912885156322">"ٹکسن"</item>
-    <item msgid="2736505692163909286">"سیکرامینٹو"</item>
-    <item msgid="4244292537769840523">"اٹلانٹا"</item>
-    <item msgid="1458420523389537755">"کلیولینڈ"</item>
-    <item msgid="6576927115185043547">"نیو اورلینز"</item>
-    <item msgid="2723274638984844697">"ٹمپا"</item>
-    <item msgid="1176352970801801624">"پٹسبرگ"</item>
-    <item msgid="5624802871949256105">"سنسناٹی"</item>
-    <item msgid="527393217276418005">"مائونٹین ویو"</item>
-    <item msgid="1744025839066009857">"رینو"</item>
-    <item msgid="6276904698731697502">"بلیک راک شہر"</item>
-    <item msgid="2844451059935789778">"دوحہ"</item>
-    <item msgid="4108653157206192019">"بیجنگ"</item>
-    <item msgid="6115360044399896579">"ممبئی"</item>
-    <item msgid="7140676596549732117">"دہلی"</item>
-    <item msgid="1236127343975476693">"اوساکا"</item>
-    <item msgid="6470041111418276646">"لاہور"</item>
-    <item msgid="5672665774945554582">"صنعا"</item>
-    <item msgid="4227294244388933650">"بارسلونا"</item>
-    <item msgid="2404605478532633099">"میونخ"</item>
-    <item msgid="2402973841037462176">"ملان"</item>
-    <item msgid="1658609023659261743">"فرینکفرٹ"</item>
-    <item msgid="4214691757607136548">"ہنوئی"</item>
-    <item msgid="484506613000693635">"انقرہ"</item>
-    <item msgid="1958807113380596945">"بنگلور"</item>
-    <item msgid="2258411542499008700">"براسیلیا"</item>
-    <item msgid="770086263560182220">"کیپ ٹاؤن"</item>
-    <item msgid="5936333722350504953">"اسلام آباد"</item>
-    <item msgid="3631805761163219329">"ریو ڈی جنیرو"</item>
-    <item msgid="6544644866501929714">"این آربر"</item>
-    <item msgid="8675519768651745334">"بولڈر"</item>
-    <item msgid="7006632817384692182">"کیمبرج"</item>
-    <item msgid="7233704593042272414">"کرک لینڈ"</item>
-    <item msgid="717352875658559544">"میڈیسن"</item>
-    <item msgid="3567009426051313507">"گوانگزو"</item>
-    <item msgid="2738289235744819761">"حیدرآباد"</item>
-    <item msgid="35629823970779893">"ریسٹن"</item>
-    <item msgid="2620375619174484543">"بیلو ہوریزینٹو"</item>
-    <item msgid="3949247113051549869">"سینٹیاگو"</item>
-    <item msgid="3583568170097050810">"مونرویا"</item>
-    <item msgid="4337041465665825381">"کولمبو"</item>
-    <item msgid="2758533074887258174">"چیہوآہوآ"</item>
-    <item msgid="3904262821019008829">"سلواڈور"</item>
-    <item msgid="7335556305222315705">"گڑگاؤں"</item>
-    <item msgid="8092021218913879570">"مانچسٹر"</item>
-    <item msgid="3262376108426000449">"کیف"</item>
-    <item msgid="1321450515191695851">"سینٹ پیٹرز برگ"</item>
-    <item msgid="5152144018647717853">"کارکو"</item>
-    <item msgid="3995511368799031783">"راکلا"</item>
-    <item msgid="7251862005498390469">"ہیمبرگ"</item>
-    <item msgid="4403899516544001462">"اولو"</item>
-    <item msgid="8378499650951313108">"حیفا"</item>
-    <item msgid="7504732361387330116">"سان جوآن"</item>
-    <item msgid="8613864994547669100">"ٹیگوسیگالپے"</item>
-    <item msgid="7087691675228926801">"پیرامیروبی"</item>
-    <item msgid="478384295484578701">"کویٹو"</item>
-    <item msgid="4517870253399384206">"Ljubljana"</item>
-=======
     <item msgid="4653806289288974388">"<xliff:g id="SEPARATOR">=</xliff:g>ابیجان"</item>
     <item msgid="4864167603178202155">"<xliff:g id="SEPARATOR">=</xliff:g>اکرا"</item>
     <item msgid="6478898553803167749">"<xliff:g id="SEPARATOR">=</xliff:g>ادیس ابابا"</item>
@@ -620,6 +318,5 @@
     <item msgid="1641840677391275004">"پ<xliff:g id="SEPARATOR">=</xliff:g>پیراماریبو"</item>
     <item msgid="7317049454800260290">"ک<xliff:g id="SEPARATOR">=</xliff:g>کیٹو"</item>
     <item msgid="4524380876433343244">"ل<xliff:g id="SEPARATOR">=</xliff:g>لوبی یانا"</item>
->>>>>>> 8ea254a8
   </string-array>
 </resources>