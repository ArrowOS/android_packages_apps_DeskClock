--- conflicted
+++ resolved
@@ -20,22 +20,6 @@
     <string name="delete_alarm" msgid="3457780990646206817">"ਅਲਾਰਮ ਮਿਟਾਓ"</string>
     <string name="label" msgid="162189613902857319">"ਲੇਬਲ"</string>
     <string name="default_label" msgid="5590025289805630372">"ਅਲਾਰਮ"</string>
-<<<<<<< HEAD
-    <string name="set_alarm" msgid="9148359866152726808">"ਅਲਾਰਮ ਸੈਟ ਕਰੋ"</string>
-    <string name="alarm_vibrate" msgid="3476686921490362230">"ਵਾਈਬ੍ਰੇਟ"</string>
-    <string name="alarm_repeat" msgid="7242985466344233206">"ਦੁਹਰਾਓ"</string>
-    <string name="alert" msgid="6506982899651975645">"ਅਲਾਰਮ ਰਿੰਗਟੋਨ"</string>
-    <string name="default_timer_ringtone_title" msgid="1370799536406862317">"ਟਾਈਮਰ ਦੀ ਮਿਆਦ ਪੁੱਗੀ"</string>
-    <string name="silent_timer_ringtone_title" msgid="7588723137323327647">"ਸਾਈਲੈਂਟ"</string>
-    <string name="ringtone" msgid="9110746249688559579">"ਰਿੰਗਟੋਨ"</string>
-    <string name="time" msgid="8067216534232296518">"ਸਮਾਂ"</string>
-    <string name="alarm_tomorrow" msgid="131356848787643420">"ਕੱਲ੍ਹ ਨੂੰ"</string>
-    <string name="alarm_today" msgid="7873594221106531654">"ਅੱਜ"</string>
-    <string name="alarm_alert_wake_up" msgid="6790780716498252583">"ਜਗਾਓ!"</string>
-    <string name="alarm_alert_off_action_text" msgid="2459925305288819812">"ਬੰਦ"</string>
-    <string name="alarm_alert_dismiss_text" msgid="4942914605480888820">"ਬਰਖਾਸਤ ਕਰੋ"</string>
-    <string name="alarm_alert_dismiss_now_text" msgid="3272183025444682500">"ਹੁਣ ਬਰਖਾਸਤ ਕਰੋ"</string>
-=======
     <string name="alarm_vibrate" msgid="3476686921490362230">"ਥਰਥਰਾਹਟ ਕਰੋ"</string>
     <string name="alarm_repeat" msgid="7242985466344233206">"ਦੁਹਰਾਓ"</string>
     <string name="alert" msgid="6506982899651975645">"ਅਲਾਰਮ ਰਿੰਗਟੋਨ"</string>
@@ -45,7 +29,6 @@
     <string name="alarm_today" msgid="7873594221106531654">"ਅੱਜ"</string>
     <string name="alarm_alert_dismiss_text" msgid="4942914605480888820">"ਖਾਰਜ ਕਰੋ"</string>
     <string name="alarm_alert_dismiss_now_text" msgid="7327972388636305792">"ਹੁਣ ਖਾਰਜ ਕਰੋ"</string>
->>>>>>> a56610c5
     <string name="alarm_missed_title" msgid="3828345099754063392">"ਮਿਸਡ ਅਲਾਰਮ"</string>
     <string name="alarm_missed_text" msgid="6585658367289194023">"<xliff:g id="ALARM_TIME">%s</xliff:g> - <xliff:g id="ALARM_LABEL">%s</xliff:g>"</string>
     <string name="alarm_alert_snoozed_text" msgid="7064642998528766113">"ਸਨੂਜ਼ ਕੀਤਾ"</string>
@@ -54,29 +37,29 @@
       <item quantity="other"><xliff:g id="NUMBER">%d</xliff:g> ਮਿੰਟ</item>
     </plurals>
     <string name="alarm_alert_off_text" msgid="4472073417593915002">"ਅਲਾਰਮ ਬੰਦ"</string>
-    <string name="alarm_alert_snooze_text" msgid="1774416052207651584">"ਸਨੂਜ਼"</string>
+    <string name="alarm_alert_snooze_text" msgid="1774416052207651584">"ਸਨੂਜ਼ ਕਰੋ"</string>
     <plurals name="alarm_alert_snooze_set" formatted="false" msgid="3212729193036041768">
       <item quantity="one"> <xliff:g id="MINUTES">%d</xliff:g> ਮਿੰਟਾਂ ਲਈ ਸਨੂਜ਼ ਕਰ ਰਿਹਾ ਹੈ।</item>
       <item quantity="other"> <xliff:g id="MINUTES">%d</xliff:g> ਮਿੰਟਾਂ ਲਈ ਸਨੂਜ਼ ਕਰ ਰਿਹਾ ਹੈ।</item>
     </plurals>
     <string name="alarm_alert_snooze_until" msgid="6958013659168344550">"<xliff:g id="TIME">%s</xliff:g> ਤੱਕ ਸਨੂਜ਼ਿੰਗ"</string>
-    <string name="alarm_alert_predismiss_title" msgid="5723945586913705445">"ਅਪਕਮਿੰਗ ਅਲਾਰਮ"</string>
+    <string name="alarm_alert_predismiss_title" msgid="5723945586913705445">"ਆਗਾਮੀ ਅਲਾਰਮ"</string>
     <string name="missed_alarm_has_been_deleted" msgid="5295473204045979335">"ਤੁਹਾਡਾ ਮਿਸਡ ਅਲਾਰਮ ਮਿਟਾ ਦਿੱਤਾ ਗਿਆ ਹੈ"</string>
-    <string name="timer_notifications_less_min" msgid="5481375048976427255">"ਇੱਕ ਮਿੰਟ ਤੋਂ ਘੱਟ ਬਾਕੀ।"</string>
+    <string name="timer_notifications_less_min" msgid="5481375048976427255">"ਇੱਕ ਮਿੰਟ ਤੋਂ ਘੱਟ ਸਮਾਂ ਬਾਕੀ।"</string>
     <string name="timer_notifications_hours" msgid="1613266446037145138">"<xliff:g id="HOURS">%1$s</xliff:g><xliff:g id="REMAINING"> %3$s</xliff:g>"</string>
     <string name="timer_notifications_minutes" msgid="8543138714519498893">"<xliff:g id="MINUTES">%2$s</xliff:g><xliff:g id="REMAINING"> %3$s</xliff:g>"</string>
     <string name="timer_notifications_hours_minutes" msgid="4301167788642025702">"<xliff:g id="HOURS">%1$s</xliff:g> <xliff:g id="MINUTES">%2$s</xliff:g> ਬਾਕੀ"</string>
     <string name="timer_remaining_single" msgid="6782851171906765864">"ਬਾਕੀ"</string>
     <string name="timer_remaining_multiple" msgid="6052775962092160851">"ਬਾਕੀ"</string>
   <string-array name="alarm_set">
-    <item msgid="6450913786084215050">"ਅਲਾਰਮ ਹੁਣ ਤੋਂ 1 ਮਿੰਟ ਤੋਂ ਘੱਟ ਲਈ ਸੈਟ ਕੀਤਾ।"</item>
-    <item msgid="6002066367368421848">"ਅਲਾਰਮ ਹੁਣ ਤੋਂ <xliff:g id="DAYS">%1$s</xliff:g> ਲਈ ਸੈਟ ਕੀਤਾ।"</item>
-    <item msgid="8824719306247973774">"ਅਲਾਰਮ ਹੁਣ ਤੋਂ <xliff:g id="HOURS">%2$s</xliff:g> ਲਈ ਸੈਟ ਕੀਤਾ।"</item>
-    <item msgid="8182406852935468862">"ਅਲਾਰਮ ਹੁਣ ਤੋਂ <xliff:g id="DAYS">%1$s</xliff:g> ਅਤੇ <xliff:g id="HOURS">%2$s</xliff:g> ਲਈ ਸੈਟ ਕੀਤਾ।"</item>
-    <item msgid="2532279224777213194">"ਅਲਾਰਮ ਹੁਣ ਤੋਂ <xliff:g id="MINUTES">%3$s</xliff:g> ਸੈਟ ਕੀਤਾ।"</item>
-    <item msgid="5936557894247187717">"ਅਲਾਰਮ ਹੁਣ ਤੋਂ <xliff:g id="DAYS">%1$s</xliff:g> ਅਤੇ <xliff:g id="MINUTES">%3$s</xliff:g> ਲਈ ਸੈਟ ਕੀਤਾ।"</item>
-    <item msgid="9115697840826129603">"ਅਲਾਰਮ ਹੁਣ ਤੋਂ <xliff:g id="HOURS">%2$s</xliff:g> ਅਤੇ <xliff:g id="MINUTES">%3$s</xliff:g> ਲਈ ਸੈਟ ਕੀਤਾ।"</item>
-    <item msgid="2332583385137381060">"ਅਲਾਰਮ ਹੁਣ ਤੋਂ <xliff:g id="DAYS">%1$s</xliff:g>, <xliff:g id="HOURS">%2$s</xliff:g>, ਅਤੇ <xliff:g id="MINUTES">%3$s</xliff:g> ਲਈ ਸੈਟ ਕੀਤਾ।"</item>
+    <item msgid="6450913786084215050">"ਅਲਾਰਮ ਹੁਣ ਤੋਂ 1 ਮਿੰਟ ਤੋਂ ਘੱਟ ਲਈ ਸੈੱਟ ਕੀਤਾ ਗਿਆ।"</item>
+    <item msgid="6002066367368421848">"ਅਲਾਰਮ ਹੁਣ ਤੋਂ <xliff:g id="DAYS">%1$s</xliff:g> ਲਈ ਸੈੱਟ ਕੀਤਾ ਗਿਆ।"</item>
+    <item msgid="8824719306247973774">"ਅਲਾਰਮ ਹੁਣ ਤੋਂ <xliff:g id="HOURS">%2$s</xliff:g> ਲਈ ਸੈੱਟ ਕੀਤਾ ਗਿਆ।"</item>
+    <item msgid="8182406852935468862">"ਅਲਾਰਮ ਹੁਣ ਤੋਂ <xliff:g id="DAYS">%1$s</xliff:g> ਅਤੇ <xliff:g id="HOURS">%2$s</xliff:g> ਲਈ ਸੈੱਟ ਕੀਤਾ ਗਿਆ।"</item>
+    <item msgid="2532279224777213194">"ਅਲਾਰਮ ਹੁਣ ਤੋਂ <xliff:g id="MINUTES">%3$s</xliff:g> ਸੈੱਟ ਕੀਤਾ ਗਿਆ।"</item>
+    <item msgid="5936557894247187717">"ਅਲਾਰਮ ਹੁਣ ਤੋਂ <xliff:g id="DAYS">%1$s</xliff:g> ਅਤੇ <xliff:g id="MINUTES">%3$s</xliff:g> ਲਈ ਸੈੱਟ ਕੀਤਾ ਗਿਆ।"</item>
+    <item msgid="9115697840826129603">"ਅਲਾਰਮ ਹੁਣ ਤੋਂ <xliff:g id="HOURS">%2$s</xliff:g> ਅਤੇ <xliff:g id="MINUTES">%3$s</xliff:g> ਲਈ ਸੈੱਟ ਕੀਤਾ ਗਿਆ।"</item>
+    <item msgid="2332583385137381060">"ਅਲਾਰਮ ਹੁਣ ਤੋਂ <xliff:g id="DAYS">%1$s</xliff:g>, <xliff:g id="HOURS">%2$s</xliff:g>, ਅਤੇ <xliff:g id="MINUTES">%3$s</xliff:g> ਲਈ ਸੈੱਟ ਕੀਤਾ ਗਿਆ।"</item>
   </string-array>
     <plurals name="days" formatted="false" msgid="3706846447285206235">
       <item quantity="one"><xliff:g id="NUMBER">%s</xliff:g> ਦਿਨ</item>
@@ -90,19 +73,13 @@
       <item quantity="one"><xliff:g id="NUMBER">%s</xliff:g> ਮਿੰਟ</item>
       <item quantity="other"><xliff:g id="NUMBER">%s</xliff:g> ਮਿੰਟ</item>
     </plurals>
-    <string name="every_day" msgid="4100909974923444602">"ਰੁਜ਼ਾਨਾ"</string>
+    <string name="every_day" msgid="4100909974923444602">"ਰੋਜ਼ਾਨਾ"</string>
     <string name="day_concat" msgid="971998564991636532">", "</string>
-<<<<<<< HEAD
-    <string name="clock_instructions" msgid="2656876819515011590">"ਇੱਕ ਘੜੀ ਚੁਣੋ"</string>
-    <string name="analog_gadget" msgid="1670505720837152766">"ਐਨਾਲਾਗ ਘੜੀ"</string>
-    <string name="help" msgid="7786263119482654015">"ਸਹਾਇਤਾ"</string>
-=======
     <string name="loading_widget" msgid="5306242862476796500">"ਲੋਡ ਕੀਤਾ ਜਾ ਰਿਹਾ ਹੈ…"</string>
     <string name="analog_gadget" msgid="1670505720837152766">"ਐਨਾਲੌਗ ਘੜੀ"</string>
     <string name="digital_gadget" msgid="2326954556720571358">"ਡਿਜੀਟਲ ਕਲੌਕ"</string>
->>>>>>> a56610c5
     <string name="settings" msgid="5849739030579520686">"ਸੈਟਿੰਗਾਂ"</string>
-    <string name="snooze_duration_title" msgid="1097309861110780483">"ਸਨੂਜ਼ ਲੰਮਾਈ"</string>
+    <string name="snooze_duration_title" msgid="1097309861110780483">"ਸਨੂਜ਼ ਦੀ ਲੰਬਾਈ"</string>
     <plurals name="snooze_duration" formatted="false" msgid="3112918131095248271">
       <item quantity="one"><xliff:g id="NUMBER">%s</xliff:g> ਮਿੰਟ</item>
       <item quantity="other"><xliff:g id="NUMBER">%s</xliff:g> ਮਿੰਟ</item>
@@ -111,11 +88,11 @@
       <item quantity="one">ਮਿੰਟ</item>
       <item quantity="other">ਮਿੰਟ</item>
     </plurals>
-    <string name="crescendo_duration_title" msgid="8606408542726189528">"ਹੌਲੀ-ਹੌਲੀ ਵੌਲਯੂਮ ਵਧਾਓ"</string>
+    <string name="crescendo_duration_title" msgid="8606408542726189528">"ਹੌਲੀ-ਹੌਲੀ ਵੌਲਿਊਮ ਵਧਾਓ"</string>
     <string name="no_crescendo_duration" msgid="383801592865899932">"ਬੰਦ"</string>
     <string name="crescendo_duration" msgid="6641284876778266541">"<xliff:g id="NUMBER">%s</xliff:g> ਸਕਿੰਟ"</string>
     <string name="crescendo_picker_label" msgid="7758024047003091056">"ਸਕਿੰਟ"</string>
-    <string name="auto_silence_title" msgid="2012754009554434544">"ਇਸਤੋਂ ਬਾਅਦ ਸਾਈਲੈਂਸ"</string>
+    <string name="auto_silence_title" msgid="2012754009554434544">"ਇਸ ਵਕਫੇ ਤੋਂ ਬਾਅਦ ਖਾਮੋਸ਼ ਹੋ ਜਾਓ"</string>
     <plurals name="auto_silence_summary" formatted="false" msgid="6579258788774360396">
       <item quantity="one"><xliff:g id="FORMATTED_NUMBER">%s</xliff:g> ਮਿੰਟ</item>
       <item quantity="other"><xliff:g id="FORMATTED_NUMBER">%s</xliff:g> ਮਿੰਟ</item>
@@ -130,25 +107,12 @@
     <item msgid="7809240121716151904">"25 ਮਿੰਟ"</item>
     <item msgid="4278641338024561333">"ਕਦੇ ਵੀ ਨਹੀਂ"</item>
   </string-array>
-    <string name="week_start_title" msgid="4268917518596832096">"ਇਸਨੂੰ ਹਫ਼ਤਾ ਸ਼ੁਰੂ ਕਰੋ"</string>
+    <string name="week_start_title" msgid="4268917518596832096">"ਇਸ ਦਿਨ ਹਫ਼ਤਾ ਸ਼ੁਰੂ ਕਰੋ"</string>
   <string-array name="week_start_entries">
     <item msgid="9010198173394482639">"ਸ਼ਨਿਚਰਵਾਰ"</item>
     <item msgid="3993530639455360921">"ਐਤਵਾਰ"</item>
     <item msgid="8594709368683324282">"ਸੋਮਵਾਰ"</item>
   </string-array>
-<<<<<<< HEAD
-    <string name="done" msgid="6509722361933858451">"ਹੋ ਗਿਆ"</string>
-    <string name="revert" msgid="9100911171235162926">"ਵਾਪਸ ਲਿਆਓ"</string>
-    <string name="delete" msgid="5732434972457000541">"ਮਿਟਾਓ"</string>
-    <string name="alarm_volume_title" msgid="8506245173912428522">"ਅਲਾਰਮ ਵੌਲਯੂਮ"</string>
-    <string name="silent_ringtone_title" msgid="6177287302898634765">"ਸਾਈਲੈਂਟ"</string>
-    <string name="unknown_ringtone_title" msgid="6637522029614550112">"ਅਗਿਆਤ"</string>
-    <string name="alarm_notify_text" msgid="4891014685945904766">"ਅਲਾਰਮ ਸਨੂਜ਼ ਕਰੋ ਜਾਂ ਬਰਖਾਸਤ ਕਰੋ।"</string>
-    <string name="alarm_notify_snooze_label" msgid="5404083762646377829">"<xliff:g id="LABEL">%s</xliff:g> (ਸਨੂਜ਼ ਕੀਤਾ)"</string>
-    <string name="alarm_notify_snooze_text" msgid="4819324081410990368">"ਅਲਾਰਮ <xliff:g id="TIME">%s</xliff:g> ਲਈ ਸੈਟ ਕੀਤਾ। ਰੱਦ ਕਰਨ ਲਈ ਛੋਹਵੋ।"</string>
-    <string name="volume_button_setting_title" msgid="6937131248843413357">"ਵੌਲਯੂਮ ਬਟਨ"</string>
-    <string name="volume_button_dialog_title" msgid="8768042543750036853">"ਬਟਨ ਇਫੈਕਟ"</string>
-=======
     <string name="alarm_volume_title" msgid="8506245173912428522">"ਅਲਾਰਮ ਵੌਲਿਊਮ"</string>
     <string name="silent_ringtone_title" msgid="6177287302898634765">"ਖਾਮੋਸ਼"</string>
     <string name="unknown_ringtone_title" msgid="6637522029614550112">"ਅਗਿਆਤ"</string>
@@ -158,31 +122,13 @@
     <string name="change_default_alarm_ringtone" msgid="7040346397494294392">"ਬਦਲੋ"</string>
     <string name="alarms_blocked_by_dnd" msgid="6089433757505898969">"ਡੀਵਾਈਸ ਪੂਰੀ ਤਰ੍ਹਾਂ ਚੁੱਪ \'ਤੇ ਸੈੱਟ ਹੈ"</string>
     <string name="volume_button_setting_title" msgid="6937131248843413357">"ਵੌਲਿਊਮ ਬਟਨ"</string>
->>>>>>> a56610c5
   <string-array name="volume_button_setting_entries">
     <item msgid="7972756698723318690">"ਸਨੂਜ਼"</item>
-    <item msgid="3450979320164769576">"ਬਰਖਾਸਤ ਕਰੋ"</item>
+    <item msgid="3450979320164769576">"ਖਾਰਜ ਕਰੋ"</item>
     <item msgid="6302517608411378024">"ਕੁਝ ਨਾ ਕਰੋ"</item>
   </string-array>
-<<<<<<< HEAD
-    <string name="default_ringtone_setting_title" msgid="4549726190682964245">"ਡਿਫੌਲਟ ਰਿੰਗਟੋਨ ਸੈਟ ਕਰੋ"</string>
-    <string name="alarm_button_description" msgid="740283647046258651">"ਅਲਾਰਮ"</string>
-    <string name="gallery_button_description" msgid="1151743663255257668">"ਗੈਲਰੀ"</string>
-    <string name="music_button_description" msgid="1626593420810117999">"ਸੰਗੀਤ"</string>
-    <string name="nightmode_button_description" msgid="990894208217576381">"ਧੁੰਦਲਾ"</string>
-    <string name="home_button_description" msgid="3383859096809056157">"ਲਾਂਚਰ"</string>
-    <string name="desk_clock_button_description" msgid="4207371097361657274">"ਘੜੀ ਡਿਸਪਲੇ"</string>
     <string name="label_description" msgid="8736179296142915727">"ਲੇਬਲ"</string>
     <string name="ringtone_description" msgid="7580922112921069925">"ਰਿੰਗਟੋਨ"</string>
-    <string name="weather_fetch_failure" msgid="3425804832021006835">"ਮੌਸਮ ਜਾਣਕਾਰੀ ਇਸ ਵੇਲੇ ਉਪਲਬਧ ਨਹੀਂ ਹੈ।"</string>
-    <string name="alarm_klaxon_service_desc" msgid="2147506334302260256">"ਅਲਾਰਮਾਂ ਲਈ ਅਵਾਜ਼ ਪਲੇਬੈਕ ਸੇਵਾ ਘੜੀ ਵਿੱਚ ਸੈਟ ਕੀਤੀ।"</string>
-    <string name="loading_ringtone" msgid="6523322777415268044">"ਰਿੰਗਟੋਨ ਲੋਡ ਕਰ ਰਿਹਾ ਹੈ…"</string>
-    <string name="timer_ring_service_desc" msgid="2620214305660322415">"ਟਾਈਮਰਾਂ ਲਈ ਅਵਾਜ਼ ਪਲੇਬੈਕ ਸੇਵਾ ਘੜੀ ਵਿੱਚ ਸੈਟ ਕੀਤੀ।"</string>
-    <string name="control_set_alarm" msgid="2194676418924016327">"ਅਲਾਰਮ ਸੈਟ ਕਰੋ"</string>
-=======
-    <string name="label_description" msgid="8736179296142915727">"ਲੇਬਲ"</string>
-    <string name="ringtone_description" msgid="7580922112921069925">"ਰਿੰਗਟੋਨ"</string>
->>>>>>> a56610c5
     <string name="menu_alarm" msgid="4772010125376647519">"ਅਲਾਰਮ"</string>
     <string name="menu_timer" msgid="6459070074762877114">"ਟਾਈਮਰ"</string>
     <string name="menu_clock" msgid="5612760670606829805">"ਘੜੀ"</string>
@@ -190,18 +136,17 @@
     <string name="button_alarms" msgid="3907838219512538763">"ਅਲਾਰਮ ਜੋੜੋ"</string>
     <string name="button_cities" msgid="4555761857494501363">"ਸ਼ਹਿਰ"</string>
     <string name="menu_item_settings" msgid="1413723516369078665">"ਸੈਟਿੰਗਾਂ"</string>
-    <string name="menu_item_help" msgid="4570953476186849841">"ਸਹਾਇਤਾ"</string>
+    <string name="menu_item_help" msgid="4570953476186849841">"ਮਦਦ"</string>
     <string name="menu_item_night_mode" msgid="3486930302245398975">"ਰਾਤ ਮੋਡ"</string>
     <string name="menu_item_sort_by_gmt_offset" msgid="3120860422682721706">"ਸਮੇਂ ਮੁਤਾਬਕ ਛਾਂਟੋ"</string>
     <string name="menu_item_sort_by_name" msgid="1762931290495104106">"ਨਾਮ ਮੁਤਾਬਕ ਛਾਂਟੋ"</string>
     <string name="selected_cities_label" msgid="3607479399424246605">"ਚੁਣੇ ਗਏ ਸ਼ਹਿਰ"</string>
     <string name="sw_resume_button" msgid="2569360966002022248">"ਮੁੜ ਸ਼ੁਰੂ ਕਰੋ"</string>
-    <string name="sw_reset_button" msgid="6616804728322906117">"ਰੀਸੈਟ ਕਰੋ"</string>
+    <string name="sw_reset_button" msgid="6616804728322906117">"ਰੀਸੈੱਟ ਕਰੋ"</string>
     <string name="sw_start_button" msgid="8373422516681242270">"ਚਾਲੂ ਕਰੋ"</string>
-    <!-- no translation found for sw_pause_button (2422084453454138042) -->
-    <skip />
+    <string name="sw_pause_button" msgid="2422084453454138042">"ਰੋਕੋ"</string>
     <string name="sw_lap_button" msgid="6992264696039004233">"ਲੈਪ"</string>
-    <string name="sw_share_button" msgid="4478648110382859382">"ਸ਼ੇਅਰ ਕਰੋ"</string>
+    <string name="sw_share_button" msgid="4478648110382859382">"ਸਾਂਝਾ ਕਰੋ"</string>
     <string name="hours_label" msgid="3393478155635368097">"ਘੰਟਾ"</string>
     <string name="minutes_label" msgid="3568098128251438588">"ਮਿੰਟ"</string>
     <string name="seconds_label" msgid="124655952824003246">"ਸਕਿੰਟ"</string>
@@ -231,14 +176,14 @@
     <string name="timer_plus_1_min" msgid="8645224089494875062">"1 ਮਿੰਟ ਜੋੜੋ"</string>
     <string name="timer_stop" msgid="3361154678667736722">"ਰੋਕੋ"</string>
     <string name="timer_stop_all" msgid="9080780442843034376">"ਸਾਰੇ ਟਾਈਮਰ ਬੰਦ ਕਰੋ"</string>
-    <string name="timer_reset" msgid="7848424809190171640">"ਰੀਸੈਟ ਕਰੋ"</string>
+    <string name="timer_reset" msgid="7848424809190171640">"ਰੀਸੈੱਟ ਕਰੋ"</string>
     <string name="timer_cancel" msgid="3572868404230815644">"ਰੱਦ ਕਰੋ"</string>
     <string name="timer_canceled" msgid="7327923392567128060">"ਟਾਈਮਰ ਰੱਦ ਕੀਤਾ"</string>
-    <string name="timer_times_up" msgid="9190440395938519009">"ਟਾਈਪ ਪੂਰਾ ਹੋ ਗਿਆ"</string>
+    <string name="timer_times_up" msgid="9190440395938519009">"ਸਮਾਂ ਖਤਮ ਹੋਇਆ"</string>
     <string name="timer_multi_times_up" msgid="1239104626836080409">"<xliff:g id="NUM_TIMERS">%d</xliff:g> ਟਾਈਮਰਾਂ ਦੀ ਮਿਆਦ ਪੁੱਗੀ"</string>
     <string name="timer_notification_label" msgid="4933184831583137249">"ਟਾਈਮਰ"</string>
     <string name="timer_pause" msgid="3748323712728398743">"ਰੋਕੋ"</string>
-    <string name="timer_reset_all" msgid="7530633132757866087">"ਸਾਰੇ ਟਾਈਮਰ ਰੀਸੈਟ ਕਰੋ"</string>
+    <string name="timer_reset_all" msgid="7530633132757866087">"ਸਾਰੇ ਟਾਈਮਰ ਰੀਸੈੱਟ ਕਰੋ"</string>
   <string-array name="sw_share_strings">
     <item msgid="842841032273927988">"ਤੁਸੀਂ ਬਿਲਕੁਲ ਸਪੀਡ ਡੈਮਨ ਹੋ।"</item>
     <item msgid="6332879039890727169">"ਆਪਣੀ ਮਿਹਨਤ ਦੇ ਫਲ ਦਾ ਅਨੰਦ ਮਾਣੋ।"</item>
@@ -257,13 +202,13 @@
     <string name="clock_style" msgid="2265011060429742344">"ਸਟਾਈਲ"</string>
     <string name="open_date_settings" msgid="7712226973337806152">"ਮਿਤੀ ਅਤੇ ਸਮਾਂ ਬਦਲੋ"</string>
   <string-array name="clock_style_entries">
-    <item msgid="917900462224167608">"ਐਨਾਲਾਗ"</item>
+    <item msgid="917900462224167608">"ਐਨਾਲੌਗ"</item>
     <item msgid="8483930821046925592">"ਡਿਜੀਟਲ"</item>
   </string-array>
-    <string name="automatic_home_clock" msgid="6274174710735449252">"ਆਟੋਮੈਟਿਕ ਹੋਮ ਘੜੀ"</string>
-    <string name="automatic_home_clock_summary" msgid="6020476321040807273">"ਕਿਸੇ ਅਜਿਹੇ ਖੇਤਰ ਵਿੱਚ ਯਾਤਰਾ ਕਰਦੇ ਸਮੇਂ, ਜਿੱਥੇ ਸਮਾਂ ਵੱਖ ਹੋਵੇ, ਹੋਮ ਲਈ ਇੱਕ ਘੜੀ ਜੋੜੋ"</string>
-    <string name="home_time_zone" msgid="9199730676287974501">"ਘਰ ਸਮਾਂ ਜ਼ੋਨ"</string>
-    <string name="home_time_zone_title" msgid="807894493443834624">"ਘਰ ਸਮਾਂ ਜ਼ੋਨ"</string>
+    <string name="automatic_home_clock" msgid="6274174710735449252">"ਸਵੈਚਲਿਤ ਘਰੇਲੂ ਘੜੀ"</string>
+    <string name="automatic_home_clock_summary" msgid="6020476321040807273">"ਕਿਸੇ ਅਜਿਹੇ ਖੇਤਰ ਵਿੱਚ ਯਾਤਰਾ ਕਰਦੇ ਸਮੇਂ, ਜਿੱਥੇ ਸਮਾਂ ਵੱਖ ਹੋਵੇ, ਘਰ ਵਾਸਤੇ ਇੱਕ ਘੜੀ ਸ਼ਾਮਲ ਕਰੋ"</string>
+    <string name="home_time_zone" msgid="9199730676287974501">"ਘਰੇਲੂ ਸਮਾਂ ਜ਼ੋਨ"</string>
+    <string name="home_time_zone_title" msgid="807894493443834624">"ਘਰੇਲੂ ਸਮਾਂ ਜ਼ੋਨ"</string>
     <string name="time_picker_cancel" msgid="7437106489606013077">"ਰੱਦ ਕਰੋ"</string>
     <string name="time_picker_set" msgid="331153175471468051">"ਠੀਕ"</string>
     <string name="city_checked" msgid="616847871968019">"<xliff:g id="CITY_NAME">%s</xliff:g> ਚੁਣਿਆ"</string>
@@ -367,22 +312,15 @@
     <string name="timer_vibrate_title" msgid="7788920024785587518">"ਟਾਈਮਰ ਥਰਥਰਾਹਟ"</string>
     <string name="timer_paused" msgid="5941160896040771462">"ਟਾਈਮਰ ਰੋਕਿਆ"</string>
     <string name="timers_stopped" msgid="3186191253226005149">"<xliff:g id="NUMBER">%d</xliff:g> ਟਾਈਮਰ ਰੋਕੇ ਗਏ"</string>
-<<<<<<< HEAD
-    <string name="all_timers_stopped_notif" msgid="278532320068394600">"ਆਪਣੇ ਟਾਈਮਰ ਦੇਖਣ ਲਈ ਛੋਹਵੋ"</string>
-    <string name="timers_in_use" msgid="5570729467344408506">"<xliff:g id="NUMBER">%d</xliff:g> ਟਾਈਮਰ"</string>
-    <string name="next_timer_notif" msgid="6136454740115613653">"ਅਗਲਾ ਟਾਈਮਰ: <xliff:g id="TIME_REMAINING">%s</xliff:g>"</string>
-    <string name="screensaver_settings" msgid="7013450738357352801">"ਡ੍ਰੀਮ ਸੈਟਿੰਗਾਂ"</string>
-=======
     <string name="all_timers_stopped_notif" msgid="883027111895833440">"ਆਪਣੇ ਟਾਈਮਰਾਂ ਨੂੰ ਵੇਖਣ ਲਈ ਟੈਪ ਕਰੋ"</string>
     <string name="timers_in_use" msgid="5570729467344408506">"<xliff:g id="NUMBER">%d</xliff:g> ਟਾਈਮਰ"</string>
     <string name="next_timer_notif" msgid="6136454740115613653">"ਅਗਲਾ ਟਾਈਮਰ: <xliff:g id="TIME_REMAINING">%s</xliff:g>"</string>
     <string name="screensaver_settings" msgid="1780742944194267226">"ਸਕ੍ਰੀਨ ਸੇਵਰ ਸੈਟਿੰਗਾਂ"</string>
->>>>>>> a56610c5
     <string name="night_mode_title" msgid="5983813889469616299">"ਰਾਤ ਮੋਡ"</string>
-    <string name="night_mode_summary" msgid="1017350187324162631">"ਬਹੁਤ ਧੁੰਦਲਾ ਡਿਸਪਲੇ (ਹਨੇਰੇ ਕਮਰਿਆਂ ਲਈ)"</string>
+    <string name="night_mode_summary" msgid="1017350187324162631">"ਬਹੁਤ ਮੱਧਮ ਡਿਸਪਲੇ (ਹਨੇਰੇ ਕਮਰਿਆਂ ਲਈ)"</string>
     <string name="expand_alarm" msgid="7392616528943305020">"ਅਲਾਰਮ ਦਾ ਵਿਸਤਾਰ ਕਰੋ"</string>
     <string name="collapse_alarm" msgid="3561772046433483980">"ਅਲਾਰਮ ਨਸ਼ਟ ਕਰੋ"</string>
-    <string name="alarm_undo" msgid="5710042601177655254">"ਪਹਿਲਾਂ ਵਰਗਾ ਕਰੋ"</string>
+    <string name="alarm_undo" msgid="5710042601177655254">"ਅਣਕੀਤਾ ਕਰੋ"</string>
     <string name="alarm_deleted" msgid="6131529309389084785">"ਅਲਾਰਮ ਮਿਟਾਇਆ"</string>
     <string name="world_day_of_week_label" msgid="5911196322328341288">"/ <xliff:g id="LABEL">%s</xliff:g>"</string>
     <string name="next_alarm_description" msgid="2650244835760747046">"ਅਗਲਾ ਅਲਾਰਮ: <xliff:g id="ALARM_TIME">%s</xliff:g>"</string>
@@ -394,17 +332,17 @@
     <string name="no_alarms_with_label" msgid="6250998794542941665">"ਕਿਸੇ ਅਲਾਰਮ ਵਿੱਚ ਲੇਬਲ ਨਹੀਂ ਹੈ"</string>
     <string name="stopwatch_isnt_running" msgid="7147219965448204727">"ਸਟੌਪਵੌਚ ਨਹੀਂ ਚੱਲ ਰਹੀ ਹੈ"</string>
     <string name="stopwatch_paused" msgid="2187615623275408601">"ਸਟੌਪਵਾਚ ਰੁਕਿਆ"</string>
-    <string name="stopwatch_reset" msgid="7585914953721021042">"ਸਟੌਪਵੌਚ ਰੀਸੈਟ ਕੀਤੀ"</string>
+    <string name="stopwatch_reset" msgid="7585914953721021042">"ਸਟੌਪਵਾਚ ਰੀਸੈੱਟ ਕੀਤੀ"</string>
     <string name="stopwatch_lapped" msgid="5844686448815550482">"ਸਟੌਪਵੌਚ ਅੱਗੇ ਨਿੱਕਲ ਗਈ"</string>
     <string name="stopwatch_started" msgid="7843882246387176304">"ਸਟੌਪਵੌਚ ਚਾਲੂ ਕੀਤੀ"</string>
     <string name="no_alarm_scheduled_for_this_time" msgid="4463069177414482818">"ਇਸ ਸਮੇਂ ਲਈ ਨਿਯਤ ਕੀਤਾ ਕੋਈ ਅਲਾਰਮ ਨਹੀਂ"</string>
     <string name="alarm_is_dismissed" msgid="5509897230565826642">"<xliff:g id="ALARM_TIME">%s</xliff:g> ਅਲਾਰਮ ਬਰਖਾਸਤ ਕੀਤਾ"</string>
-    <string name="alarm_is_set" msgid="5503226382620011088">"ਅਲਾਰਮ <xliff:g id="ALARM_TIME">%s</xliff:g> ਲਈ ਸੈਟ ਕੀਤਾ ਗਿਆ ਹੈ"</string>
+    <string name="alarm_is_set" msgid="5503226382620011088">"ਅਲਾਰਮ <xliff:g id="ALARM_TIME">%s</xliff:g> ਲਈ ਸੈੱਟ ਕੀਤਾ ਗਿਆ ਗਿਆ ਹੈ"</string>
     <string name="no_timers_exist" msgid="7062019300048831373">"ਟਾਈਮਰ ਮੌਜੂਦ ਨਹੀਂ ਹਨ"</string>
     <string name="too_many_timers_exist" msgid="6339194231767431627">"ਇੱਕ ਤੋਂ ਵੱਧ ਟਾਈਮਰ ਮੌਜੂਦ ਹਨ"</string>
     <string name="timer_does_not_exist" msgid="4457482976523984231">"ਟਾਈਮਰ ਹਟਾ ਦਿੱਤਾ ਗਿਆ ਹੈ।"</string>
     <string name="timer_created" msgid="4381027137335885547">"ਟਾਈਮਰ ਬਣਾਇਆ"</string>
-    <string name="timer_was_reset" msgid="6495796785185062631">"ਟਾਈਮਰ ਰੀਸੈਟ ਕੀਤਾ"</string>
+    <string name="timer_was_reset" msgid="6495796785185062631">"ਟਾਈਮਰ ਰੀਸੈੱਟ ਕੀਤਾ"</string>
     <string name="timer_deleted" msgid="9110322362460029392">"ਟਾਈਮਰ ਮਿਟਾਇਆ ਗਿਆ"</string>
     <string name="timer_started" msgid="6715582052946641641">"ਟਾਈਮਰ ਸ਼ੁਰੂ ਹੋਇਆ"</string>
     <string name="invalid_timer_length" msgid="3104567893212932487">"ਅਪ੍ਰਮਾਣਿਕ ਟਾਈਮਰ ਲੰਮਾਈ"</string>
