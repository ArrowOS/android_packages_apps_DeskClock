--- conflicted
+++ resolved
@@ -53,11 +53,7 @@
       <item quantity="other"><xliff:g id="NUMBER">%d</xliff:g> min</item>
     </plurals>
     <string name="alarm_alert_off_text" msgid="4472073417593915002">"Alarme desativado"</string>
-<<<<<<< HEAD
-    <string name="alarm_alert_snooze_text" msgid="1774416052207651584">"Colocar em modo soneca"</string>
-=======
     <string name="alarm_alert_snooze_text" msgid="1774416052207651584">"Soneca"</string>
->>>>>>> b790e6ba
     <plurals name="alarm_alert_snooze_set" formatted="false" msgid="3212729193036041768">
       <item quantity="one">Snoozing for <xliff:g id="MINUTES">%d</xliff:g> minutes.</item>
       <item quantity="other">Adiado por <xliff:g id="MINUTES">%d</xliff:g> minutos.</item>
@@ -192,13 +188,6 @@
     <string name="sw_share_main" msgid="7703563468204234405">"Meu tempo é <xliff:g id="TIME">%s</xliff:g>"</string>
     <string name="sw_share_laps" msgid="614390674795945007">"Tempos de volta:"</string>
     <string name="sw_notification_lap_number" msgid="3535420316052647126">"Volta <xliff:g id="NUMBER">%d</xliff:g>"</string>
-<<<<<<< HEAD
-  <string-array name="sw_lap_number_set">
-    <item msgid="2816627565030953899">"Nº <xliff:g id="NUMBER">%d</xliff:g>"</item>
-    <item msgid="316923361931627987">"Nº <xliff:g id="NUMBER">%02d</xliff:g>"</item>
-  </string-array>
-=======
->>>>>>> b790e6ba
     <plurals name="Nhours_description" formatted="false" msgid="4539186407746763655">
       <item quantity="one"><xliff:g id="NUMBER">%d</xliff:g> hours</item>
       <item quantity="other"><xliff:g id="NUMBER">%d</xliff:g> horas</item>
@@ -211,11 +200,7 @@
       <item quantity="one"><xliff:g id="NUMBER">%d</xliff:g> seconds</item>
       <item quantity="other"><xliff:g id="NUMBER">%d</xliff:g> segundos</item>
     </plurals>
-<<<<<<< HEAD
-    <string name="timer_add_timer" msgid="862733633862574752">"Adicionar temporizador"</string>
-=======
     <string name="timer_add_timer" msgid="862733633862574752">"Adicionar timer"</string>
->>>>>>> b790e6ba
     <string name="timer_start" msgid="6158486445614356442">"Iniciar"</string>
     <string name="timer_delete" msgid="8699122001991909302">"Excluir"</string>
     <string name="timer_descriptive_delete" msgid="8794915342760383536">"Excluir <xliff:g id="NUMBER_STRING">%s</xliff:g>"</string>
@@ -383,11 +368,7 @@
       <item quantity="one">Delete selected alarms?</item>
       <item quantity="other">Excluir os alarmes selecionados?</item>
     </plurals>
-<<<<<<< HEAD
-    <string name="timer_delete_confirmation" msgid="2815524107015816453">"Excluir este temporizador?"</string>
-=======
     <string name="timer_delete_confirmation" msgid="2815524107015816453">"Excluir este timer?"</string>
->>>>>>> b790e6ba
     <string name="city_delete_confirmation" msgid="1783441538785676299">"Remover esta cidade?"</string>
     <string name="digital_gadget" msgid="2326954556720571358">"Relógio digital"</string>
     <string name="no_alarms" msgid="6429431324842022917">"Nenhum alarme"</string>
