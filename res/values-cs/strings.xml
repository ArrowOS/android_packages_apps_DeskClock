--- conflicted
+++ resolved
@@ -53,27 +53,6 @@
     <string name="error">"Upozornění není nastaveno"</string>
     <string name="dberror">"Upozornění bohužel nelze nastavit."</string>
     <string name="analog_gadget">"Analogové hodiny"</string>
-<<<<<<< HEAD
-  <string-array name="days_of_week">
-    <item>"Pondělí"</item>
-    <item>"Úterý"</item>
-    <item>"Středa"</item>
-    <item>"Čtvrtek"</item>
-    <item>"Pátek"</item>
-    <item>"Sobota"</item>
-    <item>"Neděle"</item>
-  </string-array>
-  <string-array name="days_of_week_short">
-    <item>"Po"</item>
-    <item>"Út"</item>
-    <item>"St"</item>
-    <item>"Čt"</item>
-    <item>"Pá"</item>
-    <item>"So"</item>
-    <item>"Ne"</item>
-  </string-array>
-=======
->>>>>>> eb142ac5
     <string name="settings">"Nastavení"</string>
     <string name="alarm_in_silent_mode_title">"Budík v tichém režimu"</string>
     <string name="alarm_in_silent_mode_summary">"Aktivovat budík i v případě, že je telefon v tichém režimu."</string>
