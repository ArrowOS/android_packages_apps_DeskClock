<?xml version="1.0" encoding="UTF-8"?>
<!--  Copyright (C) 2007 The Android Open Source Project

     Licensed under the Apache License, Version 2.0 (the "License");
     you may not use this file except in compliance with the License.
     You may obtain a copy of the License at

          http://www.apache.org/licenses/LICENSE-2.0

     Unless required by applicable law or agreed to in writing, software
     distributed under the License is distributed on an "AS IS" BASIS,
     WITHOUT WARRANTIES OR CONDITIONS OF ANY KIND, either express or implied.
     See the License for the specific language governing permissions and
     limitations under the License.
 -->

<resources xmlns:android="http://schemas.android.com/apk/res/android"
    xmlns:xliff="urn:oasis:names:tc:xliff:document:1.2">
    <string name="app_label" msgid="6674495003718166674">"Часы"</string>
    <string name="alarm_list_title" msgid="7589940465292950600">"Будильник"</string>
    <string name="add_alarm" msgid="5976616107390962899">"Добавить будильник"</string>
    <string name="menu_desk_clock" msgid="3241995064554071588">"Настольные часы"</string>
    <string name="menu_edit_alarm" msgid="7204602994918829751">"Изменить настройки"</string>
    <string name="delete_alarm" msgid="3457780990646206817">"Удалить будильник"</string>
    <string name="enable_alarm" msgid="1834599140632142536">"Включить будильник"</string>
    <string name="disable_alarm" msgid="5889378670229554109">"Выключить будильник"</string>
    <string name="delete_alarm_confirm" msgid="6578572637340860840">"Удалить будильник?"</string>
    <string name="show_clock" msgid="8358759982675616915">"Показать часы"</string>
    <string name="hide_clock" msgid="3217727306480505694">"Спрятать часы"</string>
    <string name="label" msgid="162189613902857319">"Описание"</string>
    <string name="on_switch" msgid="2297966258029227449">"Вкл."</string>
    <string name="off_switch" msgid="3381070073851148013">"Выкл."</string>
    <string name="default_label" msgid="5590025289805630372">"Будильник"</string>
    <string name="set_alarm" msgid="9148359866152726808">"Установить будильник"</string>
    <string name="alarm_vibrate" msgid="3476686921490362230">"Вибросигнал"</string>
    <string name="alarm_repeat" msgid="7242985466344233206">"Повторять"</string>
    <string name="alert" msgid="6506982899651975645">"Звонок будильника"</string>
    <string name="default_timer_ringtone_title" msgid="1370799536406862317">"Время истекло"</string>
    <string name="silent_timer_ringtone_title" msgid="7588723137323327647">"Без звука"</string>
    <string name="ringtone" msgid="9110746249688559579">"Рингтон"</string>
    <string name="time" msgid="8067216534232296518">"Время"</string>
    <string name="alarm_tomorrow" msgid="131356848787643420">"Завтра"</string>
    <string name="alarm_today" msgid="7873594221106531654">"Сегодня"</string>
    <string name="alarm_alert_wake_up" msgid="6790780716498252583">"Проснись!"</string>
    <string name="alarm_alert_off_action_text" msgid="2459925305288819812">"Выкл."</string>
    <string name="alarm_alert_dismiss_text" msgid="4942914605480888820">"Выключить"</string>
    <string name="alarm_alert_dismiss_now_text" msgid="3272183025444682500">"Отменить"</string>
    <string name="alarm_missed_title" msgid="3828345099754063392">"Пропущенный будильник"</string>
    <string name="alarm_missed_text" msgid="6585658367289194023">"<xliff:g id="ALARM_TIME">%s</xliff:g> – <xliff:g id="ALARM_LABEL">%s</xliff:g>"</string>
    <string name="alarm_alert_snoozed_text" msgid="7064642998528766113">"Отложено"</string>
    <plurals name="alarm_alert_snooze_duration" formatted="false" msgid="7844300009062867865">
      <item quantity="one">на <xliff:g id="NUMBER">%d</xliff:g> минуту</item>
      <item quantity="few">на <xliff:g id="NUMBER">%d</xliff:g> минуты</item>
      <item quantity="many">на <xliff:g id="NUMBER">%d</xliff:g> минут</item>
      <item quantity="other">на <xliff:g id="NUMBER">%d</xliff:g> минуты</item>
    </plurals>
    <string name="alarm_alert_off_text" msgid="4472073417593915002">"Выключено"</string>
    <string name="alarm_alert_snooze_text" msgid="1774416052207651584">"Отложить"</string>
    <plurals name="alarm_alert_snooze_set" formatted="false" msgid="3212729193036041768">
      <item quantity="one">Повтор через <xliff:g id="MINUTES">%d</xliff:g> минуту</item>
      <item quantity="few">Повтор через <xliff:g id="MINUTES">%d</xliff:g> минуты</item>
      <item quantity="many">Повтор через <xliff:g id="MINUTES">%d</xliff:g> минут</item>
      <item quantity="other">Повтор через <xliff:g id="MINUTES">%d</xliff:g> минуты</item>
    </plurals>
    <string name="alarm_alert_snooze_until" msgid="6958013659168344550">"Повтор в <xliff:g id="TIME">%s</xliff:g>"</string>
    <string name="alarm_alert_predismiss_title" msgid="5723945586913705445">"Следующий будильник"</string>
    <string name="missed_alarm_has_been_deleted" msgid="5295473204045979335">"Пропущенный будильник был удален"</string>
    <string name="timer_notifications_less_min" msgid="5481375048976427255">"Осталось: меньше минуты"</string>
    <string name="timer_notifications_hours" msgid="1613266446037145138">"<xliff:g id="REMAINING"> %3$s</xliff:g> <xliff:g id="HOURS">%1$s</xliff:g>"</string>
    <string name="timer_notifications_minutes" msgid="8543138714519498893">"<xliff:g id="REMAINING"> %3$s</xliff:g> <xliff:g id="MINUTES">%2$s</xliff:g>"</string>
    <string name="timer_notifications_hours_minutes" msgid="4301167788642025702">"Осталось: <xliff:g id="HOURS">%1$s</xliff:g> <xliff:g id="MINUTES">%2$s</xliff:g>"</string>
    <string name="timer_remaining_single" msgid="6782851171906765864">"Осталось:"</string>
    <string name="timer_remaining_multiple" msgid="6052775962092160851">"Осталось:"</string>
  <string-array name="alarm_set">
    <item msgid="6450913786084215050">"Будильник зазвонит менее чем через минуту."</item>
    <item msgid="6002066367368421848">"Будильник зазвонит через <xliff:g id="DAYS">%1$s</xliff:g>"</item>
    <item msgid="8824719306247973774">"Будильник зазвонит через <xliff:g id="HOURS">%2$s</xliff:g>"</item>
    <item msgid="8182406852935468862">"Будильник зазвонит через <xliff:g id="DAYS">%1$s</xliff:g> и <xliff:g id="HOURS">%2$s</xliff:g>"</item>
    <item msgid="2532279224777213194">"Будильник зазвонит через <xliff:g id="MINUTES">%3$s</xliff:g>"</item>
    <item msgid="5936557894247187717">"Будильник зазвонит через <xliff:g id="DAYS">%1$s</xliff:g> и <xliff:g id="MINUTES">%3$s</xliff:g>"</item>
    <item msgid="9115697840826129603">"Будильник зазвонит через <xliff:g id="HOURS">%2$s</xliff:g> и <xliff:g id="MINUTES">%3$s</xliff:g>"</item>
    <item msgid="2332583385137381060">"Будильник зазвонит через <xliff:g id="DAYS">%1$s</xliff:g>, <xliff:g id="HOURS">%2$s</xliff:g> и <xliff:g id="MINUTES">%3$s</xliff:g>"</item>
  </string-array>
    <plurals name="days" formatted="false" msgid="3706846447285206235">
      <item quantity="one"><xliff:g id="NUMBER">%s</xliff:g> день</item>
      <item quantity="few"><xliff:g id="NUMBER">%s</xliff:g> дня</item>
      <item quantity="many"><xliff:g id="NUMBER">%s</xliff:g> дней</item>
      <item quantity="other"><xliff:g id="NUMBER">%s</xliff:g> дня</item>
    </plurals>
    <plurals name="hours" formatted="false" msgid="3871283109767171655">
      <item quantity="one"><xliff:g id="NUMBER">%s</xliff:g> час</item>
      <item quantity="few"><xliff:g id="NUMBER">%s</xliff:g> часа</item>
      <item quantity="many"><xliff:g id="NUMBER">%s</xliff:g> часов</item>
      <item quantity="other"><xliff:g id="NUMBER">%s</xliff:g> часа</item>
    </plurals>
    <plurals name="minutes" formatted="false" msgid="5484431721696058697">
      <item quantity="one"><xliff:g id="NUMBER">%s</xliff:g> минута</item>
      <item quantity="few"><xliff:g id="NUMBER">%s</xliff:g> минуты</item>
      <item quantity="many"><xliff:g id="NUMBER">%s</xliff:g> минут</item>
      <item quantity="other"><xliff:g id="NUMBER">%s</xliff:g> минуты</item>
    </plurals>
    <string name="every_day" msgid="4100909974923444602">"Каждый день"</string>
    <string name="day_concat" msgid="971998564991636532">", "</string>
    <string name="clock_instructions" msgid="2656876819515011590">"Выберите часы"</string>
    <string name="analog_gadget" msgid="1670505720837152766">"Часы"</string>
    <string name="help" msgid="7786263119482654015">"справка"</string>
    <string name="settings" msgid="5849739030579520686">"Настройки"</string>
    <string name="snooze_duration_title" msgid="1097309861110780483">"Интервал повтора сигнала"</string>
    <plurals name="snooze_duration" formatted="false" msgid="3112918131095248271">
      <item quantity="one"><xliff:g id="NUMBER">%s</xliff:g> минута</item>
      <item quantity="few"><xliff:g id="NUMBER">%s</xliff:g> минуты</item>
      <item quantity="many"><xliff:g id="NUMBER">%s</xliff:g> минут</item>
      <item quantity="other"><xliff:g id="NUMBER">%s</xliff:g> минуты</item>
    </plurals>
    <plurals name="snooze_picker_label" formatted="false" msgid="322739253661747732">
      <item quantity="one">минуты</item>
      <item quantity="few">минуты</item>
      <item quantity="many">минут</item>
      <item quantity="other">минуты</item>
    </plurals>
<<<<<<< HEAD
    <string name="crescendo_duration_title" msgid="8606408542726189528">"Увеличить громкость постепенно"</string>
=======
    <string name="crescendo_duration_title" msgid="8606408542726189528">"Постепенно увеличивать громкость"</string>
>>>>>>> b790e6ba
    <string name="no_crescendo_duration" msgid="383801592865899932">"ВЫКЛ"</string>
    <string name="crescendo_duration" msgid="6641284876778266541">"<xliff:g id="NUMBER">%s</xliff:g> сек."</string>
    <string name="crescendo_picker_label" msgid="7758024047003091056">"сек."</string>
    <string name="auto_silence_title" msgid="2012754009554434544">"Автовыключение"</string>
    <plurals name="auto_silence_summary" formatted="false" msgid="6579258788774360396">
      <item quantity="one"><xliff:g id="FORMATTED_NUMBER">%s</xliff:g> минута</item>
      <item quantity="few"><xliff:g id="FORMATTED_NUMBER">%s</xliff:g> минуты</item>
      <item quantity="many"><xliff:g id="FORMATTED_NUMBER">%s</xliff:g> минут</item>
      <item quantity="other"><xliff:g id="FORMATTED_NUMBER">%s</xliff:g> минуты</item>
    </plurals>
    <string name="auto_silence_never" msgid="4821982647348750809">"Отключено"</string>
  <string-array name="auto_silence_entries">
    <item msgid="3024545954917711306">"1 минута"</item>
    <item msgid="5431906692406316549">"5 минут"</item>
    <item msgid="7742728812068919959">"10 минут"</item>
    <item msgid="2855948657259647629">"15 минут"</item>
    <item msgid="6330196381284475079">"20 минут"</item>
    <item msgid="7809240121716151904">"25 минут"</item>
    <item msgid="4278641338024561333">"Никогда"</item>
  </string-array>
    <string name="week_start_title" msgid="4268917518596832096">"Начало недели"</string>
  <string-array name="week_start_entries">
    <item msgid="9010198173394482639">"суббота"</item>
    <item msgid="3993530639455360921">"воскресенье"</item>
    <item msgid="8594709368683324282">"понедельник"</item>
  </string-array>
    <string name="done" msgid="6509722361933858451">"Готово"</string>
    <string name="revert" msgid="9100911171235162926">"Отмена"</string>
    <string name="delete" msgid="5732434972457000541">"Удалить"</string>
    <string name="alarm_volume_title" msgid="8506245173912428522">"Громкость будильника"</string>
    <string name="silent_ringtone_title" msgid="6177287302898634765">"Без звука"</string>
    <string name="unknown_ringtone_title" msgid="6637522029614550112">"Неизвестно"</string>
    <string name="alarm_notify_text" msgid="4891014685945904766">"Отложить/выключить будильник"</string>
    <string name="alarm_notify_snooze_label" msgid="5404083762646377829">"<xliff:g id="LABEL">%s</xliff:g> (отложен)"</string>
    <string name="alarm_notify_snooze_text" msgid="4819324081410990368">"Повтор в <xliff:g id="TIME">%s</xliff:g>. Нажмите для отмены."</string>
    <string name="volume_button_setting_title" msgid="6937131248843413357">"Кнопки громкости"</string>
    <string name="volume_button_dialog_title" msgid="8768042543750036853">"Функция кнопок"</string>
  <string-array name="volume_button_setting_entries">
    <item msgid="7972756698723318690">"Отложить"</item>
    <item msgid="3450979320164769576">"Выключить"</item>
    <item msgid="6302517608411378024">"Ничего не делать"</item>
  </string-array>
    <string name="default_ringtone_setting_title" msgid="4549726190682964245">"Установить мелодию звонка по умолчанию"</string>
    <string name="alarm_button_description" msgid="740283647046258651">"Будильник"</string>
    <string name="gallery_button_description" msgid="1151743663255257668">"Галерея"</string>
    <string name="music_button_description" msgid="1626593420810117999">"Музыка"</string>
    <string name="nightmode_button_description" msgid="990894208217576381">"Затемнить"</string>
    <string name="home_button_description" msgid="3383859096809056157">"Launcher"</string>
    <string name="desk_clock_button_description" msgid="4207371097361657274">"Внешний вид"</string>
    <string name="label_description" msgid="8736179296142915727">"Ярлык"</string>
    <string name="ringtone_description" msgid="7580922112921069925">"Рингтон"</string>
    <string name="weather_fetch_failure" msgid="3425804832021006835">"Информация о погоде сейчас недоступна."</string>
    <string name="alarm_klaxon_service_desc" msgid="2147506334302260256">"Служба воспроизведения сигналов в Часах."</string>
    <string name="loading_ringtone" msgid="6523322777415268044">"Загрузка мелодии звонка..."</string>
    <string name="timer_ring_service_desc" msgid="2620214305660322415">"Модуль воспроизведения сигналов таймера"</string>
    <string name="control_set_alarm" msgid="2194676418924016327">"Установить будильник"</string>
    <string name="menu_alarm" msgid="4772010125376647519">"Будильник"</string>
    <string name="menu_timer" msgid="6459070074762877114">"Таймер"</string>
    <string name="menu_clock" msgid="5612760670606829805">"Часы"</string>
    <string name="menu_stopwatch" msgid="3396117705293574701">"Секундомер"</string>
    <string name="button_alarms" msgid="3907838219512538763">"Добавить будильник"</string>
    <string name="button_cities" msgid="4555761857494501363">"Города"</string>
    <string name="button_menu" msgid="6050484561842120282">"Ещё"</string>
    <string name="menu_item_settings" msgid="1413723516369078665">"Настройки"</string>
    <string name="menu_item_help" msgid="4570953476186849841">"Справка"</string>
    <string name="menu_item_night_mode" msgid="3486930302245398975">"Ночной режим"</string>
    <string name="menu_item_sort_by_gmt_offset" msgid="3120860422682721706">"Сортировать по времени"</string>
    <string name="menu_item_sort_by_name" msgid="1762931290495104106">"Сортировать по названию"</string>
    <string name="selected_cities_label" msgid="3607479399424246605">"Выбранные города"</string>
    <string name="sw_resume_button" msgid="2569360966002022248">"Продолжить"</string>
    <string name="sw_reset_button" msgid="6616804728322906117">"Сбросить"</string>
    <string name="sw_start_button" msgid="8373422516681242270">"Старт"</string>
    <string name="sw_pause_button" msgid="2422084453454138042">"Приостановить"</string>
    <string name="sw_lap_button" msgid="6992264696039004233">"Круг"</string>
    <string name="sw_share_button" msgid="4478648110382859382">"Отправить"</string>
    <string name="hours_label" msgid="3393478155635368097">"ч."</string>
    <string name="minutes_label" msgid="3568098128251438588">"м."</string>
    <string name="seconds_label" msgid="124655952824003246">"с."</string>
    <string name="hours_label_description" msgid="8652842524970971830">"ч."</string>
    <string name="minutes_label_description" msgid="965686733490357796">"мин."</string>
    <string name="seconds_label_description" msgid="3821620053141299692">"сек."</string>
    <string name="zero" msgid="7102083421938355017">"0"</string>
    <string name="sw_share_main" msgid="7703563468204234405">"Мое время: <xliff:g id="TIME">%s</xliff:g>"</string>
    <string name="sw_share_laps" msgid="614390674795945007">"Время круга"</string>
    <string name="sw_notification_lap_number" msgid="3535420316052647126">"Круг <xliff:g id="NUMBER">%d</xliff:g>"</string>
<<<<<<< HEAD
  <string-array name="sw_lap_number_set">
    <item msgid="2816627565030953899">"<xliff:g id="NUMBER">%d</xliff:g>"</item>
    <item msgid="316923361931627987">"<xliff:g id="NUMBER">%02d</xliff:g>"</item>
  </string-array>
=======
>>>>>>> b790e6ba
    <plurals name="Nhours_description" formatted="false" msgid="4539186407746763655">
      <item quantity="one"><xliff:g id="NUMBER">%d</xliff:g> час</item>
      <item quantity="few"><xliff:g id="NUMBER">%d</xliff:g> часа</item>
      <item quantity="many"><xliff:g id="NUMBER">%d</xliff:g> часов</item>
      <item quantity="other"><xliff:g id="NUMBER">%d</xliff:g> часа</item>
    </plurals>
    <plurals name="Nminutes_description" formatted="false" msgid="6373760365221990859">
      <item quantity="one"><xliff:g id="NUMBER">%d</xliff:g> минута</item>
      <item quantity="few"><xliff:g id="NUMBER">%d</xliff:g> минуты</item>
      <item quantity="many"><xliff:g id="NUMBER">%d</xliff:g> минут</item>
      <item quantity="other"><xliff:g id="NUMBER">%d</xliff:g> минуты</item>
    </plurals>
    <plurals name="Nseconds_description" formatted="false" msgid="6456500168536594889">
      <item quantity="one"><xliff:g id="NUMBER">%d</xliff:g> секунда</item>
      <item quantity="few"><xliff:g id="NUMBER">%d</xliff:g> секунды</item>
      <item quantity="many"><xliff:g id="NUMBER">%d</xliff:g> секунд</item>
      <item quantity="other"><xliff:g id="NUMBER">%d</xliff:g> секунды</item>
    </plurals>
    <string name="timer_add_timer" msgid="862733633862574752">"Добавить таймер"</string>
    <string name="timer_start" msgid="6158486445614356442">"Старт"</string>
    <string name="timer_delete" msgid="8699122001991909302">"Удалить"</string>
    <string name="timer_descriptive_delete" msgid="8794915342760383536">"Удалить <xliff:g id="NUMBER_STRING">%s</xliff:g>"</string>
    <string name="timer_plus_one" msgid="6631211310420106116">"Добавить 1 минуту"</string>
    <string name="timer_plus_1_min" msgid="8645224089494875062">"Добавить 1 мин."</string>
    <string name="timer_stop" msgid="3361154678667736722">"Стоп"</string>
    <string name="timer_stop_all" msgid="9080780442843034376">"Остановить все таймеры"</string>
    <string name="timer_reset" msgid="7848424809190171640">"Сбросить"</string>
    <string name="timer_cancel" msgid="3572868404230815644">"Отмена"</string>
    <string name="timer_canceled" msgid="7327923392567128060">"Таймер удален"</string>
    <string name="timer_times_up" msgid="9190440395938519009">"Время вышло"</string>
    <string name="timer_multi_times_up" msgid="1239104626836080409">"Завершено таймеров: <xliff:g id="NUM_TIMERS">%d</xliff:g>"</string>
    <string name="timer_notification_label" msgid="4933184831583137249">"Таймер"</string>
    <string name="timers_max_count_reached" msgid="9140022846793903813">"Можно установить не более четырех таймеров"</string>
    <string name="timer_pause" msgid="3748323712728398743">"Приостановить"</string>
    <string name="timer_reset_all" msgid="7530633132757866087">"Сбросить все"</string>
  <string-array name="sw_share_strings">
    <item msgid="842841032273927988">"Да вы просто Шумахер!"</item>
    <item msgid="6332879039890727169">"Вы славно потрудились!"</item>
    <item msgid="815382761274660130">"Вы даже быстрее, чем Android!"</item>
    <item msgid="7916250650982813737">"Уф!"</item>
    <item msgid="6836603904515182333">"L33t раз(а)"</item>
    <item msgid="7508085100680861631">"Вот это скорость!"</item>
    <item msgid="5961245252909589573">"Искажение времени – то, что нам нужно!"</item>
    <item msgid="5211891900854545940">"Прыжок влево"</item>
    <item msgid="9071353477103826053">"Вы времени даром не теряете!"</item>
    <item msgid="3785193933691117181">"Быстрее света!"</item>
  </string-array>
    <string name="home_label" msgid="4436139365695453870">"Дома"</string>
    <string name="cities_activity_title" msgid="8552462751129256730">"Города"</string>
    <string name="clock_settings" msgid="8317286807280600391">"Часы"</string>
    <string name="clock_style" msgid="2265011060429742344">"Стиль"</string>
    <string name="open_date_settings" msgid="5915966847691221307">"Изменить дату и время"</string>
  <string-array name="clock_style_entries">
    <item msgid="917900462224167608">"Стрелки"</item>
    <item msgid="8483930821046925592">"Цифры"</item>
  </string-array>
    <string name="automatic_home_clock" msgid="6274174710735449252">"Показывать время дома"</string>
    <string name="automatic_home_clock_summary" msgid="6020476321040807273">"Показывать на отдельных часах, сколько времени дома, когда я нахожусь в другом часовом поясе"</string>
    <string name="home_time_zone" msgid="9199730676287974501">"Мой часовой пояс"</string>
    <string name="home_time_zone_title" msgid="807894493443834624">"Мой часовой пояс"</string>
    <string name="time_picker_cancel" msgid="7437106489606013077">"Отмена"</string>
    <string name="time_picker_set" msgid="331153175471468051">"ОК"</string>
    <string name="time_picker_time_seperator" msgid="7484926510054777041">":"</string>
    <string name="time_picker_ampm_label" msgid="6754113715199751083">"–"</string>
    <string name="time_picker_00_label" msgid="6001006474735281911">":00"</string>
    <string name="time_picker_30_label" msgid="1027250857384838129">":30"</string>
    <string name="city_checked" msgid="616847871968019">"<xliff:g id="CITY_NAME">%s</xliff:g>, выбрано"</string>
    <string name="city_unchecked" msgid="710212932781145918">"<xliff:g id="CITY_NAME">%s</xliff:g>, выбор отменен"</string>
  <string-array name="timezone_labels">
    <item msgid="5495601234086197399">"Маршалловы Острова"</item>
    <item msgid="4196408495909011020">"Остров Мидуэй"</item>
    <item msgid="1414384194857730006">"Гавайи"</item>
    <item msgid="2687091371581931926">"Аляска"</item>
    <item msgid="1922100269679049660">"Тихоокеанское время"</item>
    <item msgid="7156402158716866161">"Тихуана"</item>
    <item msgid="1144117502254612241">"Аризона"</item>
    <item msgid="101284182011722637">"Чиуауа"</item>
    <item msgid="689121094232986897">"Горное время (США)"</item>
    <item msgid="5445331923942302756">"Центральноамер. время"</item>
    <item msgid="2749806434052452351">"Центральное время"</item>
    <item msgid="3997138870229703753">"Мехико"</item>
    <item msgid="5425567073027744888">"Саскачеван"</item>
    <item msgid="2877342865396629368">"Богота"</item>
    <item msgid="568682398893899670">"Восточное время"</item>
    <item msgid="668135984541863866">"Венесуэла"</item>
    <item msgid="3737474220861486223">"Атлант. время (Барбадос)"</item>
    <item msgid="6279116051273436870">"Атлант. время (Канада)"</item>
    <item msgid="8513382867172014244">"Манаус"</item>
    <item msgid="7776299003105932407">"Сантьяго"</item>
    <item msgid="8636989494746218677">"Ньюфаундленд"</item>
    <item msgid="4402541016410147505">"Бразилиа"</item>
    <item msgid="2251184440733164084">"Буэнос-Айрес"</item>
    <item msgid="6202926618569004969">"Гренландия"</item>
    <item msgid="2355275037115290628">"Монтевидео"</item>
    <item msgid="1377549694711708945">"Центральноатлант. время"</item>
    <item msgid="3457671272126347981">"Азорские острова"</item>
    <item msgid="3659315141063710840">"Кабо-Верде"</item>
    <item msgid="1260941741802367635">"Касабланка"</item>
    <item msgid="8275203689687954762">"Лондон, Дублин"</item>
    <item msgid="5970179539479320905">"Амстердам, Берлин"</item>
    <item msgid="5396319478750517962">"Белград"</item>
    <item msgid="8688787475056663004">"Брюссель"</item>
    <item msgid="3415827874921681622">"Сараево"</item>
    <item msgid="402008965928320066">"Виндхук"</item>
    <item msgid="6436942724959275569">"Западноафриканское время"</item>
    <item msgid="954536568417204026">"Амман"</item>
    <item msgid="8932745482008902551">"Афины, Стамбул"</item>
    <item msgid="320025725949024510">"Бейрут, Ливан"</item>
    <item msgid="7242083112551905970">"Каир"</item>
    <item msgid="7241520146011450419">"Хельсинки"</item>
    <item msgid="2717065017510546526">"Иерусалим"</item>
    <item msgid="8698556287741466553">"Минск"</item>
    <item msgid="1797598357342084506">"Хараре"</item>
    <item msgid="5169119919905066998">"Багдад"</item>
    <item msgid="2615788116201065182">"Москва"</item>
    <item msgid="9084354867885584646">"Кувейт"</item>
    <item msgid="1351570519986178268">"Найроби"</item>
    <item msgid="7094569580635877460">"Тегеран"</item>
    <item msgid="3953138772617909704">"Баку"</item>
    <item msgid="2868893113598800752">"Тбилиси"</item>
    <item msgid="7088581865802476373">"Ереван"</item>
    <item msgid="1941122257623887992">"Дубай"</item>
    <item msgid="9194797225058249720">"Кабул"</item>
    <item msgid="6486569254364577332">"Исламабад, Карачи"</item>
    <item msgid="5487724896895412089">"Уральск"</item>
    <item msgid="364906869710826982">"Екатеринбург"</item>
    <item msgid="2106505051751383358">"Калькутта"</item>
    <item msgid="6851586621581501447">"Шри-Ланка"</item>
    <item msgid="800438544128213134">"Катманду"</item>
    <item msgid="6173621471007643021">"Астана"</item>
    <item msgid="8645125891971581128">"Янгон"</item>
    <item msgid="2886407505119737794">"Красноярск"</item>
    <item msgid="3408222398188107090">"Бангкок"</item>
    <item msgid="4441612937172851228">"Пекин"</item>
    <item msgid="4936715789028996930">"Гонконг"</item>
    <item msgid="4261031143777385525">"Иркутск"</item>
    <item msgid="3538060959338191835">"Куала-Лумпур"</item>
    <item msgid="1438847562643099201">"Перт"</item>
    <item msgid="3063913827688244383">"Тайбэй"</item>
    <item msgid="3502757135046564209">"Сеул"</item>
    <item msgid="6107588684519111669">"Токио, Осака"</item>
    <item msgid="4350769099755608471">"Якутск"</item>
    <item msgid="2422707004533526462">"Аделаида"</item>
    <item msgid="1292192084554134339">"Дарвин"</item>
    <item msgid="1320883699470001716">"Брисбен"</item>
    <item msgid="5137198806146386527">"Хобарт"</item>
    <item msgid="5920063686933941174">"Сидней, Канберра"</item>
    <item msgid="615906039696009425">"Владивосток"</item>
    <item msgid="7738680449356275374">"Гуам"</item>
    <item msgid="2882915026380778227">"Магадан"</item>
    <item msgid="8255615641810148152">"Окленд"</item>
    <item msgid="3027153773466391728">"Фиджи"</item>
    <item msgid="5911600083231840181">"Тонга"</item>
    <item msgid="5176858645450908751">"Джакарта"</item>
  </string-array>
    <string name="alarm_settings" msgid="2947147071388290814">"Будильник"</string>
    <string name="timer_service_desc" msgid="2256002649882602433">"Обрабатывает действия из уведомлений таймера."</string>
    <string name="stopwatch_service_desc" msgid="9220132827343760767">"Обрабатывает действия из уведомлений секундомера."</string>
    <string name="swn_paused" msgid="6364358842808263589">"Приостановлено"</string>
    <string name="description_direction_right" msgid="5709209043267548985">"Пролистните вправо, чтобы отключить сигнал"</string>
    <string name="description_direction_left" msgid="7448141043674998679">"Пролистните влево, чтобы отложить сигнал"</string>
    <string name="description_direction_both" msgid="1841309486023845685">"Проведите влево, чтобы отложить сигнал, или вправо, чтобы отменить его"</string>
    <string name="timer_settings" msgid="7955522143086154795">"Таймеры"</string>
    <string name="timer_ringtone_title" msgid="7630214935791599619">"Сигнал таймера"</string>
    <string name="timer_stopped" msgid="2730331837832462008">"Таймер остановлен"</string>
    <string name="timer_paused" msgid="5941160896040771462">"Таймер приостановлен"</string>
    <string name="timers_stopped" msgid="3186191253226005149">"Таймеры (<xliff:g id="NUMBER">%d</xliff:g>) приостановлены"</string>
    <string name="all_timers_stopped_notif" msgid="278532320068394600">"Нажмите, чтобы посмотреть таймеры"</string>
    <string name="timers_in_use" msgid="5570729467344408506">"Таймеров: <xliff:g id="NUMBER">%d</xliff:g>"</string>
    <string name="next_timer_notif" msgid="6136454740115613653">"След.: <xliff:g id="TIME_REMAINING">%s</xliff:g>"</string>
    <string name="screensaver_settings" msgid="7013450738357352801">"Параметры заставки"</string>
    <string name="night_mode_title" msgid="5983813889469616299">"Ночной режим"</string>
    <string name="night_mode_summary" msgid="1017350187324162631">"Тусклый дисплей (для темных помещений)"</string>
    <string name="expand_alarm" msgid="7392616528943305020">"Развернуть"</string>
    <string name="collapse_alarm" msgid="3561772046433483980">"Свернуть"</string>
    <string name="alarm_undo" msgid="5710042601177655254">"отмена"</string>
    <string name="alarm_deleted" msgid="6131529309389084785">"Будильник удален"</string>
    <string name="slash" msgid="2077577763821006919">"/"</string>
    <string name="world_day_of_week_label" msgid="5911196322328341288">"/<xliff:g id="LABEL">%s</xliff:g>"</string>
    <string name="next_alarm_description" msgid="2650244835760747046">"Следующий будильник: <xliff:g id="ALARM_TIME">%s</xliff:g>"</string>
    <string name="alarms_selected" msgid="1075308195332888260">"Выбрано: <xliff:g id="ALARMS">%d</xliff:g>"</string>
    <string name="deleted_message" msgid="1220848140260509437">"Удалено"</string>
    <plurals name="alarm_delete_confirmation" formatted="false" msgid="3591262014329613293">
      <item quantity="one">Удалить выбранные будильники?</item>
      <item quantity="few">Удалить выбранные будильники?</item>
      <item quantity="many">Удалить выбранные будильники?</item>
      <item quantity="other">Удалить выбранные будильники?</item>
    </plurals>
    <string name="timer_delete_confirmation" msgid="2815524107015816453">"Удалить этот таймер?"</string>
    <string name="city_delete_confirmation" msgid="1783441538785676299">"Удалить этот город?"</string>
    <string name="digital_gadget" msgid="2326954556720571358">"Часы"</string>
    <string name="no_alarms" msgid="6429431324842022917">"Будильник отключен"</string>
    <string name="no_alarms_set" msgid="4887558279496044764">"Нет будильников"</string>
    <string name="no_upcoming_alarms" msgid="2889840988069436254">"СИГНАЛОВ НЕТ"</string>
    <string name="invalid_time" msgid="2782334750243998633">"Время (<xliff:g id="INVALID_HOUR">%d</xliff:g>:<xliff:g id="INVALID_MINUTES">%d</xliff:g> <xliff:g id="INVALID_AMPM">%s</xliff:g>) указано неверно"</string>
    <string name="no_alarm_at" msgid="8140632482969193119">"На <xliff:g id="ALARM_TIME_HOUR">%d</xliff:g>:<xliff:g id="ALARM_TIME_MINUTES">%d</xliff:g> не установлено ни одного будильника"</string>
    <string name="no_scheduled_alarms" msgid="2115420148192753534">"Будильники не установлены"</string>
    <string name="no_label_specified" msgid="2008482054428460626">"Ярлык не выбран"</string>
    <string name="no_alarms_with_label" msgid="6250998794542941665">"Нет будильников с ярлыками"</string>
    <string name="stopwatch_isnt_running" msgid="7147219965448204727">"Секундомер не запущен"</string>
    <string name="stopwatch_paused" msgid="2187615623275408601">"Секундомер приостановлен"</string>
    <string name="stopwatch_reset" msgid="7585914953721021042">"Секундомер сброшен"</string>
    <string name="stopwatch_lapped" msgid="5844686448815550482">"Круг добавлен"</string>
    <string name="stopwatch_started" msgid="7843882246387176304">"Секундомер включен"</string>
    <string name="no_alarm_scheduled_for_this_time" msgid="4463069177414482818">"На это время не установлено ни одного будильника"</string>
    <string name="alarm_is_dismissed" msgid="5509897230565826642">"Будильник на <xliff:g id="ALARM_TIME">%s</xliff:g> отключен"</string>
    <string name="alarm_is_set" msgid="5503226382620011088">"Будильник зазвонит в <xliff:g id="ALARM_TIME">%s</xliff:g>"</string>
    <string name="no_timers_exist" msgid="7062019300048831373">"Таймеров нет"</string>
    <string name="too_many_timers_exist" msgid="6339194231767431627">"Доступно несколько таймеров"</string>
    <string name="timer_does_not_exist" msgid="4457482976523984231">"Таймер удален."</string>
    <string name="timer_created" msgid="4381027137335885547">"Таймер создан"</string>
    <string name="timer_was_reset" msgid="6495796785185062631">"Таймер сброшен"</string>
    <string name="timer_deleted" msgid="9110322362460029392">"Таймер удален"</string>
    <string name="timer_started" msgid="6715582052946641641">"Таймер запущен"</string>
    <string name="invalid_timer_length" msgid="3104567893212932487">"Недопустимая длительность таймера"</string>
    <string name="no_city_selected" msgid="1007596865203283741">"Город не выбран"</string>
    <string name="the_city_you_specified_is_not_available" msgid="1753597460426454543">"Не удалось найти такой город"</string>
    <string name="the_city_already_added" msgid="3799050213771793020">"Такой город уже добавлен"</string>
    <string name="city_added" msgid="1335509457349179514">"Город добавлен (<xliff:g id="CITY_NAME">%s</xliff:g>)"</string>
    <string name="city_deleted" msgid="3935141305276867838">"Город удален (<xliff:g id="CITY_NAME">%s</xliff:g>)"</string>
    <string name="alarm_cant_be_dismissed_still_more_than_24_hours_away" msgid="8810520940995307437">"Будильник на <xliff:g id="ALARM_TIME">%s</xliff:g> нельзя отключить. Он зазвонит более чем через 24 часа."</string>
    <string name="dismiss_alarm" msgid="7204593078688533541">"Выключить будильник"</string>
    <string name="pick_alarm_to_dismiss" msgid="5408769235866082896">"Выберите будильник, который нужно отключить"</string>
    <string name="no_firing_alarms" msgid="4986161963178722289">"Нет активных будильников"</string>
    <string name="alarm_is_snoozed" msgid="7044644119744928846">"Будильник на <xliff:g id="ALARM_TIME">%s</xliff:g> отложен на 10 минут"</string>
</resources><|MERGE_RESOLUTION|>--- conflicted
+++ resolved
@@ -118,11 +118,7 @@
       <item quantity="many">минут</item>
       <item quantity="other">минуты</item>
     </plurals>
-<<<<<<< HEAD
-    <string name="crescendo_duration_title" msgid="8606408542726189528">"Увеличить громкость постепенно"</string>
-=======
     <string name="crescendo_duration_title" msgid="8606408542726189528">"Постепенно увеличивать громкость"</string>
->>>>>>> b790e6ba
     <string name="no_crescendo_duration" msgid="383801592865899932">"ВЫКЛ"</string>
     <string name="crescendo_duration" msgid="6641284876778266541">"<xliff:g id="NUMBER">%s</xliff:g> сек."</string>
     <string name="crescendo_picker_label" msgid="7758024047003091056">"сек."</string>
@@ -208,13 +204,6 @@
     <string name="sw_share_main" msgid="7703563468204234405">"Мое время: <xliff:g id="TIME">%s</xliff:g>"</string>
     <string name="sw_share_laps" msgid="614390674795945007">"Время круга"</string>
     <string name="sw_notification_lap_number" msgid="3535420316052647126">"Круг <xliff:g id="NUMBER">%d</xliff:g>"</string>
-<<<<<<< HEAD
-  <string-array name="sw_lap_number_set">
-    <item msgid="2816627565030953899">"<xliff:g id="NUMBER">%d</xliff:g>"</item>
-    <item msgid="316923361931627987">"<xliff:g id="NUMBER">%02d</xliff:g>"</item>
-  </string-array>
-=======
->>>>>>> b790e6ba
     <plurals name="Nhours_description" formatted="false" msgid="4539186407746763655">
       <item quantity="one"><xliff:g id="NUMBER">%d</xliff:g> час</item>
       <item quantity="few"><xliff:g id="NUMBER">%d</xliff:g> часа</item>
