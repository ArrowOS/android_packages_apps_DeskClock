<?xml version="1.0" encoding="UTF-8"?>
<!-- 
    Copyright (C) 2015 The Android Open Source Project

    Licensed under the Apache License, Version 2.0 (the "License");
    you may not use this file except in compliance with the License.
    You may obtain a copy of the License at

         http://www.apache.org/licenses/LICENSE-2.0

    Unless required by applicable law or agreed to in writing, software
    distributed under the License is distributed on an "AS IS" BASIS,
    WITHOUT WARRANTIES OR CONDITIONS OF ANY KIND, either express or implied.
    See the License for the specific language governing permissions and
    limitations under the License
   -->

<resources xmlns:android="http://schemas.android.com/apk/res/android"
    xmlns:xliff="urn:oasis:names:tc:xliff:document:1.2">
  <string-array name="cities_names">
<<<<<<< HEAD
    <item msgid="2528360178629244616">"အဘီဂျန်"</item>
    <item msgid="6944239639314079002">"အာကရာ"</item>
    <item msgid="1882840263263451068">"အဒစ်အဘာဘာ"</item>
    <item msgid="1028929145486670248">"အယ်လ်ဂျီယားစ်"</item>
    <item msgid="3701057587584676092">"ဘလန်တိုင်ယား"</item>
    <item msgid="2886322632268247117">"ဘရာဇာဗီးလ်"</item>
    <item msgid="6897570881968822043">"ကိုင်ရို"</item>
    <item msgid="267605539096913498">"ကာဆာဘလန်ကာ"</item>
    <item msgid="4211664465580587414">"ကိုနာကရီး"</item>
    <item msgid="4541602834272820641">"ဒါကာ"</item>
    <item msgid="8465732069409300950">"ဒါရက်စ်စာလာမ်"</item>
    <item msgid="6622510954516549116">"ဂျီဘူးတီ"</item>
    <item msgid="2276489800209768303">"ဖရီးတောင်း"</item>
    <item msgid="1240576997711861023">"ဂါဘိုရွန်း"</item>
    <item msgid="5349334209171364385">"ဟာရာရဲ"</item>
    <item msgid="6113191477690557327">"ဂျိုဟန်နာစ်ဘတ်"</item>
    <item msgid="927428576674822400">"ကမ်ပါးလာ"</item>
    <item msgid="4026832076115235469">"ခါတွန်"</item>
    <item msgid="5410782788724286381">"ကီဂါလီ"</item>
    <item msgid="7732811111504353705">"ကင်ရှာဆာ"</item>
    <item msgid="932809008471125011">"လားဂိုးစ်"</item>
    <item msgid="2795948760365855772">"မာဆဲရူ"</item>
    <item msgid="6464910812969504493">"မိုဂါဒီရှုး"</item>
    <item msgid="4620365036488328944">"နိုင်ရိုဘီ"</item>
    <item msgid="4196652835056468390">"ဆာအို တိုမဲ"</item>
    <item msgid="2002053268354813523">"တင်ဘွတ်တူ"</item>
    <item msgid="6789355206260535774">"ထရီပိုလီ"</item>
    <item msgid="1662913445892282208">"တူနီးသျှ"</item>
    <item msgid="1958350526592385504">"အန်ခိုရိတ်ချ"</item>
    <item msgid="4530964415403549431">"မင်ဒိုဇာ"</item>
    <item msgid="5519841965499989640">"အရူဘား"</item>
    <item msgid="3619641653330712167">"အစန်ရှိယွန်း"</item>
    <item msgid="1807527094848372100">"ဘာဘားဒိုးစ်"</item>
    <item msgid="7833099001850188721">"ဘီလီဇီ"</item>
    <item msgid="5063415446546412441">"ဘာဂိုတာ"</item>
    <item msgid="2839227656429500365">"ဗျူနိုအေရီစ်"</item>
    <item msgid="1133762043888408997">"ကန်ကွန်"</item>
    <item msgid="5326063045518438386">"ကာရာကားစ်"</item>
    <item msgid="889935230113732517">"ကေးမန်း"</item>
    <item msgid="3444477982230350362">"ချီကာဂို"</item>
    <item msgid="610305270095390771">"ကိုစ်တာ ရီကာ"</item>
    <item msgid="4297448531030514920">"ကျူရာကာအို"</item>
    <item msgid="1819003821428989864">"ဒေါဆန်ကရီးက်"</item>
    <item msgid="4753714764113170675">"ဒန်ဗာ"</item>
    <item msgid="2279315094917045244">"ဒီထရွိုက်"</item>
    <item msgid="1330228105893462956">"ဒိုမီနီကာ"</item>
    <item msgid="3303245425281858320">"အက်ဒ်မွန်တန်"</item>
    <item msgid="6102675683216802960">"အယ်လ် ဆာဗေးဒိုး"</item>
    <item msgid="7404823948632138334">"ဖိုရ်တာလဲဇာ"</item>
    <item msgid="5295234178172153733">"ဂရန်းတာ့ခ်"</item>
    <item msgid="3015155377774814857">"ဂရီနာဒါး"</item>
    <item msgid="5124228611616346914">"ဂွါတီမာလာ"</item>
    <item msgid="890870630819396468">"ဂါယာနာ"</item>
    <item msgid="7195964234494402331">"ဟာလီဖာက်စ်"</item>
    <item msgid="4983877234758737190">"ဟာဗားနား"</item>
    <item msgid="2738888001225341531">"အင်ဒီယာနာပိုလီးစ်"</item>
    <item msgid="5335614190119698790">"နော့က်စ်"</item>
    <item msgid="9056292535030679310">"မာရင်ဂို"</item>
    <item msgid="1049051761793330471">"ပီတားစ်ဘတ်"</item>
    <item msgid="4086392912705989429">"တယ်လ်စီးတီး"</item>
    <item msgid="4953356468739912331">"ဗေးဗဲယ်"</item>
    <item msgid="879918079035739958">"ဗင်စီနက်စ်"</item>
    <item msgid="620064188588916047">"ဝီနာမာက်"</item>
    <item msgid="1743310759320576964">"ကင်းစတန်"</item>
    <item msgid="5836540468054579646">"ညူယဲစ်ထရာစီနိုရာဒီလာပါဇ်"</item>
    <item msgid="9111190480556180457">"လီမာ"</item>
    <item msgid="3849323884810644665">"လော့စ်အိန်းဂျလီစ်"</item>
    <item msgid="9186705637161264387">"လွီးစ်ဗီးလ်"</item>
    <item msgid="6045939557161114820">"မာနာဂွါ"</item>
    <item msgid="3688923880208568496">"မားတီနစ်ခ်"</item>
    <item msgid="3124245926616896140">"မင်ဒိုဇာ"</item>
    <item msgid="8264013691437690644">"မက်လာကာတ်လား"</item>
    <item msgid="3242307788223843671">"မက်ဆီကိုစီးတီး"</item>
    <item msgid="3904210242491724008">"မွန်တီရေး"</item>
    <item msgid="2049700402307558992">"မွန်တီဗီဒီယို"</item>
    <item msgid="6972371385309297826">"မွန်းရီးယယ်"</item>
    <item msgid="1121150121639680484">"နာစ်ဆော"</item>
    <item msgid="8783518093470040300">"နယူးယောက်"</item>
    <item msgid="8685565479120721681">"ဘီလားဟ်"</item>
    <item msgid="6854366494939955818">"စင်တာ"</item>
    <item msgid="7325195282520040665">"နယူးဆာလင်"</item>
    <item msgid="3368872340258580668">"ပနားမား"</item>
    <item msgid="58921303248631494">"ဖိုယင်နီးက်စ်"</item>
    <item msgid="6678389014419621494">"ပို့တ်အော့စပိန်"</item>
    <item msgid="5255184875289196899">"ပို့တ်အိုပရင့်စ်"</item>
    <item msgid="7039428977566254389">"ပူယဲရ်တိုရီကို"</item>
    <item msgid="1577859671465557300">"ဆန်တို ဒိုမင်ဂို"</item>
    <item msgid="3956700126827381905">"ဆန် ပေါက်လို"</item>
    <item msgid="3851056559336304908">"စိန့်ဂျွန်းစ်"</item>
    <item msgid="7620601490016157459">"စိန့်ကီးတ်စ်"</item>
    <item msgid="256494147725561888">"စိန့်လူစီယာ"</item>
    <item msgid="9065982618380084594">"စိန့်သောမာ့စ်"</item>
    <item msgid="7424657189317481507">"တီယူအာနာ"</item>
    <item msgid="7378768724772963031">"တိုရွန်းတို"</item>
    <item msgid="2880175928020421322">"ဗန်ကူဗာ"</item>
    <item msgid="8906495585877998744">"ဝီနီးပက်ဂ်"</item>
    <item msgid="8681645071790623069">"တောင် ဝင်ရိုးစွန်း"</item>
    <item msgid="9066834921549182064">"လွန်းယီယားဘိုင်ယင်"</item>
    <item msgid="4656709932014204632">"အာလ်မာတီး"</item>
    <item msgid="2173021164159165084">"အာမန်"</item>
    <item msgid="5365315490101319010">"အနာဒီးရ်"</item>
    <item msgid="2203136550754775298">"အက်တာအို"</item>
    <item msgid="6373057865921966096">"ဘဂ္ဂဒတ်"</item>
    <item msgid="7705451629446449789">"ဘာရိန်း"</item>
    <item msgid="2201480850069597815">"ဘာကူ"</item>
    <item msgid="424770109352500733">"ဘန်ကောက်"</item>
    <item msgid="5329081174177673828">"ဘေးရွတ်"</item>
    <item msgid="7187135889522860058">"ကာလ်ကတ္တား"</item>
    <item msgid="8261312970920594511">"ဒမတ်စကတ်"</item>
    <item msgid="6050005781178769107">"ဒါကာ"</item>
    <item msgid="846831973484498790">"ဒူဘိုင်း"</item>
    <item msgid="6320380511060318660">"ဂါဇာ"</item>
    <item msgid="138195076135095830">"ဟေဘရွန်း"</item>
    <item msgid="2792857260329757927">"ဟိုချီမင်"</item>
    <item msgid="2753915200056183217">"ဟောင်ကောင်"</item>
    <item msgid="6375713877627922624">"အစ္စတန်ဘူးလ်"</item>
    <item msgid="164857852656167029">"ဂျာကာတာ"</item>
    <item msgid="514551483895638508">"ဂျေရုဆလင်"</item>
    <item msgid="7852405794661778785">"ကဘူးလ်"</item>
    <item msgid="2733033767438957766">"ကရာချီ"</item>
    <item msgid="5644311217186397680">"ခတ္ထမန္ဒူ"</item>
    <item msgid="1242216853434928489">"ကွာလာလမ်ပူ"</item>
    <item msgid="4933780769758115782">"ကူးဝိတ်"</item>
    <item msgid="6882764635090995312">"မကာအို"</item>
    <item msgid="3986352476396048104">"မနီလာ"</item>
    <item msgid="7941758124259560958">"မာစ်ကတ်"</item>
    <item msgid="2671480270494284192">"ဖနွမ်းပင်"</item>
    <item msgid="3585358766120768888">"ပြုံယမ်း"</item>
    <item msgid="282733287703161268">"ကာတာ"</item>
    <item msgid="8551825553277677949">"ရန်ကုန်"</item>
    <item msgid="3510541723342902050">"ရီယားဒ်"</item>
    <item msgid="7301933049899867383">"ဆိုင်းဂုံ"</item>
    <item msgid="2859585838402694009">"ဆိုးလ်"</item>
    <item msgid="33498601045535875">"ရှန်ဟိုင်း"</item>
    <item msgid="8274790879257759399">"စင်ကာပူ"</item>
    <item msgid="4185891512451859606">"တိုင်ပေ"</item>
    <item msgid="8272983787037437358">"တီဟီရန်"</item>
    <item msgid="7548402686482506151">"တယ်အဘစ်"</item>
    <item msgid="6921751833980197720">"တိုကျို"</item>
    <item msgid="59728156515393986">"အူလန်ဘားတား"</item>
    <item msgid="701446121859732513">"ဘာမူဒါ"</item>
    <item msgid="6874435045145230527">"ကေနရီ"</item>
    <item msgid="1975124795172898686">"ကိပ်ဗားဒီ"</item>
    <item msgid="5405194758503124447">"ရိတ်ယာဗစ်"</item>
    <item msgid="4841506971765063373">"စတန်လီ"</item>
    <item msgid="3192252088299410199">"အာဒေလိပ်ဒ်"</item>
    <item msgid="4515440099016150233">"ဘရီးစ်ဘိန်း"</item>
    <item msgid="1603342478771190398">"ကန်ဘေရား"</item>
    <item msgid="7369443573793537977">"ဒါဝင်"</item>
    <item msgid="6038622967693853356">"မယ်ဘုန်း"</item>
    <item msgid="5987600941235656656">"နယူးဆောက်သ်ဝဲလ်စ်"</item>
    <item msgid="8993222367897103441">"ပါ့သ်"</item>
    <item msgid="2331172541371685437">"ကွင်းစ်လန်"</item>
    <item msgid="2150912736505182699">"ဆစ်ဒနီ"</item>
    <item msgid="8097029759143077179">"ဗီတိုရီယား"</item>
    <item msgid="2175264082469352441">"နယူးဖောင်လန်"</item>
    <item msgid="5299806709792658953">"စာစကာချဲဝန်"</item>
    <item msgid="2742335625880576228">"အီစတာကျွန်း"</item>
    <item msgid="3401105135843706855">"အမ်စတာဒမ်"</item>
    <item msgid="7408055867187369479">"အန်ဒိုရာ"</item>
    <item msgid="7714099594043232998">"အေသင်"</item>
    <item msgid="7588965073415041593">"ဘဲလ်ဖာစ်တ်"</item>
    <item msgid="8982755519728730268">"ဘယ်ဂရိတ်"</item>
    <item msgid="5820954942905597949">"ဘာလင်"</item>
    <item msgid="7624062157455799880">"ဘရာတီစလာဗာ"</item>
    <item msgid="6138895798733335888">"ဘရပ်ဆဲလ်"</item>
    <item msgid="8836227282219002613">"ဘူခါရက်"</item>
    <item msgid="8868098210480147802">"ဘူဒါပက်စ်တ်"</item>
    <item msgid="114329374155996860">"ချီရှီးနော"</item>
    <item msgid="6487487167873723374">"ကိုပင်ဟေဂင်"</item>
    <item msgid="5264002034116955880">"ဒပ်ဗလင်"</item>
    <item msgid="7950073703814432186">"ဂျီဘရောလ်တာ"</item>
    <item msgid="4616641627708493425">"ဟယ်ဆင်ကီး"</item>
    <item msgid="212359461403262711">"အိုက်လ်အော့မင်"</item>
    <item msgid="4245799496293578703">"အီစတန်ဘူးလ်"</item>
    <item msgid="4477669700025211678">"ကိဗ်"</item>
    <item msgid="7233802930588725294">"လစ္စဘွန်း"</item>
    <item msgid="7186725202454661926">"လန်ဒန်"</item>
    <item msgid="5298853578615697920">"လူဇင်းဘတ်"</item>
    <item msgid="3107227222663823852">"မက်ဒရစ်"</item>
    <item msgid="6409612387432198642">"မာလ်တာ"</item>
    <item msgid="6955558182074785338">"မင့်စ်က်"</item>
    <item msgid="6228242074512253552">"မိုနာကို"</item>
    <item msgid="6544575681565409774">"မော်စကို"</item>
    <item msgid="3976815367069730505">"အော်စလို"</item>
    <item msgid="2469420333993086275">"ပါရီ"</item>
    <item msgid="7485656867179996639">"ပရာဂ်"</item>
    <item msgid="988513162091270543">"ရီဂါ"</item>
    <item msgid="3998650297514954079">"ရောမ"</item>
    <item msgid="1732427206709814080">"ဆန် မာရီနို"</item>
    <item msgid="2794131568674225119">"စာရာယဲဗို"</item>
    <item msgid="2400301040855226066">"စင်ဖီရဲပိုလ်"</item>
    <item msgid="9186733542818983602">"စကိုပျဲ"</item>
    <item msgid="1586570243468059398">"ဆိုဖီယာ"</item>
    <item msgid="564898083230872572">"စတော့ခ်ဟုမ်း"</item>
    <item msgid="8462542989781385012">"တာလင်း"</item>
    <item msgid="6709788967440613264">"ဗာတီကန်"</item>
    <item msgid="8251863344440905549">"ဗီယင်နာ"</item>
    <item msgid="3257947331297603891">"ဗီလ်ညူးစ်"</item>
    <item msgid="2305299694079344212">"ဝါဆော"</item>
    <item msgid="4469591142000997702">"ဇာဂရက်"</item>
    <item msgid="3827805692447432666">"ဇူးရစ်"</item>
    <item msgid="7710293346890852314">"အန်တာနာနာရီဗို"</item>
    <item msgid="8675463358261691187">"မော်လ်ဒိုက်"</item>
    <item msgid="8258461076442136172">"မော်ရစ်သျှ"</item>
    <item msgid="3150318624617990367">"အော့ခ်လန်"</item>
    <item msgid="8427795435830682122">"ဖီဂျီ"</item>
    <item msgid="1158779814198631169">"ဂူအာမ်"</item>
    <item msgid="5893704879373137457">"ဟိုနိုလူလူ"</item>
    <item msgid="1770338947698194275">"ကီရီတီမာတီ"</item>
    <item msgid="3115018823853432422">"နိုမီအား"</item>
    <item msgid="8930848797035435014">"ဆမိုးဝါး"</item>
    <item msgid="5520094948583238358">"တာဟီတီ"</item>
    <item msgid="7301905385854586936">"အန်တီဂွါ"</item>
    <item msgid="8984152310253274404">"အော်စ်တင်"</item>
    <item msgid="6874533703004710145">"ဘိုစတွန်း"</item>
    <item msgid="7432962958322057136">"ကယ်ဂဲရီ"</item>
    <item msgid="8096684279604140978">"ကိုလံဘတ်စ်"</item>
    <item msgid="936901718255724986">"ဒါလားစ်"</item>
    <item msgid="4015131634823666245">"နော့်က်စ်ဗီးလ်"</item>
    <item msgid="3978413466663710403">"မင်ဖီးစ်"</item>
    <item msgid="5023838008354228529">"မိုင်ယာမီ"</item>
    <item msgid="7182213480667543511">"မီနီယားပိုလီးစ်"</item>
    <item msgid="869023139270244552">"အော့တာဝါ"</item>
    <item msgid="8138869957811168440">"ဖီလာဒယ်ဖီယား"</item>
    <item msgid="1752278495028380978">"ပို့တ်လန်"</item>
    <item msgid="8972733979389600134">"ဆန်ဒီယဲဂို"</item>
    <item msgid="304925930860094332">"ဆန်ဖရန်စစ္စကို"</item>
    <item msgid="1092295421727954508">"ဆော့လိပ်က်စီးတီး"</item>
    <item msgid="2861495155508879945">"ဆန်ဟိုစေ"</item>
    <item msgid="6951841899277574144">"ဆန်ဆယ်ဗာဒို"</item>
    <item msgid="4063054959106860389">"ဆီယဲတ်လ်"</item>
    <item msgid="4985936045757148312">"စိန့်လွီစ်"</item>
    <item msgid="2498001791404810614">"ဝါရှင်တန် ဒီစီ"</item>
    <item msgid="6490744399654978915">"ဟယူစ်တန်"</item>
    <item msgid="5461172996986211872">"ဆန်အန်တိုနီယို"</item>
    <item msgid="7955879665647778362">"ဂျက်ဆန်ဗီးလ်"</item>
    <item msgid="7274737959786806118">"ဘာလ်တီမိုး"</item>
    <item msgid="5440109692257991959">"နဲရှဗီးလ်"</item>
    <item msgid="2580598303029580540">"မီလ်ဝေါ်ကီး"</item>
    <item msgid="5778397064882342884">"အိုကလာဟိုမာစီးတီး"</item>
    <item msgid="60834900460576333">"လာစ်ဗီဂါးစ်"</item>
    <item msgid="1242224546028941695">"အာလ်ဘာခါးကီး"</item>
    <item msgid="2108508912885156322">"တာက်ဆန်"</item>
    <item msgid="2736505692163909286">"ဆာကရာမင်တို"</item>
    <item msgid="4244292537769840523">"အတ္တလန္တာ"</item>
    <item msgid="1458420523389537755">"ကလီးဗ်လန်"</item>
    <item msgid="6576927115185043547">"နယူးအော်လီယင်းစ်"</item>
    <item msgid="2723274638984844697">"တမ်ပါ"</item>
    <item msgid="1176352970801801624">"ပီတ်စ်ဘတ်"</item>
    <item msgid="5624802871949256105">"စင်စီနာတီ"</item>
    <item msgid="527393217276418005">"မောင်တိန်းဗျူး"</item>
    <item msgid="1744025839066009857">"ရီနို"</item>
    <item msgid="6276904698731697502">"ဗလက်ရော့စီးတီး"</item>
    <item msgid="2844451059935789778">"ဒိုဟာ"</item>
    <item msgid="4108653157206192019">"ပေဂျင်း"</item>
    <item msgid="6115360044399896579">"မွမ်းဘိုင်း"</item>
    <item msgid="7140676596549732117">"ဒေလီ"</item>
    <item msgid="1236127343975476693">"အိုစာကာ"</item>
    <item msgid="6470041111418276646">"လာဟို"</item>
    <item msgid="5672665774945554582">"စားနား"</item>
    <item msgid="4227294244388933650">"ဘာစီလိုနာ"</item>
    <item msgid="2404605478532633099">"မြူးနစ်"</item>
    <item msgid="2402973841037462176">"မီလန်"</item>
    <item msgid="1658609023659261743">"ဖရန့်ဖွတ်"</item>
    <item msgid="4214691757607136548">"ဟနွိုင်း"</item>
    <item msgid="484506613000693635">"အန်ကာရာ"</item>
    <item msgid="1958807113380596945">"ဘံဂါလိုရ်"</item>
    <item msgid="2258411542499008700">"ဘရာဇီးလီယား"</item>
    <item msgid="770086263560182220">"ကိပ်တောင်း"</item>
    <item msgid="5936333722350504953">"အစ္စလမ်မာဘတ်"</item>
    <item msgid="3631805761163219329">"ရီယိုဒီဂျနီရို"</item>
    <item msgid="6544644866501929714">"အန်းအားဘိုရ်"</item>
    <item msgid="8675519768651745334">"ဘူးလ်ဒါး"</item>
    <item msgid="7006632817384692182">"ကမ်ဘရီးချ"</item>
    <item msgid="7233704593042272414">"ကားက်လန်"</item>
    <item msgid="717352875658559544">"မယ်ဒီဆန်"</item>
    <item msgid="3567009426051313507">"ဂွမ်ချောင်"</item>
    <item msgid="2738289235744819761">"ဟိုက်ဒရာဘာဒ်"</item>
    <item msgid="35629823970779893">"ရီစ်တန်"</item>
    <item msgid="2620375619174484543">"ဘီလို ဟွန်ရီဇွန်တဲ"</item>
    <item msgid="3949247113051549869">"စန်တီယာဂို"</item>
    <item msgid="3583568170097050810">"မွန်ရိုဗီယား"</item>
    <item msgid="4337041465665825381">"ကိုလံဘို"</item>
    <item msgid="2758533074887258174">"ချီဝါဝါ"</item>
    <item msgid="3904262821019008829">"ဆာဗေးဒိုး"</item>
    <item msgid="7335556305222315705">"ဂူရ်ဂေါင်"</item>
    <item msgid="8092021218913879570">"မန်ချက်စတား"</item>
    <item msgid="3262376108426000449">"ကိဗ်"</item>
    <item msgid="1321450515191695851">"စိန့်ပီတာစ်ဘတ်"</item>
    <item msgid="5152144018647717853">"ကရာကော့"</item>
    <item msgid="3995511368799031783">"ဗရိုစလာဗ်"</item>
    <item msgid="7251862005498390469">"ဟမ်းဘတ်"</item>
    <item msgid="4403899516544001462">"အိုလူ"</item>
    <item msgid="8378499650951313108">"ဟိုင်ဖာ"</item>
    <item msgid="7504732361387330116">"ဆန်ဟွာန်"</item>
    <item msgid="8613864994547669100">"တေဂူစီဂါလ်ပါ"</item>
    <item msgid="7087691675228926801">"ပါရာမာရီဘို"</item>
    <item msgid="478384295484578701">"ကွီးတို"</item>
    <item msgid="4517870253399384206">"Ljubljana"</item>
=======
    <item msgid="4653806289288974388">"A<xliff:g id="SEPARATOR">=</xliff:g>အဗစ်ဂျန်"</item>
    <item msgid="4864167603178202155">"A<xliff:g id="SEPARATOR">=</xliff:g>အက္ကရာ"</item>
    <item msgid="6478898553803167749">"A<xliff:g id="SEPARATOR">=</xliff:g>အက်ဒစ်အာဘာဘာ"</item>
    <item msgid="5618029992528436448">"A<xliff:g id="SEPARATOR">=</xliff:g>အယ်လ်ဂျီယာ"</item>
    <item msgid="2906834750114790793">"B<xliff:g id="SEPARATOR">=</xliff:g>ဘလန်တိုင်ယာ"</item>
    <item msgid="8153571933836629863">"B<xliff:g id="SEPARATOR">=</xliff:g>ဘရာဇာဗေးလ်"</item>
    <item msgid="3703129580594640833">"C<xliff:g id="SEPARATOR">=</xliff:g>ကိုင်ရို"</item>
    <item msgid="2300915410194647320">"C<xliff:g id="SEPARATOR">=</xliff:g>ကာဆာဘလန်ကာ"</item>
    <item msgid="1217039002304887948">"C<xliff:g id="SEPARATOR">=</xliff:g>ကိုနာခရီ"</item>
    <item msgid="8775104707806220928">"D<xliff:g id="SEPARATOR">=</xliff:g>ဒါကာ"</item>
    <item msgid="5948764589113643811">"D<xliff:g id="SEPARATOR">=</xliff:g>ဒါအက်စ္စလမ်"</item>
    <item msgid="6306254507715416077">"D<xliff:g id="SEPARATOR">=</xliff:g>ဂျီဘူတီ"</item>
    <item msgid="4286108029159501866">"F<xliff:g id="SEPARATOR">=</xliff:g>ဖရီးတောင်း"</item>
    <item msgid="4514786733035528116">"G<xliff:g id="SEPARATOR">=</xliff:g>ဂါဘိုရုမ်း"</item>
    <item msgid="7367496854968219671">"H<xliff:g id="SEPARATOR">=</xliff:g>ဟေရဲ"</item>
    <item msgid="6837746379726020288">"J<xliff:g id="SEPARATOR">=</xliff:g>ဂျိုဟန်နက်စ်ဘတ်"</item>
    <item msgid="6284185156591171506">"K<xliff:g id="SEPARATOR">=</xliff:g>ကမ်ပါလာ"</item>
    <item msgid="3299518884693668985">"K<xliff:g id="SEPARATOR">=</xliff:g>ခါတိုအန်"</item>
    <item msgid="4614879508966043969">"K<xliff:g id="SEPARATOR">=</xliff:g>ကစ်ဂလီ"</item>
    <item msgid="8878437043772547732">"K<xliff:g id="SEPARATOR">=</xliff:g>ကင်ရှာဆာ"</item>
    <item msgid="6325601635544067909">"L<xliff:g id="SEPARATOR">=</xliff:g>လာဂို့စ်"</item>
    <item msgid="6094357506290323524">"M<xliff:g id="SEPARATOR">=</xliff:g>မာဆဲရု"</item>
    <item msgid="7270525814400329098">"M<xliff:g id="SEPARATOR">=</xliff:g>မိုဂါဒီရှု"</item>
    <item msgid="353110101402547540">"N<xliff:g id="SEPARATOR">=</xliff:g>နိုင်ရိုဘီ"</item>
    <item msgid="1688121892646984549">"S<xliff:g id="SEPARATOR">=</xliff:g>ဆောဝ်တိုမီ"</item>
    <item msgid="3642219084651687800">"T<xliff:g id="SEPARATOR">=</xliff:g>တင်မ်ဘူခ်တူ"</item>
    <item msgid="7287513493631179463">"T<xliff:g id="SEPARATOR">=</xliff:g>ထရီပိုလီ"</item>
    <item msgid="5052614613671591560">"T<xliff:g id="SEPARATOR">=</xliff:g>တူးနစ်စ်"</item>
    <item msgid="7976303179193839859">"A<xliff:g id="SEPARATOR">=</xliff:g>အန်ကာ့ရေ့ချ်"</item>
    <item msgid="193703779380497120">"M<xliff:g id="SEPARATOR">=</xliff:g>မန်ဒိုဇာ"</item>
    <item msgid="5448884981082519628">"A<xliff:g id="SEPARATOR">=</xliff:g>အာရူဘာ"</item>
    <item msgid="1577938273323914773">"A<xliff:g id="SEPARATOR">=</xliff:g>အော့စ်စီယွန်"</item>
    <item msgid="5617155978105010520">"B<xliff:g id="SEPARATOR">=</xliff:g>ဘာဘေးဒိုး"</item>
    <item msgid="3600025702357376322">"B<xliff:g id="SEPARATOR">=</xliff:g>ဘေလီဇ်"</item>
    <item msgid="2847679817118467051">"B<xliff:g id="SEPARATOR">=</xliff:g>ဘိုဂိုတာ"</item>
    <item msgid="9029003541681282929">"B<xliff:g id="SEPARATOR">=</xliff:g>ဘူနိုအေးရီးစ်"</item>
    <item msgid="2338367960332622522">"C<xliff:g id="SEPARATOR">=</xliff:g>ကန်ကွန်"</item>
    <item msgid="4339797536047170278">"C<xliff:g id="SEPARATOR">=</xliff:g>ကာရာကက်စ်"</item>
    <item msgid="9199080438977757863">"C<xliff:g id="SEPARATOR">=</xliff:g>ကေမန်"</item>
    <item msgid="1993203473281589891">"C<xliff:g id="SEPARATOR">=</xliff:g>ချီကာဂို"</item>
    <item msgid="7990342776303470263">"C<xliff:g id="SEPARATOR">=</xliff:g>ကော်စတာရီကာ"</item>
    <item msgid="5676109900908808628">"C<xliff:g id="SEPARATOR">=</xliff:g>ကူရာကော်"</item>
    <item msgid="5519120432577564812">"D<xliff:g id="SEPARATOR">=</xliff:g>ဒေါ်ဆန်ခရိခ်"</item>
    <item msgid="2126228972377380680">"D<xliff:g id="SEPARATOR">=</xliff:g>ဒန်းဗား"</item>
    <item msgid="3298410632922319193">"D<xliff:g id="SEPARATOR">=</xliff:g>ဒက်ထရိုက်"</item>
    <item msgid="2819032085688382805">"D<xliff:g id="SEPARATOR">=</xliff:g>ဒိုမီနီကာ"</item>
    <item msgid="6170433208654553821">"E<xliff:g id="SEPARATOR">=</xliff:g>အက်ဒ်မွန်တွန်"</item>
    <item msgid="795461860173291499">"E<xliff:g id="SEPARATOR">=</xliff:g>အယ်လ်ဆယ်လ်ဗေဒေါ"</item>
    <item msgid="7872196528637597794">"F<xliff:g id="SEPARATOR">=</xliff:g>ဖော်တာလီဇာ"</item>
    <item msgid="5801558418916235541">"G<xliff:g id="SEPARATOR">=</xliff:g>ဂရန်း တာ့ခ်"</item>
    <item msgid="2103759276235503048">"G<xliff:g id="SEPARATOR">=</xliff:g>ဂရီနေဒါ"</item>
    <item msgid="1490069759176391533">"G<xliff:g id="SEPARATOR">=</xliff:g>ဂွာတီမာလာ"</item>
    <item msgid="525959305652046261">"G<xliff:g id="SEPARATOR">=</xliff:g>ဂိုင်ယာနာ"</item>
    <item msgid="7565596629973190931">"H<xliff:g id="SEPARATOR">=</xliff:g>ဟာလီဖက်စ်"</item>
    <item msgid="3811169155065582644">"H<xliff:g id="SEPARATOR">=</xliff:g>ဟာဗားနား"</item>
    <item msgid="3733555435078090201">"I<xliff:g id="SEPARATOR">=</xliff:g>အင်ဒီယာနာပူးလစ်"</item>
    <item msgid="226982663848410981">"K<xliff:g id="SEPARATOR">=</xliff:g>နော့စ်"</item>
    <item msgid="3815293080342229459">"M<xliff:g id="SEPARATOR">=</xliff:g>မာရန်းဂိုး"</item>
    <item msgid="6594853515451547389">"P<xliff:g id="SEPARATOR">=</xliff:g>ပီတာစဘတ်"</item>
    <item msgid="6091571889213283534">"T<xliff:g id="SEPARATOR">=</xliff:g>တဲလ်မြို့တော်"</item>
    <item msgid="3089369312058696669">"V<xliff:g id="SEPARATOR">=</xliff:g>ဗီဗေး"</item>
    <item msgid="1334860422444068943">"V<xliff:g id="SEPARATOR">=</xliff:g>ဗင်ဆန်းနက်စ်"</item>
    <item msgid="7775105082093691756">"W<xliff:g id="SEPARATOR">=</xliff:g>ဝင်းနမက်"</item>
    <item msgid="4043335541899184547">"K<xliff:g id="SEPARATOR">=</xliff:g>ကင်းစတန်"</item>
    <item msgid="1063757593477259280">"N<xliff:g id="SEPARATOR">=</xliff:g>နျူးစထရာစီနိုရာဒီလာပါ့ဇ်"</item>
    <item msgid="349901732062388869">"L<xliff:g id="SEPARATOR">=</xliff:g>လီမာ"</item>
    <item msgid="4977592519316837842">"L<xliff:g id="SEPARATOR">=</xliff:g>လော့စ်အိန်ဂျလိစ်"</item>
    <item msgid="7713051790509638572">"L<xliff:g id="SEPARATOR">=</xliff:g>လူးဝစ်ဗေးလ်"</item>
    <item msgid="8460620935898405225">"M<xliff:g id="SEPARATOR">=</xliff:g>မာနာဂွါ"</item>
    <item msgid="8328345293081464192">"M<xliff:g id="SEPARATOR">=</xliff:g>Mမာတီနစ်ခ်"</item>
    <item msgid="8010357327448619637">"M<xliff:g id="SEPARATOR">=</xliff:g>မန်ဒိုဇာ"</item>
    <item msgid="2046777213916219253">"M<xliff:g id="SEPARATOR">=</xliff:g>မက်ထ်လာကက်ထ်လာ"</item>
    <item msgid="2227885609632709258">"M<xliff:g id="SEPARATOR">=</xliff:g>မက်ကစီကိုစီးတီး"</item>
    <item msgid="9089629663998569289">"M<xliff:g id="SEPARATOR">=</xliff:g>မွန်တာရေး"</item>
    <item msgid="2782276175306930748">"M<xliff:g id="SEPARATOR">=</xliff:g>မွန်တီဗီဒီယို"</item>
    <item msgid="4942386959622269480">"M<xliff:g id="SEPARATOR">=</xliff:g>မွန်ထရီယယ်လ်"</item>
    <item msgid="3068203952968918165">"N<xliff:g id="SEPARATOR">=</xliff:g>နာဆော"</item>
    <item msgid="4234515454127289962">"N<xliff:g id="SEPARATOR">=</xliff:g>နယူးရော့ခ်"</item>
    <item msgid="1660551302087304308">"B<xliff:g id="SEPARATOR">=</xliff:g>ဗျူလာ"</item>
    <item msgid="415823390775449071">"C<xliff:g id="SEPARATOR">=</xliff:g>ဗဟို"</item>
    <item msgid="6644186958433380884">"N<xliff:g id="SEPARATOR">=</xliff:g>နယူးဆလမ်"</item>
    <item msgid="6408587617047971798">"P<xliff:g id="SEPARATOR">=</xliff:g>ပနားမား"</item>
    <item msgid="5576899364199447991">"P<xliff:g id="SEPARATOR">=</xliff:g>ဖီးနစ်"</item>
    <item msgid="5541266909095409447">"P<xliff:g id="SEPARATOR">=</xliff:g>စပိန်၏ ဆိပ်ကမ်း"</item>
    <item msgid="6417519313622785932">"P<xliff:g id="SEPARATOR">=</xliff:g>ပေါ့ထ်အော့ပရင့်စ်"</item>
    <item msgid="2078589249210571366">"P<xliff:g id="SEPARATOR">=</xliff:g>ပူတိုရီကို"</item>
    <item msgid="8522030474373927681">"S<xliff:g id="SEPARATOR">=</xliff:g>ဆန်တိုဒိုမင်ဂို"</item>
    <item msgid="4763853453317431594">"S<xliff:g id="SEPARATOR">=</xliff:g>ဆာပိုလို"</item>
    <item msgid="2713153284784311646">"S<xliff:g id="SEPARATOR">=</xliff:g>စိန့်ဂျွန်"</item>
    <item msgid="8252666620333105271">"S<xliff:g id="SEPARATOR">=</xliff:g>စိန့်ကစ်စ်"</item>
    <item msgid="4851597775036027515">"S<xliff:g id="SEPARATOR">=</xliff:g>စိန့်လူစီယာ"</item>
    <item msgid="2395485473100271503">"S<xliff:g id="SEPARATOR">=</xliff:g>စိန့်သောမတ်စ်"</item>
    <item msgid="4148037555658225145">"T<xliff:g id="SEPARATOR">=</xliff:g>တီဂျူအာနား"</item>
    <item msgid="3491199166042475853">"T<xliff:g id="SEPARATOR">=</xliff:g>တိုရွန်တို"</item>
    <item msgid="1506838283840737263">"V<xliff:g id="SEPARATOR">=</xliff:g>ဗန်ကူးဗား"</item>
    <item msgid="8935386104773857399">"W<xliff:g id="SEPARATOR">=</xliff:g>ဝင်းနီပက်"</item>
    <item msgid="498429228419399474">"S<xliff:g id="SEPARATOR">=</xliff:g>တောင်ဝင်ရိုးစွန်း<xliff:g id="PHONETIC">:</xliff:g>"</item>
    <item msgid="4076962667198039206">"L<xliff:g id="SEPARATOR">=</xliff:g>လောင်းန်ရီးယားဘျန်း"</item>
    <item msgid="3784788073896028355">"A<xliff:g id="SEPARATOR">=</xliff:g>အယ်လ်မာတီ"</item>
    <item msgid="7895695236056852523">"A<xliff:g id="SEPARATOR">=</xliff:g>အာမန်"</item>
    <item msgid="1795426532295280371">"A<xliff:g id="SEPARATOR">=</xliff:g>အဏ္ဏရာ"</item>
    <item msgid="7194236926158343552">"A<xliff:g id="SEPARATOR">=</xliff:g>အခ်တောင်"</item>
    <item msgid="4796350130854360870">"B<xliff:g id="SEPARATOR">=</xliff:g>ဘက်ဒက်"</item>
    <item msgid="4020105434451091851">"B<xliff:g id="SEPARATOR">=</xliff:g>ဘာရိန်း"</item>
    <item msgid="3895868797052686484">"B<xliff:g id="SEPARATOR">=</xliff:g>ဘာကူ"</item>
    <item msgid="228001522630057957">"B<xliff:g id="SEPARATOR">=</xliff:g>ဘန်ကောက်"</item>
    <item msgid="5555647809114820537">"B<xliff:g id="SEPARATOR">=</xliff:g>ဘီရက်"</item>
    <item msgid="2960873998178478784">"C<xliff:g id="SEPARATOR">=</xliff:g>ကလက်ကတား"</item>
    <item msgid="8765555959722950691">"D<xliff:g id="SEPARATOR">=</xliff:g>ဒမက်စ်ကဒ်"</item>
    <item msgid="4979709428925196546">"D<xliff:g id="SEPARATOR">=</xliff:g>ဒါကာ"</item>
    <item msgid="310419600200885308">"D<xliff:g id="SEPARATOR">=</xliff:g>ဒူဘိုင်း"</item>
    <item msgid="1203379132329159260">"G<xliff:g id="SEPARATOR">=</xliff:g>ဂါဇာ"</item>
    <item msgid="2359068282340162319">"H<xliff:g id="SEPARATOR">=</xliff:g>ဟေဗြွန်"</item>
    <item msgid="6223396610551759129">"H<xliff:g id="SEPARATOR">=</xliff:g>ဟိုချီမင်း"</item>
    <item msgid="3439764751788710130">"H<xliff:g id="SEPARATOR">=</xliff:g>ဟောင်ကောင်<xliff:g id="PHONETIC">:</xliff:g>"</item>
    <item msgid="8104778702069607166">"I<xliff:g id="SEPARATOR">=</xliff:g>အစ္စတန်ဘူလ်"</item>
    <item msgid="758800913783999425">"J<xliff:g id="SEPARATOR">=</xliff:g>ဂျကာတာ"</item>
    <item msgid="8956406398692698126">"J<xliff:g id="SEPARATOR">=</xliff:g>ဂျေရုဆလင်"</item>
    <item msgid="1664426577433326419">"K<xliff:g id="SEPARATOR">=</xliff:g>ကဘူးလ်"</item>
    <item msgid="7700349511508357396">"K<xliff:g id="SEPARATOR">=</xliff:g>ခရာချီ"</item>
    <item msgid="5273241794521591984">"K<xliff:g id="SEPARATOR">=</xliff:g>ခက်မန်ဒူ"</item>
    <item msgid="4754850915168634158">"K<xliff:g id="SEPARATOR">=</xliff:g>ကွာလာလမ်ပူ"</item>
    <item msgid="5187849635785055693">"K<xliff:g id="SEPARATOR">=</xliff:g>ကူဝိတ်"</item>
    <item msgid="2923385979252179376">"M<xliff:g id="SEPARATOR">=</xliff:g>မကာအို"</item>
    <item msgid="722458682107911739">"M<xliff:g id="SEPARATOR">=</xliff:g>မနီလာ"</item>
    <item msgid="6033964325069060422">"M<xliff:g id="SEPARATOR">=</xliff:g>မုစ်ကက်"</item>
    <item msgid="6077458941399984780">"P<xliff:g id="SEPARATOR">=</xliff:g>ဖနွမ်းပင်"</item>
    <item msgid="1245515372520913197">"P<xliff:g id="SEPARATOR">=</xliff:g>ပြုံယမ်း<xliff:g id="PHONETIC">:</xliff:g>"</item>
    <item msgid="5336632319992664889">"Q<xliff:g id="SEPARATOR">=</xliff:g>ကာတာ"</item>
    <item msgid="1667243110545095146">"R<xliff:g id="SEPARATOR">=</xliff:g>ရန်ကုန်"</item>
    <item msgid="4460370766685855731">"R<xliff:g id="SEPARATOR">=</xliff:g>ရိယာ့ဒ်"</item>
    <item msgid="4229224905931739201">"S<xliff:g id="SEPARATOR">=</xliff:g>ဆိုင်ဂုံ"</item>
    <item msgid="8705359848250215620">"S<xliff:g id="SEPARATOR">=</xliff:g>ဆိုးလ်"</item>
    <item msgid="3814881931186962624">"S<xliff:g id="SEPARATOR">=</xliff:g>ရှန်ဟိုင်း<xliff:g id="PHONETIC">:</xliff:g>"</item>
    <item msgid="1422156732794771136">"S<xliff:g id="SEPARATOR">=</xliff:g>စင်္ကာပူ"</item>
    <item msgid="8982451946156859368">"T<xliff:g id="SEPARATOR">=</xliff:g>ထိုင်ပေ<xliff:g id="PHONETIC">:</xliff:g>"</item>
    <item msgid="5563193560935461106">"T<xliff:g id="SEPARATOR">=</xliff:g>တီဟီရန်"</item>
    <item msgid="8629402941285674273">"T<xliff:g id="SEPARATOR">=</xliff:g>တယ်လ်အေဗစ်"</item>
    <item msgid="76330681636547168">"T<xliff:g id="SEPARATOR">=</xliff:g>တိုကျို<xliff:g id="PHONETIC">:</xliff:g>"</item>
    <item msgid="1705804745888992744">"U<xliff:g id="SEPARATOR">=</xliff:g>ဥလန်ဘာတာ"</item>
    <item msgid="2028626988021468640">"B<xliff:g id="SEPARATOR">=</xliff:g>ဘာမြူဒါ"</item>
    <item msgid="4527109966513690429">"C<xliff:g id="SEPARATOR">=</xliff:g>ကနေရီ"</item>
    <item msgid="4886308317040330383">"C<xliff:g id="SEPARATOR">=</xliff:g>ကိပ်ဗာဒီ"</item>
    <item msgid="1003307362164178007">"R<xliff:g id="SEPARATOR">=</xliff:g>ရက်ဂျာဗစ်"</item>
    <item msgid="6742010412815268657">"S<xliff:g id="SEPARATOR">=</xliff:g>စတန်လေ"</item>
    <item msgid="5659389449738592757">"A<xliff:g id="SEPARATOR">=</xliff:g>အက်ဒလိတ်"</item>
    <item msgid="4567804576346784523">"B<xliff:g id="SEPARATOR">=</xliff:g>ဘရစ်စဘိန်း"</item>
    <item msgid="8730590400362815585">"C<xliff:g id="SEPARATOR">=</xliff:g>ကန်ဘဲရား"</item>
    <item msgid="6416990927714140153">"D<xliff:g id="SEPARATOR">=</xliff:g>ဒါဝင်"</item>
    <item msgid="3073969292696516135">"M<xliff:g id="SEPARATOR">=</xliff:g>မဲလ်ဘုန်း"</item>
    <item msgid="1719286228375722176">"N<xliff:g id="SEPARATOR">=</xliff:g>နယူးဆောက်ဝေးလ်"</item>
    <item msgid="3663940748056976266">"P<xliff:g id="SEPARATOR">=</xliff:g>ပါ့သ်"</item>
    <item msgid="3383881736858438153">"Q<xliff:g id="SEPARATOR">=</xliff:g>ကွင်းစ်လန်း"</item>
    <item msgid="971889339240879138">"S<xliff:g id="SEPARATOR">=</xliff:g>ဆစ်ဒနီ"</item>
    <item msgid="5542803438162180311">"V<xliff:g id="SEPARATOR">=</xliff:g>ဗစ်တိုးရီးယား"</item>
    <item msgid="11828841481838883">"N<xliff:g id="SEPARATOR">=</xliff:g>နယူးဖောင်းဒ်လန်း"</item>
    <item msgid="1734331918410561807">"S<xliff:g id="SEPARATOR">=</xliff:g>ဆက်စ်ခက်ချဝမ်"</item>
    <item msgid="9184412695613864979">"E<xliff:g id="SEPARATOR">=</xliff:g>အီစတာကျွန်း"</item>
    <item msgid="1014282454239014527">"A<xliff:g id="SEPARATOR">=</xliff:g>အမ်စတာဒမ်"</item>
    <item msgid="4928363054269791193">"A<xliff:g id="SEPARATOR">=</xliff:g>အင်ဒိုရာ"</item>
    <item msgid="912290900213826368">"A<xliff:g id="SEPARATOR">=</xliff:g>အေသင်"</item>
    <item msgid="6097000352459209495">"B<xliff:g id="SEPARATOR">=</xliff:g>ဘဲဖာ့စ်"</item>
    <item msgid="3285885824311481790">"B<xliff:g id="SEPARATOR">=</xliff:g>ဘဲလ်ဂရိတ်"</item>
    <item msgid="911055049821251982">"B<xliff:g id="SEPARATOR">=</xliff:g>ဘာလင်"</item>
    <item msgid="9099244516556291111">"B<xliff:g id="SEPARATOR">=</xliff:g>ဘရက်တစ်စ်လာဗာ"</item>
    <item msgid="158977749726480076">"B<xliff:g id="SEPARATOR">=</xliff:g>ဘရက်စ်ဆဲလ်"</item>
    <item msgid="8875102297676173346">"B<xliff:g id="SEPARATOR">=</xliff:g>ဘူချာရတ်"</item>
    <item msgid="804451569472542912">"B<xliff:g id="SEPARATOR">=</xliff:g>ဘူတာပတ်"</item>
    <item msgid="6827506774445509939">"C<xliff:g id="SEPARATOR">=</xliff:g>ချီစီနို"</item>
    <item msgid="487345893088732797">"C<xliff:g id="SEPARATOR">=</xliff:g>ကိုပင်မ်ဟေဂင်မ်"</item>
    <item msgid="7760953471297773537">"D<xliff:g id="SEPARATOR">=</xliff:g>ဒပ်ဘလင်"</item>
    <item msgid="323414429034825249">"G<xliff:g id="SEPARATOR">=</xliff:g>ဂျီဘရယ်လ်တာ"</item>
    <item msgid="1785566206078328830">"H<xliff:g id="SEPARATOR">=</xliff:g>ဟယ်လ်စင်ကီ"</item>
    <item msgid="5938185647271923359">"I<xliff:g id="SEPARATOR">=</xliff:g>အိုင်းစ်လ်အော့ဖ်မန်း"</item>
    <item msgid="5974864320735263245">"I<xliff:g id="SEPARATOR">=</xliff:g>အစ္စတန်ဘူလ်"</item>
    <item msgid="3567775364750772947">"K<xliff:g id="SEPARATOR">=</xliff:g>ကိယက်ဗ်"</item>
    <item msgid="540344101798867007">"L<xliff:g id="SEPARATOR">=</xliff:g>လစ္စဘွန်း"</item>
    <item msgid="5091062403792923657">"L<xliff:g id="SEPARATOR">=</xliff:g>လန်ဒန်"</item>
    <item msgid="7075006205000490364">"L<xliff:g id="SEPARATOR">=</xliff:g>လူဇင်ဘတ်"</item>
    <item msgid="4901781246584739451">"M<xliff:g id="SEPARATOR">=</xliff:g>မက်ဒရစ်"</item>
    <item msgid="9047080834315777144">"M<xliff:g id="SEPARATOR">=</xliff:g>မောလ်တာ"</item>
    <item msgid="8200456520732452034">"M<xliff:g id="SEPARATOR">=</xliff:g>မင့်စ်ခ်"</item>
    <item msgid="5452744619736513383">"M<xliff:g id="SEPARATOR">=</xliff:g>မိုနာကို"</item>
    <item msgid="3513517408062322298">"M<xliff:g id="SEPARATOR">=</xliff:g>မော်စကို"</item>
    <item msgid="7917103295878081674">"O<xliff:g id="SEPARATOR">=</xliff:g>အော်စလို"</item>
    <item msgid="4245547231693746977">"P<xliff:g id="SEPARATOR">=</xliff:g>ပဲရစ်"</item>
    <item msgid="3778652900196715557">"P<xliff:g id="SEPARATOR">=</xliff:g>ပါရာဂွေး"</item>
    <item msgid="1827175423974383675">"R<xliff:g id="SEPARATOR">=</xliff:g>ရီဂါ"</item>
    <item msgid="2095130417232677930">"R<xliff:g id="SEPARATOR">=</xliff:g>ရောမ"</item>
    <item msgid="7631654618289353520">"S<xliff:g id="SEPARATOR">=</xliff:g>ဆန်မာရီနို"</item>
    <item msgid="7219835179107610398">"S<xliff:g id="SEPARATOR">=</xliff:g>ဆာရာဂျီဗို"</item>
    <item msgid="7199868165463282240">"S<xliff:g id="SEPARATOR">=</xliff:g>ဆင်မ်ဗာရိုပိုလ်"</item>
    <item msgid="2786395006682246794">"S<xliff:g id="SEPARATOR">=</xliff:g>စကိုပ်ဂျီ"</item>
    <item msgid="4706927178872100023">"S<xliff:g id="SEPARATOR">=</xliff:g>ဆိုဖီယာ"</item>
    <item msgid="1982417589953195308">"S<xliff:g id="SEPARATOR">=</xliff:g>စတော့ဟုမ်း"</item>
    <item msgid="1596083919400921960">"T<xliff:g id="SEPARATOR">=</xliff:g>တယ်လ်လင်း"</item>
    <item msgid="3079313598974879114">"V<xliff:g id="SEPARATOR">=</xliff:g>ဗာတီကန်"</item>
    <item msgid="6516636001856910888">"V<xliff:g id="SEPARATOR">=</xliff:g>ဗီယင်နာ"</item>
    <item msgid="6377314532157945456">"V<xliff:g id="SEPARATOR">=</xliff:g>ဗေလ်နီးယပ်"</item>
    <item msgid="3427175235616698721">"W<xliff:g id="SEPARATOR">=</xliff:g>ဝါဆော"</item>
    <item msgid="8404354243761332922">"Z<xliff:g id="SEPARATOR">=</xliff:g>ဇာဂရပ်ဘ်"</item>
    <item msgid="1457280242717152391">"Z<xliff:g id="SEPARATOR">=</xliff:g>ဇူးရစ်"</item>
    <item msgid="1065940089741359291">"A<xliff:g id="SEPARATOR">=</xliff:g>အန်တာနာနာရီဗို"</item>
    <item msgid="5176181880014090003">"M<xliff:g id="SEPARATOR">=</xliff:g>မော်လ်ဒိုက်"</item>
    <item msgid="8281854645557426433">"M<xliff:g id="SEPARATOR">=</xliff:g>မော်ရေးရှက်စ်"</item>
    <item msgid="2686249517389816420">"A<xliff:g id="SEPARATOR">=</xliff:g>အော့ခ်လန်"</item>
    <item msgid="279925671775807392">"F<xliff:g id="SEPARATOR">=</xliff:g>ဖီဂျီ"</item>
    <item msgid="7971492669765264840">"G<xliff:g id="SEPARATOR">=</xliff:g>ဂွမ်"</item>
    <item msgid="889371273355762733">"H<xliff:g id="SEPARATOR">=</xliff:g>ဟိုနိုလူလူ"</item>
    <item msgid="5516500578074269817">"K<xliff:g id="SEPARATOR">=</xliff:g>ခိရိတီမာတီ"</item>
    <item msgid="2740704911915073056">"N<xliff:g id="SEPARATOR">=</xliff:g>နော်မီယာ"</item>
    <item msgid="8732832728949672807">"S<xliff:g id="SEPARATOR">=</xliff:g>ဆာမိုအာ"</item>
    <item msgid="6489500698846864993">"T<xliff:g id="SEPARATOR">=</xliff:g>တဟီတီ"</item>
    <item msgid="3983121625709442324">"A<xliff:g id="SEPARATOR">=</xliff:g>အန်တီဂွါ"</item>
    <item msgid="2650510570709806322">"A<xliff:g id="SEPARATOR">=</xliff:g>အော်စတင်"</item>
    <item msgid="5257283506227357911">"B<xliff:g id="SEPARATOR">=</xliff:g>ဘော်စတွန်"</item>
    <item msgid="6326368958641850267">"C<xliff:g id="SEPARATOR">=</xliff:g>ကယ်လ်ဂေရီ"</item>
    <item msgid="8830116365016232583">"C<xliff:g id="SEPARATOR">=</xliff:g>ကိုလမ်ဘတ်စ်"</item>
    <item msgid="6986556538341883811">"D<xliff:g id="SEPARATOR">=</xliff:g>ဒဲလ်လပ်စ်"</item>
    <item msgid="836479352500251902">"K<xliff:g id="SEPARATOR">=</xliff:g>နော့စ်ဗေလ်လီ"</item>
    <item msgid="8495291458467378851">"M<xliff:g id="SEPARATOR">=</xliff:g>နောဖ"</item>
    <item msgid="2788807207554683122">"M<xliff:g id="SEPARATOR">=</xliff:g>မိုင်ယာမီ"</item>
    <item msgid="3984640407077208471">"M<xliff:g id="SEPARATOR">=</xliff:g>မင်နီယာပိုလစ်စ်"</item>
    <item msgid="6997305266329324161">"O<xliff:g id="SEPARATOR">=</xliff:g>အော့ထာဝါ"</item>
    <item msgid="5191741145278683016">"P<xliff:g id="SEPARATOR">=</xliff:g>ဖီလာဒဲလ်ဖီးယား"</item>
    <item msgid="5898032730733441936">"P<xliff:g id="SEPARATOR">=</xliff:g>ပေါ့ထ်လန်"</item>
    <item msgid="9070160716002203069">"S<xliff:g id="SEPARATOR">=</xliff:g>ဆန်ဒီယေဂို"</item>
    <item msgid="1829944133410079040">"S<xliff:g id="SEPARATOR">=</xliff:g>ဆန်ဖရန်စစ္စကို"</item>
    <item msgid="8407905318529692654">"S က <xliff:g id="SEPARATOR">=</xliff:g> ဆော့ထ်လိတ်ခ်မြို့ပြ"</item>
    <item msgid="3091392589347990898">"S<xliff:g id="SEPARATOR">=</xliff:g>ဆန်ဂျိုစေး"</item>
    <item msgid="7080627414383807284">"S<xliff:g id="SEPARATOR">=</xliff:g>ဆန်ဆယ်လ်ဗေဒေါ"</item>
    <item msgid="3430371213266252049">"S<xliff:g id="SEPARATOR">=</xliff:g>ဆီယက်တဲလ်"</item>
    <item msgid="9177491393818757071">"S<xliff:g id="SEPARATOR">=</xliff:g>စိန့်လူးဝစ်"</item>
    <item msgid="6234359686676312837">"W<xliff:g id="SEPARATOR">=</xliff:g>ဝါရှင်တန်ဒီစီ"</item>
    <item msgid="4325057056005132331">"H<xliff:g id="SEPARATOR">=</xliff:g>ဟူစတန်"</item>
    <item msgid="38148255938075867">"S<xliff:g id="SEPARATOR">=</xliff:g>ဆန်အန်တိုနီယို"</item>
    <item msgid="3601481860893666763">"J<xliff:g id="SEPARATOR">=</xliff:g>ဂျက်ခ်ဆွန်ဗေးလ်"</item>
    <item msgid="3987471437354665534">"B<xliff:g id="SEPARATOR">=</xliff:g>ဘယ်လ်တီမိုး"</item>
    <item msgid="3389674262267006887">"N<xliff:g id="SEPARATOR">=</xliff:g>နက်ရှ်ဗေးလ်"</item>
    <item msgid="7521690366448637309">"M<xliff:g id="SEPARATOR">=</xliff:g>မီလ်ဝေါင်ကီး"</item>
    <item msgid="2231069593975740859">"O<xliff:g id="SEPARATOR">=</xliff:g>အိုခလာဟိုးမ မြို့တော်"</item>
    <item msgid="1970008262236914770">"L<xliff:g id="SEPARATOR">=</xliff:g>လာ့စ်ဗီးဂက်စ်"</item>
    <item msgid="7113811028304266017">"A<xliff:g id="SEPARATOR">=</xliff:g>အယ်လ်ဘူကူယာကူ"</item>
    <item msgid="6481469458896644678">"T<xliff:g id="SEPARATOR">=</xliff:g>တာ့ဆန်"</item>
    <item msgid="5970857542995467466">"S<xliff:g id="SEPARATOR">=</xliff:g>ဆာခရာမန်တို"</item>
    <item msgid="1999267306329214429">"A<xliff:g id="SEPARATOR">=</xliff:g>အတ္တလန်တာ"</item>
    <item msgid="8761847787537443648">"C<xliff:g id="SEPARATOR">=</xliff:g>ကလဲဗီးလန်း"</item>
    <item msgid="2987455647692324208">"N<xliff:g id="SEPARATOR">=</xliff:g>နယူးအော်လိန်း"</item>
    <item msgid="8104109426412705845">"T<xliff:g id="SEPARATOR">=</xliff:g>တမ်ပါ"</item>
    <item msgid="1410067233842240795">"P<xliff:g id="SEPARATOR">=</xliff:g>ပစ်ထ်စ်ဘာ့ဂ်"</item>
    <item msgid="3339955740367374442">"C<xliff:g id="SEPARATOR">=</xliff:g>စင်စင်နာတီ"</item>
    <item msgid="6091407424772799978">"M<xliff:g id="SEPARATOR">=</xliff:g>မောင်တိန်းဗြူး"</item>
    <item msgid="150299708499753555">"R<xliff:g id="SEPARATOR">=</xliff:g>ရီနို"</item>
    <item msgid="9155068631060038769">"B<xliff:g id="SEPARATOR">=</xliff:g>ဘလက်ခ်ရော့ခ်မြို့တော်"</item>
    <item msgid="8498761319928979900">"D<xliff:g id="SEPARATOR">=</xliff:g>ဒိုဟာ"</item>
    <item msgid="5327010922199714808">"B<xliff:g id="SEPARATOR">=</xliff:g>ဘေရှင်း<xliff:g id="PHONETIC">:</xliff:g>"</item>
    <item msgid="8605970953750147428">"M<xliff:g id="SEPARATOR">=</xliff:g>မွမ်ဘိုင်း"</item>
    <item msgid="6668274273067049125">"D<xliff:g id="SEPARATOR">=</xliff:g>ဒေလီ"</item>
    <item msgid="7199039603593847813">"O<xliff:g id="SEPARATOR">=</xliff:g>အိုဆာကာ<xliff:g id="PHONETIC">:</xliff:g>"</item>
    <item msgid="9011026093638055579">"L<xliff:g id="SEPARATOR">=</xliff:g>လာဟိုး"</item>
    <item msgid="1448378291805481500">"S<xliff:g id="SEPARATOR">=</xliff:g>ဆာနာအာ"</item>
    <item msgid="5233119846682408301">"B<xliff:g id="SEPARATOR">=</xliff:g>ဘာစီလိုနာ"</item>
    <item msgid="9146746514265554721">"M<xliff:g id="SEPARATOR">=</xliff:g>မြူးနစ်"</item>
    <item msgid="157866084892734979">"M<xliff:g id="SEPARATOR">=</xliff:g>မီလန်"</item>
    <item msgid="2787346322341414963">"F<xliff:g id="SEPARATOR">=</xliff:g>ဖရန့်ခ်ဖာ့ထ်"</item>
    <item msgid="8407511504088696581">"H<xliff:g id="SEPARATOR">=</xliff:g>ဟနွိုင်း"</item>
    <item msgid="5184417944073499453">"A<xliff:g id="SEPARATOR">=</xliff:g>အန်ကာရာ"</item>
    <item msgid="4028784954452197920">"B<xliff:g id="SEPARATOR">=</xliff:g>ဘန်ဂါလို"</item>
    <item msgid="190152483600862776">"B<xliff:g id="SEPARATOR">=</xliff:g>ဘရာစီလီယာ"</item>
    <item msgid="8009516135735104388">"C<xliff:g id="SEPARATOR">=</xliff:g>ကိပ်တောင်း"</item>
    <item msgid="6057191797622953016">"I<xliff:g id="SEPARATOR">=</xliff:g>အစ္စလာမ်မာဘတ်"</item>
    <item msgid="2702029416591153210">"R<xliff:g id="SEPARATOR">=</xliff:g>ရီယိုဒီဂျနေးရိုး"</item>
    <item msgid="1753927312634708098">"A<xliff:g id="SEPARATOR">=</xliff:g>အန်းအာဘော်"</item>
    <item msgid="4225721108475278979">"B<xliff:g id="SEPARATOR">=</xliff:g>ဘိုးလ်ဒါး"</item>
    <item msgid="6393177386755796069">"C<xliff:g id="SEPARATOR">=</xliff:g>ကိန်းဘရစ်ချ်"</item>
    <item msgid="759409010285366934">"K<xliff:g id="SEPARATOR">=</xliff:g>ခရစ်ခ်လန်"</item>
    <item msgid="6308007059287569663">"M<xliff:g id="SEPARATOR">=</xliff:g>မာဒီဆန်"</item>
    <item msgid="2077617905582224600">"G<xliff:g id="SEPARATOR">=</xliff:g>ကွမ်ကျိုး<xliff:g id="PHONETIC">:</xliff:g>"</item>
    <item msgid="1185109514180068650">"H<xliff:g id="SEPARATOR">=</xliff:g>ဟိုက်ဒြာဘတ်"</item>
    <item msgid="3032295682584784261">"R<xliff:g id="SEPARATOR">=</xliff:g>ရက်စ်တန်"</item>
    <item msgid="7722837296297332268">"B<xliff:g id="SEPARATOR">=</xliff:g>ဘဲလ်လို ဟွန်ရီဇွန်တဲ"</item>
    <item msgid="3593516299122577780">"S<xliff:g id="SEPARATOR">=</xliff:g>ဆန်တီယေဂို"</item>
    <item msgid="2293331653589266583">"M<xliff:g id="SEPARATOR">=</xliff:g>မွန်ရိုးဗီးယား"</item>
    <item msgid="7899128359620301710">"C<xliff:g id="SEPARATOR">=</xliff:g>ကိုလမ်ဘို"</item>
    <item msgid="5294489752262543829">"C<xliff:g id="SEPARATOR">=</xliff:g>ချီဟွားဟွား"</item>
    <item msgid="8066356061184206341">"S<xliff:g id="SEPARATOR">=</xliff:g>ဆယ်လ်ဗေဒေါ"</item>
    <item msgid="4806867741334453982">"G<xliff:g id="SEPARATOR">=</xliff:g>ဂါဂါအွန်"</item>
    <item msgid="2585780177649876827">"M<xliff:g id="SEPARATOR">=</xliff:g>မန်ချက်စတာ"</item>
    <item msgid="234104953526248139">"K<xliff:g id="SEPARATOR">=</xliff:g>ကိဗ်"</item>
    <item msgid="5245429461217350012">"S<xliff:g id="SEPARATOR">=</xliff:g>စိန့်ပီတာစဘတ်"</item>
    <item msgid="6738531308006017215">"K<xliff:g id="SEPARATOR">=</xliff:g>ခရက်ခ်ကောင်း"</item>
    <item msgid="8972702613339139467">"W<xliff:g id="SEPARATOR">=</xliff:g>ဝရိုကလော"</item>
    <item msgid="187278924459096566">"H<xliff:g id="SEPARATOR">=</xliff:g>ဟမ်းဘာ့ဂ်"</item>
    <item msgid="6173267862207394917">"O<xliff:g id="SEPARATOR">=</xliff:g>အူလူ"</item>
    <item msgid="5639324478037405990">"H<xliff:g id="SEPARATOR">=</xliff:g>ဟိုင်ဖာ"</item>
    <item msgid="3157180661352354058">"S<xliff:g id="SEPARATOR">=</xliff:g>ဆန်ဂျူအန်"</item>
    <item msgid="6995939579417282715">"T<xliff:g id="SEPARATOR">=</xliff:g>တဲဂူစီဂယ်လ်ပါ"</item>
    <item msgid="1641840677391275004">"P<xliff:g id="SEPARATOR">=</xliff:g>ပါရာမာရီဘို"</item>
    <item msgid="7317049454800260290">"Q<xliff:g id="SEPARATOR">=</xliff:g>ကွီတို"</item>
    <item msgid="4524380876433343244">"L<xliff:g id="SEPARATOR">=</xliff:g>လဂျပ်ဘ်ဂျာနာ"</item>
>>>>>>> 8ea254a8
  </string-array>
</resources><|MERGE_RESOLUTION|>--- conflicted
+++ resolved
@@ -18,308 +18,6 @@
 <resources xmlns:android="http://schemas.android.com/apk/res/android"
     xmlns:xliff="urn:oasis:names:tc:xliff:document:1.2">
   <string-array name="cities_names">
-<<<<<<< HEAD
-    <item msgid="2528360178629244616">"အဘီဂျန်"</item>
-    <item msgid="6944239639314079002">"အာကရာ"</item>
-    <item msgid="1882840263263451068">"အဒစ်အဘာဘာ"</item>
-    <item msgid="1028929145486670248">"အယ်လ်ဂျီယားစ်"</item>
-    <item msgid="3701057587584676092">"ဘလန်တိုင်ယား"</item>
-    <item msgid="2886322632268247117">"ဘရာဇာဗီးလ်"</item>
-    <item msgid="6897570881968822043">"ကိုင်ရို"</item>
-    <item msgid="267605539096913498">"ကာဆာဘလန်ကာ"</item>
-    <item msgid="4211664465580587414">"ကိုနာကရီး"</item>
-    <item msgid="4541602834272820641">"ဒါကာ"</item>
-    <item msgid="8465732069409300950">"ဒါရက်စ်စာလာမ်"</item>
-    <item msgid="6622510954516549116">"ဂျီဘူးတီ"</item>
-    <item msgid="2276489800209768303">"ဖရီးတောင်း"</item>
-    <item msgid="1240576997711861023">"ဂါဘိုရွန်း"</item>
-    <item msgid="5349334209171364385">"ဟာရာရဲ"</item>
-    <item msgid="6113191477690557327">"ဂျိုဟန်နာစ်ဘတ်"</item>
-    <item msgid="927428576674822400">"ကမ်ပါးလာ"</item>
-    <item msgid="4026832076115235469">"ခါတွန်"</item>
-    <item msgid="5410782788724286381">"ကီဂါလီ"</item>
-    <item msgid="7732811111504353705">"ကင်ရှာဆာ"</item>
-    <item msgid="932809008471125011">"လားဂိုးစ်"</item>
-    <item msgid="2795948760365855772">"မာဆဲရူ"</item>
-    <item msgid="6464910812969504493">"မိုဂါဒီရှုး"</item>
-    <item msgid="4620365036488328944">"နိုင်ရိုဘီ"</item>
-    <item msgid="4196652835056468390">"ဆာအို တိုမဲ"</item>
-    <item msgid="2002053268354813523">"တင်ဘွတ်တူ"</item>
-    <item msgid="6789355206260535774">"ထရီပိုလီ"</item>
-    <item msgid="1662913445892282208">"တူနီးသျှ"</item>
-    <item msgid="1958350526592385504">"အန်ခိုရိတ်ချ"</item>
-    <item msgid="4530964415403549431">"မင်ဒိုဇာ"</item>
-    <item msgid="5519841965499989640">"အရူဘား"</item>
-    <item msgid="3619641653330712167">"အစန်ရှိယွန်း"</item>
-    <item msgid="1807527094848372100">"ဘာဘားဒိုးစ်"</item>
-    <item msgid="7833099001850188721">"ဘီလီဇီ"</item>
-    <item msgid="5063415446546412441">"ဘာဂိုတာ"</item>
-    <item msgid="2839227656429500365">"ဗျူနိုအေရီစ်"</item>
-    <item msgid="1133762043888408997">"ကန်ကွန်"</item>
-    <item msgid="5326063045518438386">"ကာရာကားစ်"</item>
-    <item msgid="889935230113732517">"ကေးမန်း"</item>
-    <item msgid="3444477982230350362">"ချီကာဂို"</item>
-    <item msgid="610305270095390771">"ကိုစ်တာ ရီကာ"</item>
-    <item msgid="4297448531030514920">"ကျူရာကာအို"</item>
-    <item msgid="1819003821428989864">"ဒေါဆန်ကရီးက်"</item>
-    <item msgid="4753714764113170675">"ဒန်ဗာ"</item>
-    <item msgid="2279315094917045244">"ဒီထရွိုက်"</item>
-    <item msgid="1330228105893462956">"ဒိုမီနီကာ"</item>
-    <item msgid="3303245425281858320">"အက်ဒ်မွန်တန်"</item>
-    <item msgid="6102675683216802960">"အယ်လ် ဆာဗေးဒိုး"</item>
-    <item msgid="7404823948632138334">"ဖိုရ်တာလဲဇာ"</item>
-    <item msgid="5295234178172153733">"ဂရန်းတာ့ခ်"</item>
-    <item msgid="3015155377774814857">"ဂရီနာဒါး"</item>
-    <item msgid="5124228611616346914">"ဂွါတီမာလာ"</item>
-    <item msgid="890870630819396468">"ဂါယာနာ"</item>
-    <item msgid="7195964234494402331">"ဟာလီဖာက်စ်"</item>
-    <item msgid="4983877234758737190">"ဟာဗားနား"</item>
-    <item msgid="2738888001225341531">"အင်ဒီယာနာပိုလီးစ်"</item>
-    <item msgid="5335614190119698790">"နော့က်စ်"</item>
-    <item msgid="9056292535030679310">"မာရင်ဂို"</item>
-    <item msgid="1049051761793330471">"ပီတားစ်ဘတ်"</item>
-    <item msgid="4086392912705989429">"တယ်လ်စီးတီး"</item>
-    <item msgid="4953356468739912331">"ဗေးဗဲယ်"</item>
-    <item msgid="879918079035739958">"ဗင်စီနက်စ်"</item>
-    <item msgid="620064188588916047">"ဝီနာမာက်"</item>
-    <item msgid="1743310759320576964">"ကင်းစတန်"</item>
-    <item msgid="5836540468054579646">"ညူယဲစ်ထရာစီနိုရာဒီလာပါဇ်"</item>
-    <item msgid="9111190480556180457">"လီမာ"</item>
-    <item msgid="3849323884810644665">"လော့စ်အိန်းဂျလီစ်"</item>
-    <item msgid="9186705637161264387">"လွီးစ်ဗီးလ်"</item>
-    <item msgid="6045939557161114820">"မာနာဂွါ"</item>
-    <item msgid="3688923880208568496">"မားတီနစ်ခ်"</item>
-    <item msgid="3124245926616896140">"မင်ဒိုဇာ"</item>
-    <item msgid="8264013691437690644">"မက်လာကာတ်လား"</item>
-    <item msgid="3242307788223843671">"မက်ဆီကိုစီးတီး"</item>
-    <item msgid="3904210242491724008">"မွန်တီရေး"</item>
-    <item msgid="2049700402307558992">"မွန်တီဗီဒီယို"</item>
-    <item msgid="6972371385309297826">"မွန်းရီးယယ်"</item>
-    <item msgid="1121150121639680484">"နာစ်ဆော"</item>
-    <item msgid="8783518093470040300">"နယူးယောက်"</item>
-    <item msgid="8685565479120721681">"ဘီလားဟ်"</item>
-    <item msgid="6854366494939955818">"စင်တာ"</item>
-    <item msgid="7325195282520040665">"နယူးဆာလင်"</item>
-    <item msgid="3368872340258580668">"ပနားမား"</item>
-    <item msgid="58921303248631494">"ဖိုယင်နီးက်စ်"</item>
-    <item msgid="6678389014419621494">"ပို့တ်အော့စပိန်"</item>
-    <item msgid="5255184875289196899">"ပို့တ်အိုပရင့်စ်"</item>
-    <item msgid="7039428977566254389">"ပူယဲရ်တိုရီကို"</item>
-    <item msgid="1577859671465557300">"ဆန်တို ဒိုမင်ဂို"</item>
-    <item msgid="3956700126827381905">"ဆန် ပေါက်လို"</item>
-    <item msgid="3851056559336304908">"စိန့်ဂျွန်းစ်"</item>
-    <item msgid="7620601490016157459">"စိန့်ကီးတ်စ်"</item>
-    <item msgid="256494147725561888">"စိန့်လူစီယာ"</item>
-    <item msgid="9065982618380084594">"စိန့်သောမာ့စ်"</item>
-    <item msgid="7424657189317481507">"တီယူအာနာ"</item>
-    <item msgid="7378768724772963031">"တိုရွန်းတို"</item>
-    <item msgid="2880175928020421322">"ဗန်ကူဗာ"</item>
-    <item msgid="8906495585877998744">"ဝီနီးပက်ဂ်"</item>
-    <item msgid="8681645071790623069">"တောင် ဝင်ရိုးစွန်း"</item>
-    <item msgid="9066834921549182064">"လွန်းယီယားဘိုင်ယင်"</item>
-    <item msgid="4656709932014204632">"အာလ်မာတီး"</item>
-    <item msgid="2173021164159165084">"အာမန်"</item>
-    <item msgid="5365315490101319010">"အနာဒီးရ်"</item>
-    <item msgid="2203136550754775298">"အက်တာအို"</item>
-    <item msgid="6373057865921966096">"ဘဂ္ဂဒတ်"</item>
-    <item msgid="7705451629446449789">"ဘာရိန်း"</item>
-    <item msgid="2201480850069597815">"ဘာကူ"</item>
-    <item msgid="424770109352500733">"ဘန်ကောက်"</item>
-    <item msgid="5329081174177673828">"ဘေးရွတ်"</item>
-    <item msgid="7187135889522860058">"ကာလ်ကတ္တား"</item>
-    <item msgid="8261312970920594511">"ဒမတ်စကတ်"</item>
-    <item msgid="6050005781178769107">"ဒါကာ"</item>
-    <item msgid="846831973484498790">"ဒူဘိုင်း"</item>
-    <item msgid="6320380511060318660">"ဂါဇာ"</item>
-    <item msgid="138195076135095830">"ဟေဘရွန်း"</item>
-    <item msgid="2792857260329757927">"ဟိုချီမင်"</item>
-    <item msgid="2753915200056183217">"ဟောင်ကောင်"</item>
-    <item msgid="6375713877627922624">"အစ္စတန်ဘူးလ်"</item>
-    <item msgid="164857852656167029">"ဂျာကာတာ"</item>
-    <item msgid="514551483895638508">"ဂျေရုဆလင်"</item>
-    <item msgid="7852405794661778785">"ကဘူးလ်"</item>
-    <item msgid="2733033767438957766">"ကရာချီ"</item>
-    <item msgid="5644311217186397680">"ခတ္ထမန္ဒူ"</item>
-    <item msgid="1242216853434928489">"ကွာလာလမ်ပူ"</item>
-    <item msgid="4933780769758115782">"ကူးဝိတ်"</item>
-    <item msgid="6882764635090995312">"မကာအို"</item>
-    <item msgid="3986352476396048104">"မနီလာ"</item>
-    <item msgid="7941758124259560958">"မာစ်ကတ်"</item>
-    <item msgid="2671480270494284192">"ဖနွမ်းပင်"</item>
-    <item msgid="3585358766120768888">"ပြုံယမ်း"</item>
-    <item msgid="282733287703161268">"ကာတာ"</item>
-    <item msgid="8551825553277677949">"ရန်ကုန်"</item>
-    <item msgid="3510541723342902050">"ရီယားဒ်"</item>
-    <item msgid="7301933049899867383">"ဆိုင်းဂုံ"</item>
-    <item msgid="2859585838402694009">"ဆိုးလ်"</item>
-    <item msgid="33498601045535875">"ရှန်ဟိုင်း"</item>
-    <item msgid="8274790879257759399">"စင်ကာပူ"</item>
-    <item msgid="4185891512451859606">"တိုင်ပေ"</item>
-    <item msgid="8272983787037437358">"တီဟီရန်"</item>
-    <item msgid="7548402686482506151">"တယ်အဘစ်"</item>
-    <item msgid="6921751833980197720">"တိုကျို"</item>
-    <item msgid="59728156515393986">"အူလန်ဘားတား"</item>
-    <item msgid="701446121859732513">"ဘာမူဒါ"</item>
-    <item msgid="6874435045145230527">"ကေနရီ"</item>
-    <item msgid="1975124795172898686">"ကိပ်ဗားဒီ"</item>
-    <item msgid="5405194758503124447">"ရိတ်ယာဗစ်"</item>
-    <item msgid="4841506971765063373">"စတန်လီ"</item>
-    <item msgid="3192252088299410199">"အာဒေလိပ်ဒ်"</item>
-    <item msgid="4515440099016150233">"ဘရီးစ်ဘိန်း"</item>
-    <item msgid="1603342478771190398">"ကန်ဘေရား"</item>
-    <item msgid="7369443573793537977">"ဒါဝင်"</item>
-    <item msgid="6038622967693853356">"မယ်ဘုန်း"</item>
-    <item msgid="5987600941235656656">"နယူးဆောက်သ်ဝဲလ်စ်"</item>
-    <item msgid="8993222367897103441">"ပါ့သ်"</item>
-    <item msgid="2331172541371685437">"ကွင်းစ်လန်"</item>
-    <item msgid="2150912736505182699">"ဆစ်ဒနီ"</item>
-    <item msgid="8097029759143077179">"ဗီတိုရီယား"</item>
-    <item msgid="2175264082469352441">"နယူးဖောင်လန်"</item>
-    <item msgid="5299806709792658953">"စာစကာချဲဝန်"</item>
-    <item msgid="2742335625880576228">"အီစတာကျွန်း"</item>
-    <item msgid="3401105135843706855">"အမ်စတာဒမ်"</item>
-    <item msgid="7408055867187369479">"အန်ဒိုရာ"</item>
-    <item msgid="7714099594043232998">"အေသင်"</item>
-    <item msgid="7588965073415041593">"ဘဲလ်ဖာစ်တ်"</item>
-    <item msgid="8982755519728730268">"ဘယ်ဂရိတ်"</item>
-    <item msgid="5820954942905597949">"ဘာလင်"</item>
-    <item msgid="7624062157455799880">"ဘရာတီစလာဗာ"</item>
-    <item msgid="6138895798733335888">"ဘရပ်ဆဲလ်"</item>
-    <item msgid="8836227282219002613">"ဘူခါရက်"</item>
-    <item msgid="8868098210480147802">"ဘူဒါပက်စ်တ်"</item>
-    <item msgid="114329374155996860">"ချီရှီးနော"</item>
-    <item msgid="6487487167873723374">"ကိုပင်ဟေဂင်"</item>
-    <item msgid="5264002034116955880">"ဒပ်ဗလင်"</item>
-    <item msgid="7950073703814432186">"ဂျီဘရောလ်တာ"</item>
-    <item msgid="4616641627708493425">"ဟယ်ဆင်ကီး"</item>
-    <item msgid="212359461403262711">"အိုက်လ်အော့မင်"</item>
-    <item msgid="4245799496293578703">"အီစတန်ဘူးလ်"</item>
-    <item msgid="4477669700025211678">"ကိဗ်"</item>
-    <item msgid="7233802930588725294">"လစ္စဘွန်း"</item>
-    <item msgid="7186725202454661926">"လန်ဒန်"</item>
-    <item msgid="5298853578615697920">"လူဇင်းဘတ်"</item>
-    <item msgid="3107227222663823852">"မက်ဒရစ်"</item>
-    <item msgid="6409612387432198642">"မာလ်တာ"</item>
-    <item msgid="6955558182074785338">"မင့်စ်က်"</item>
-    <item msgid="6228242074512253552">"မိုနာကို"</item>
-    <item msgid="6544575681565409774">"မော်စကို"</item>
-    <item msgid="3976815367069730505">"အော်စလို"</item>
-    <item msgid="2469420333993086275">"ပါရီ"</item>
-    <item msgid="7485656867179996639">"ပရာဂ်"</item>
-    <item msgid="988513162091270543">"ရီဂါ"</item>
-    <item msgid="3998650297514954079">"ရောမ"</item>
-    <item msgid="1732427206709814080">"ဆန် မာရီနို"</item>
-    <item msgid="2794131568674225119">"စာရာယဲဗို"</item>
-    <item msgid="2400301040855226066">"စင်ဖီရဲပိုလ်"</item>
-    <item msgid="9186733542818983602">"စကိုပျဲ"</item>
-    <item msgid="1586570243468059398">"ဆိုဖီယာ"</item>
-    <item msgid="564898083230872572">"စတော့ခ်ဟုမ်း"</item>
-    <item msgid="8462542989781385012">"တာလင်း"</item>
-    <item msgid="6709788967440613264">"ဗာတီကန်"</item>
-    <item msgid="8251863344440905549">"ဗီယင်နာ"</item>
-    <item msgid="3257947331297603891">"ဗီလ်ညူးစ်"</item>
-    <item msgid="2305299694079344212">"ဝါဆော"</item>
-    <item msgid="4469591142000997702">"ဇာဂရက်"</item>
-    <item msgid="3827805692447432666">"ဇူးရစ်"</item>
-    <item msgid="7710293346890852314">"အန်တာနာနာရီဗို"</item>
-    <item msgid="8675463358261691187">"မော်လ်ဒိုက်"</item>
-    <item msgid="8258461076442136172">"မော်ရစ်သျှ"</item>
-    <item msgid="3150318624617990367">"အော့ခ်လန်"</item>
-    <item msgid="8427795435830682122">"ဖီဂျီ"</item>
-    <item msgid="1158779814198631169">"ဂူအာမ်"</item>
-    <item msgid="5893704879373137457">"ဟိုနိုလူလူ"</item>
-    <item msgid="1770338947698194275">"ကီရီတီမာတီ"</item>
-    <item msgid="3115018823853432422">"နိုမီအား"</item>
-    <item msgid="8930848797035435014">"ဆမိုးဝါး"</item>
-    <item msgid="5520094948583238358">"တာဟီတီ"</item>
-    <item msgid="7301905385854586936">"အန်တီဂွါ"</item>
-    <item msgid="8984152310253274404">"အော်စ်တင်"</item>
-    <item msgid="6874533703004710145">"ဘိုစတွန်း"</item>
-    <item msgid="7432962958322057136">"ကယ်ဂဲရီ"</item>
-    <item msgid="8096684279604140978">"ကိုလံဘတ်စ်"</item>
-    <item msgid="936901718255724986">"ဒါလားစ်"</item>
-    <item msgid="4015131634823666245">"နော့်က်စ်ဗီးလ်"</item>
-    <item msgid="3978413466663710403">"မင်ဖီးစ်"</item>
-    <item msgid="5023838008354228529">"မိုင်ယာမီ"</item>
-    <item msgid="7182213480667543511">"မီနီယားပိုလီးစ်"</item>
-    <item msgid="869023139270244552">"အော့တာဝါ"</item>
-    <item msgid="8138869957811168440">"ဖီလာဒယ်ဖီယား"</item>
-    <item msgid="1752278495028380978">"ပို့တ်လန်"</item>
-    <item msgid="8972733979389600134">"ဆန်ဒီယဲဂို"</item>
-    <item msgid="304925930860094332">"ဆန်ဖရန်စစ္စကို"</item>
-    <item msgid="1092295421727954508">"ဆော့လိပ်က်စီးတီး"</item>
-    <item msgid="2861495155508879945">"ဆန်ဟိုစေ"</item>
-    <item msgid="6951841899277574144">"ဆန်ဆယ်ဗာဒို"</item>
-    <item msgid="4063054959106860389">"ဆီယဲတ်လ်"</item>
-    <item msgid="4985936045757148312">"စိန့်လွီစ်"</item>
-    <item msgid="2498001791404810614">"ဝါရှင်တန် ဒီစီ"</item>
-    <item msgid="6490744399654978915">"ဟယူစ်တန်"</item>
-    <item msgid="5461172996986211872">"ဆန်အန်တိုနီယို"</item>
-    <item msgid="7955879665647778362">"ဂျက်ဆန်ဗီးလ်"</item>
-    <item msgid="7274737959786806118">"ဘာလ်တီမိုး"</item>
-    <item msgid="5440109692257991959">"နဲရှဗီးလ်"</item>
-    <item msgid="2580598303029580540">"မီလ်ဝေါ်ကီး"</item>
-    <item msgid="5778397064882342884">"အိုကလာဟိုမာစီးတီး"</item>
-    <item msgid="60834900460576333">"လာစ်ဗီဂါးစ်"</item>
-    <item msgid="1242224546028941695">"အာလ်ဘာခါးကီး"</item>
-    <item msgid="2108508912885156322">"တာက်ဆန်"</item>
-    <item msgid="2736505692163909286">"ဆာကရာမင်တို"</item>
-    <item msgid="4244292537769840523">"အတ္တလန္တာ"</item>
-    <item msgid="1458420523389537755">"ကလီးဗ်လန်"</item>
-    <item msgid="6576927115185043547">"နယူးအော်လီယင်းစ်"</item>
-    <item msgid="2723274638984844697">"တမ်ပါ"</item>
-    <item msgid="1176352970801801624">"ပီတ်စ်ဘတ်"</item>
-    <item msgid="5624802871949256105">"စင်စီနာတီ"</item>
-    <item msgid="527393217276418005">"မောင်တိန်းဗျူး"</item>
-    <item msgid="1744025839066009857">"ရီနို"</item>
-    <item msgid="6276904698731697502">"ဗလက်ရော့စီးတီး"</item>
-    <item msgid="2844451059935789778">"ဒိုဟာ"</item>
-    <item msgid="4108653157206192019">"ပေဂျင်း"</item>
-    <item msgid="6115360044399896579">"မွမ်းဘိုင်း"</item>
-    <item msgid="7140676596549732117">"ဒေလီ"</item>
-    <item msgid="1236127343975476693">"အိုစာကာ"</item>
-    <item msgid="6470041111418276646">"လာဟို"</item>
-    <item msgid="5672665774945554582">"စားနား"</item>
-    <item msgid="4227294244388933650">"ဘာစီလိုနာ"</item>
-    <item msgid="2404605478532633099">"မြူးနစ်"</item>
-    <item msgid="2402973841037462176">"မီလန်"</item>
-    <item msgid="1658609023659261743">"ဖရန့်ဖွတ်"</item>
-    <item msgid="4214691757607136548">"ဟနွိုင်း"</item>
-    <item msgid="484506613000693635">"အန်ကာရာ"</item>
-    <item msgid="1958807113380596945">"ဘံဂါလိုရ်"</item>
-    <item msgid="2258411542499008700">"ဘရာဇီးလီယား"</item>
-    <item msgid="770086263560182220">"ကိပ်တောင်း"</item>
-    <item msgid="5936333722350504953">"အစ္စလမ်မာဘတ်"</item>
-    <item msgid="3631805761163219329">"ရီယိုဒီဂျနီရို"</item>
-    <item msgid="6544644866501929714">"အန်းအားဘိုရ်"</item>
-    <item msgid="8675519768651745334">"ဘူးလ်ဒါး"</item>
-    <item msgid="7006632817384692182">"ကမ်ဘရီးချ"</item>
-    <item msgid="7233704593042272414">"ကားက်လန်"</item>
-    <item msgid="717352875658559544">"မယ်ဒီဆန်"</item>
-    <item msgid="3567009426051313507">"ဂွမ်ချောင်"</item>
-    <item msgid="2738289235744819761">"ဟိုက်ဒရာဘာဒ်"</item>
-    <item msgid="35629823970779893">"ရီစ်တန်"</item>
-    <item msgid="2620375619174484543">"ဘီလို ဟွန်ရီဇွန်တဲ"</item>
-    <item msgid="3949247113051549869">"စန်တီယာဂို"</item>
-    <item msgid="3583568170097050810">"မွန်ရိုဗီယား"</item>
-    <item msgid="4337041465665825381">"ကိုလံဘို"</item>
-    <item msgid="2758533074887258174">"ချီဝါဝါ"</item>
-    <item msgid="3904262821019008829">"ဆာဗေးဒိုး"</item>
-    <item msgid="7335556305222315705">"ဂူရ်ဂေါင်"</item>
-    <item msgid="8092021218913879570">"မန်ချက်စတား"</item>
-    <item msgid="3262376108426000449">"ကိဗ်"</item>
-    <item msgid="1321450515191695851">"စိန့်ပီတာစ်ဘတ်"</item>
-    <item msgid="5152144018647717853">"ကရာကော့"</item>
-    <item msgid="3995511368799031783">"ဗရိုစလာဗ်"</item>
-    <item msgid="7251862005498390469">"ဟမ်းဘတ်"</item>
-    <item msgid="4403899516544001462">"အိုလူ"</item>
-    <item msgid="8378499650951313108">"ဟိုင်ဖာ"</item>
-    <item msgid="7504732361387330116">"ဆန်ဟွာန်"</item>
-    <item msgid="8613864994547669100">"တေဂူစီဂါလ်ပါ"</item>
-    <item msgid="7087691675228926801">"ပါရာမာရီဘို"</item>
-    <item msgid="478384295484578701">"ကွီးတို"</item>
-    <item msgid="4517870253399384206">"Ljubljana"</item>
-=======
     <item msgid="4653806289288974388">"A<xliff:g id="SEPARATOR">=</xliff:g>အဗစ်ဂျန်"</item>
     <item msgid="4864167603178202155">"A<xliff:g id="SEPARATOR">=</xliff:g>အက္ကရာ"</item>
     <item msgid="6478898553803167749">"A<xliff:g id="SEPARATOR">=</xliff:g>အက်ဒစ်အာဘာဘာ"</item>
@@ -620,6 +318,5 @@
     <item msgid="1641840677391275004">"P<xliff:g id="SEPARATOR">=</xliff:g>ပါရာမာရီဘို"</item>
     <item msgid="7317049454800260290">"Q<xliff:g id="SEPARATOR">=</xliff:g>ကွီတို"</item>
     <item msgid="4524380876433343244">"L<xliff:g id="SEPARATOR">=</xliff:g>လဂျပ်ဘ်ဂျာနာ"</item>
->>>>>>> 8ea254a8
   </string-array>
 </resources>