<?xml version="1.0" encoding="UTF-8"?>
<!--  Copyright (C) 2007 The Android Open Source Project

     Licensed under the Apache License, Version 2.0 (the "License");
     you may not use this file except in compliance with the License.
     You may obtain a copy of the License at

          http://www.apache.org/licenses/LICENSE-2.0

     Unless required by applicable law or agreed to in writing, software
     distributed under the License is distributed on an "AS IS" BASIS,
     WITHOUT WARRANTIES OR CONDITIONS OF ANY KIND, either express or implied.
     See the License for the specific language governing permissions and
     limitations under the License.
 -->

<resources xmlns:android="http://schemas.android.com/apk/res/android"
    xmlns:xliff="urn:oasis:names:tc:xliff:document:1.2">
    <string name="app_label" msgid="6674495003718166674">"الساعة"</string>
    <string name="delete_alarm" msgid="3457780990646206817">"حذف المنبه"</string>
    <string name="label" msgid="162189613902857319">"تصنيف"</string>
    <string name="default_label" msgid="5590025289805630372">"المنبه"</string>
    <string name="alarm_vibrate" msgid="3476686921490362230">"اهتزاز"</string>
    <string name="alarm_repeat" msgid="7242985466344233206">"تكرار"</string>
    <string name="alert" msgid="6506982899651975645">"نغمة رنين المنبه"</string>
    <string name="default_alarm_ringtone_title" msgid="2916376768509623643">"صوت التنبيه الافتراضي"</string>
    <string name="default_timer_ringtone_title" msgid="1370799536406862317">"انتهت صلاحية الموقِّت"</string>
    <string name="alarm_tomorrow" msgid="131356848787643420">"غدًا"</string>
    <string name="alarm_today" msgid="7873594221106531654">"اليوم"</string>
    <string name="alarm_alert_dismiss_text" msgid="4942914605480888820">"تجاهل"</string>
    <string name="alarm_alert_dismiss_now_text" msgid="7327972388636305792">"رفض الآن"</string>
    <string name="alarm_missed_title" msgid="3828345099754063392">"تنبيه فائت"</string>
    <string name="alarm_missed_text" msgid="6585658367289194023">"<xliff:g id="ALARM_TIME">%s</xliff:g> - <xliff:g id="ALARM_LABEL">%s</xliff:g>"</string>
    <string name="alarm_alert_snoozed_text" msgid="7064642998528766113">"تم التأجيل"</string>
    <plurals name="alarm_alert_snooze_duration" formatted="false" msgid="7844300009062867865">
      <item quantity="zero"><xliff:g id="NUMBER">%d</xliff:g> min</item>
      <item quantity="two">دقيقتان (<xliff:g id="NUMBER">%d</xliff:g>)</item>
      <item quantity="few"><xliff:g id="NUMBER">%d</xliff:g> دقائق</item>
      <item quantity="many"><xliff:g id="NUMBER">%d</xliff:g> دقيقة</item>
      <item quantity="other"><xliff:g id="NUMBER">%d</xliff:g> من الدقائق</item>
      <item quantity="one">دقيقة واحدة</item>
    </plurals>
    <string name="alarm_alert_off_text" msgid="4472073417593915002">"تم تعطيل المنبه"</string>
    <string name="alarm_alert_snooze_text" msgid="1774416052207651584">"غفوة"</string>
    <plurals name="alarm_alert_snooze_set" formatted="false" msgid="3212729193036041768">
      <item quantity="zero">Snoozing for <xliff:g id="MINUTES">%d</xliff:g> minutes.</item>
      <item quantity="two">غفوة لمدة دقيقتين (<xliff:g id="MINUTES">%d</xliff:g>).</item>
      <item quantity="few">غفوة لمدة <xliff:g id="MINUTES">%d</xliff:g> دقائق.</item>
      <item quantity="many">غفوة لمدة <xliff:g id="MINUTES">%d</xliff:g> دقيقة.</item>
      <item quantity="other">غفوة لمدة <xliff:g id="MINUTES">%d</xliff:g> من الدقائق.</item>
      <item quantity="one">غفوة لمدة دقيقة واحدة.</item>
    </plurals>
    <string name="alarm_alert_snooze_until" msgid="6958013659168344550">"غفوة إلى <xliff:g id="TIME">%s</xliff:g>"</string>
    <string name="alarm_alert_predismiss_title" msgid="5723945586913705445">"التنبيه القادم"</string>
    <string name="missed_alarm_has_been_deleted" msgid="5295473204045979335">"تم حذف التنبيه المفقود"</string>
    <string name="timer_notifications_less_min" msgid="5481375048976427255">"يتبقى أقل من دقيقة"</string>
    <string name="timer_notifications_hours" msgid="1613266446037145138">"<xliff:g id="HOURS">%1$s</xliff:g><xliff:g id="REMAINING"> %3$s</xliff:g>"</string>
    <string name="timer_notifications_minutes" msgid="8543138714519498893">"<xliff:g id="MINUTES">%2$s</xliff:g><xliff:g id="REMAINING"> %3$s</xliff:g>"</string>
    <string name="timer_notifications_hours_minutes" msgid="4301167788642025702">"تتبقى <xliff:g id="HOURS">%1$s</xliff:g> <xliff:g id="MINUTES">%2$s</xliff:g>"</string>
    <string name="timer_remaining_single" msgid="6782851171906765864">"تتبقى"</string>
    <string name="timer_remaining_multiple" msgid="6052775962092160851">"تتبقى"</string>
  <string-array name="alarm_set">
    <item msgid="6450913786084215050">"تم ضبط المنبه على أقل من دقيقة واحدة من الآن."</item>
    <item msgid="6002066367368421848">"تم ضبط المنبه على <xliff:g id="DAYS">%1$s</xliff:g> من الآن."</item>
    <item msgid="8824719306247973774">"تم ضبط المنبه على <xliff:g id="HOURS">%2$s</xliff:g> من الآن."</item>
    <item msgid="8182406852935468862">"تم ضبط المنبه على <xliff:g id="DAYS">%1$s</xliff:g> و<xliff:g id="HOURS">%2$s</xliff:g> من الآن."</item>
    <item msgid="2532279224777213194">"تم ضبط المنبه على <xliff:g id="MINUTES">%3$s</xliff:g> من الآن."</item>
    <item msgid="5936557894247187717">"تم ضبط المنبه على <xliff:g id="DAYS">%1$s</xliff:g> و<xliff:g id="MINUTES">%3$s</xliff:g> من الآن."</item>
    <item msgid="9115697840826129603">"تم ضبط المنبه على <xliff:g id="HOURS">%2$s</xliff:g> و<xliff:g id="MINUTES">%3$s</xliff:g> من الآن."</item>
    <item msgid="2332583385137381060">"تم ضبط المنبه على <xliff:g id="DAYS">%1$s</xliff:g> و<xliff:g id="HOURS">%2$s</xliff:g> و<xliff:g id="MINUTES">%3$s</xliff:g> من الآن."</item>
  </string-array>
    <plurals name="days" formatted="false" msgid="3706846447285206235">
      <item quantity="zero"><xliff:g id="NUMBER">%s</xliff:g> من الأيام</item>
      <item quantity="two">يومان (<xliff:g id="NUMBER">%s</xliff:g>)</item>
      <item quantity="few"><xliff:g id="NUMBER">%s</xliff:g> أيام</item>
      <item quantity="many"><xliff:g id="NUMBER">%s</xliff:g> يومًا</item>
      <item quantity="other"><xliff:g id="NUMBER">%s</xliff:g> من الأيام</item>
      <item quantity="one">يوم واحد</item>
    </plurals>
    <plurals name="hours" formatted="false" msgid="3871283109767171655">
      <item quantity="zero"><xliff:g id="NUMBER">%s</xliff:g> من الساعات</item>
      <item quantity="two">ساعتان (<xliff:g id="NUMBER">%s</xliff:g>)</item>
      <item quantity="few"><xliff:g id="NUMBER">%s</xliff:g> ساعات</item>
      <item quantity="many"><xliff:g id="NUMBER">%s</xliff:g> ساعة</item>
      <item quantity="other"><xliff:g id="NUMBER">%s</xliff:g> من الساعات</item>
      <item quantity="one">ساعة واحدة</item>
    </plurals>
    <plurals name="minutes" formatted="false" msgid="5484431721696058697">
      <item quantity="zero"><xliff:g id="NUMBER">%s</xliff:g> من الدقائق</item>
      <item quantity="two">دقيقتان (<xliff:g id="NUMBER">%s</xliff:g>)</item>
      <item quantity="few"><xliff:g id="NUMBER">%s</xliff:g> دقائق</item>
      <item quantity="many"><xliff:g id="NUMBER">%s</xliff:g> دقيقة</item>
      <item quantity="other"><xliff:g id="NUMBER">%s</xliff:g> من الدقائق</item>
      <item quantity="one">دقيقة واحدة</item>
    </plurals>
    <string name="every_day" msgid="4100909974923444602">"كل يوم"</string>
    <string name="day_concat" msgid="971998564991636532">"، "</string>
    <string name="loading_widget" msgid="5306242862476796500">"جارٍ التحميل…"</string>
    <string name="analog_gadget" msgid="1670505720837152766">"ساعة عادية"</string>
    <string name="digital_gadget" msgid="2326954556720571358">"ساعة رقمية"</string>
    <string name="settings" msgid="5849739030579520686">"الإعدادات"</string>
    <string name="snooze_duration_title" msgid="1097309861110780483">"طول مدة الغفوة"</string>
    <plurals name="snooze_duration" formatted="false" msgid="3112918131095248271">
      <item quantity="zero"><xliff:g id="NUMBER">%s</xliff:g> minutes</item>
      <item quantity="two">دقيقتان (<xliff:g id="NUMBER">%s</xliff:g>)</item>
      <item quantity="few"><xliff:g id="NUMBER">%s</xliff:g> دقائق</item>
      <item quantity="many"><xliff:g id="NUMBER">%s</xliff:g> دقيقة</item>
      <item quantity="other"><xliff:g id="NUMBER">%s</xliff:g> من الدقائق</item>
      <item quantity="one">دقيقة واحدة</item>
    </plurals>
    <plurals name="snooze_picker_label" formatted="false" msgid="322739253661747732">
      <item quantity="zero">minutes</item>
      <item quantity="two">دقيقتان</item>
      <item quantity="few">دقائق</item>
      <item quantity="many">دقيقة</item>
      <item quantity="other">من الدقائق</item>
      <item quantity="one">دقيقة واحدة</item>
    </plurals>
    <string name="crescendo_duration_title" msgid="8606408542726189528">"رفع مستوى الصوت تدريجيًا"</string>
    <string name="no_crescendo_duration" msgid="383801592865899932">"إيقاف"</string>
    <string name="crescendo_duration" msgid="6641284876778266541">"<xliff:g id="NUMBER">%s</xliff:g> ثانية"</string>
    <string name="crescendo_picker_label" msgid="7758024047003091056">"ثوانٍ"</string>
    <string name="auto_silence_title" msgid="2012754009554434544">"صامت بعد"</string>
    <plurals name="auto_silence_summary" formatted="false" msgid="6579258788774360396">
      <item quantity="zero"><xliff:g id="FORMATTED_NUMBER">%s</xliff:g> من الدقائق</item>
      <item quantity="two">دقيقتان (<xliff:g id="FORMATTED_NUMBER">%s</xliff:g>)</item>
      <item quantity="few"><xliff:g id="FORMATTED_NUMBER">%s</xliff:g> دقائق</item>
      <item quantity="many"><xliff:g id="FORMATTED_NUMBER">%s</xliff:g> دقيقة</item>
      <item quantity="other"><xliff:g id="FORMATTED_NUMBER">%s</xliff:g> من الدقائق</item>
      <item quantity="one">دقيقة واحدة</item>
    </plurals>
    <string name="auto_silence_never" msgid="4821982647348750809">"أبدًا"</string>
  <string-array name="auto_silence_entries">
    <item msgid="3024545954917711306">"دقيقة واحدة"</item>
    <item msgid="5431906692406316549">"5 دقائق"</item>
    <item msgid="7742728812068919959">"10 دقائق"</item>
    <item msgid="2855948657259647629">"15 دقيقة"</item>
    <item msgid="6330196381284475079">"20 دقيقة"</item>
    <item msgid="7809240121716151904">"25 دقيقة"</item>
    <item msgid="4278641338024561333">"أبدًا"</item>
  </string-array>
    <string name="week_start_title" msgid="4268917518596832096">"بداية الأسبوع يوم"</string>
  <string-array name="week_start_entries">
    <item msgid="9010198173394482639">"السبت"</item>
    <item msgid="3993530639455360921">"الأحد"</item>
    <item msgid="8594709368683324282">"الاثنين"</item>
  </string-array>
    <string name="alarm_volume_title" msgid="8506245173912428522">"مستوى صوت المنبّه"</string>
    <string name="silent_ringtone_title" msgid="6177287302898634765">"صامت"</string>
    <string name="unknown_ringtone_title" msgid="6637522029614550112">"غير معروف"</string>
    <string name="alarm_volume_muted" msgid="6658289289695673569">"تم كتم صوت المنبه."</string>
    <string name="unmute_alarm_volume" msgid="2655009276035357497">"إعادة الصوت"</string>
    <string name="silent_default_alarm_ringtone" msgid="6012855475009670997">"نغمة رنين التنبيه الافتراضية صامتة"</string>
    <string name="change_default_alarm_ringtone" msgid="7040346397494294392">"تغيير"</string>
    <string name="alarms_blocked_by_dnd" msgid="6089433757505898969">"تم تعيين الجهاز إلى الوضع الصامت كليًا."</string>
    <string name="volume_button_setting_title" msgid="6937131248843413357">"أزرار مستوى الصوت"</string>
  <string-array name="volume_button_setting_entries">
    <item msgid="7972756698723318690">"غفوة"</item>
    <item msgid="3450979320164769576">"تجاهل"</item>
    <item msgid="6302517608411378024">"عدم إجراء شيء"</item>
  </string-array>
    <string name="label_description" msgid="8736179296142915727">"تصنيف"</string>
    <string name="ringtone_description" msgid="7580922112921069925">"نغمة الرنين"</string>
    <string name="menu_alarm" msgid="4772010125376647519">"المنبه"</string>
    <string name="menu_timer" msgid="6459070074762877114">"موقت"</string>
    <string name="menu_clock" msgid="5612760670606829805">"الساعة"</string>
    <string name="menu_stopwatch" msgid="3396117705293574701">"ساعة توقيف"</string>
    <string name="button_alarms" msgid="3907838219512538763">"إضافة منبه"</string>
    <string name="button_cities" msgid="4555761857494501363">"المدن"</string>
    <string name="menu_item_settings" msgid="1413723516369078665">"الإعدادات"</string>
    <string name="menu_item_help" msgid="4570953476186849841">"مساعدة"</string>
    <string name="menu_item_night_mode" msgid="3486930302245398975">"وضع ليلي"</string>
    <string name="menu_item_sort_by_gmt_offset" msgid="3120860422682721706">"تصنيف بحسب الوقت"</string>
    <string name="menu_item_sort_by_name" msgid="1762931290495104106">"تصنيف بحسب الاسم"</string>
    <string name="selected_cities_label" msgid="3607479399424246605">"المدن المحددة"</string>
    <string name="sw_resume_button" msgid="2569360966002022248">"استئناف"</string>
    <string name="sw_reset_button" msgid="6616804728322906117">"إعادة ضبط"</string>
    <string name="sw_start_button" msgid="8373422516681242270">"بدء"</string>
    <string name="sw_pause_button" msgid="2422084453454138042">"إيقاف مؤقت"</string>
    <string name="sw_lap_button" msgid="6992264696039004233">"المختبر"</string>
    <string name="sw_share_button" msgid="4478648110382859382">"مشاركة"</string>
    <string name="hours_label" msgid="3393478155635368097">"س"</string>
    <string name="minutes_label" msgid="3568098128251438588">"د"</string>
    <string name="seconds_label" msgid="124655952824003246">"ث"</string>
    <string name="hours_label_description" msgid="8652842524970971830">"ساعات"</string>
    <string name="minutes_label_description" msgid="965686733490357796">"دقائق"</string>
    <string name="seconds_label_description" msgid="3821620053141299692">"ثوانٍ"</string>
<<<<<<< HEAD
    <string name="zero" msgid="7102083421938355017">"0"</string>
=======
>>>>>>> a56610c5
    <string name="sw_share_main" msgid="7703563468204234405">"وقتي هو <xliff:g id="TIME">%s</xliff:g>"</string>
    <string name="sw_share_laps" msgid="614390674795945007">"مرات الدوران:"</string>
    <string name="sw_notification_lap_number" msgid="3535420316052647126">"معمل <xliff:g id="NUMBER">%d</xliff:g>"</string>
    <plurals name="Nhours_description" formatted="false" msgid="4539186407746763655">
      <item quantity="zero"><xliff:g id="NUMBER">%d</xliff:g> hours</item>
      <item quantity="two">ساعتان (<xliff:g id="NUMBER">%d</xliff:g>)</item>
      <item quantity="few"><xliff:g id="NUMBER">%d</xliff:g> ساعات</item>
      <item quantity="many"><xliff:g id="NUMBER">%d</xliff:g> ساعة</item>
      <item quantity="other"><xliff:g id="NUMBER">%d</xliff:g> من الساعات</item>
      <item quantity="one">ساعة واحدة</item>
    </plurals>
    <plurals name="Nminutes_description" formatted="false" msgid="6373760365221990859">
      <item quantity="zero"><xliff:g id="NUMBER">%d</xliff:g> minutes</item>
      <item quantity="two">دقيقتان (<xliff:g id="NUMBER">%d</xliff:g>)</item>
      <item quantity="few"><xliff:g id="NUMBER">%d</xliff:g> دقائق</item>
      <item quantity="many"><xliff:g id="NUMBER">%d</xliff:g> دقيقة</item>
      <item quantity="other"><xliff:g id="NUMBER">%d</xliff:g> من الدقائق</item>
      <item quantity="one">دقيقة واحدة</item>
    </plurals>
    <plurals name="Nseconds_description" formatted="false" msgid="6456500168536594889">
      <item quantity="zero"><xliff:g id="NUMBER">%d</xliff:g> seconds</item>
      <item quantity="two">ثانيتان (<xliff:g id="NUMBER">%d</xliff:g>)</item>
      <item quantity="few"><xliff:g id="NUMBER">%d</xliff:g> ثوانٍ</item>
      <item quantity="many"><xliff:g id="NUMBER">%d</xliff:g> ثانية</item>
      <item quantity="other"><xliff:g id="NUMBER">%d</xliff:g> من الثواني</item>
      <item quantity="one">ثانية واحدة</item>
    </plurals>
    <string name="timer_add_timer" msgid="862733633862574752">"إضافة موقت"</string>
    <string name="timer_start" msgid="6158486445614356442">"بدء"</string>
    <string name="timer_delete" msgid="8699122001991909302">"حذف"</string>
    <string name="timer_descriptive_delete" msgid="8794915342760383536">"حذف <xliff:g id="NUMBER_STRING">%s</xliff:g>"</string>
    <string name="timer_plus_one" msgid="6631211310420106116">"إضافة دقيقة واحدة"</string>
    <string name="timer_plus_1_min" msgid="8645224089494875062">"إضافة دقيقة واحدة"</string>
    <string name="timer_stop" msgid="3361154678667736722">"إيقاف"</string>
    <string name="timer_stop_all" msgid="9080780442843034376">"إيقاف كل الموقِّتات"</string>
    <string name="timer_reset" msgid="7848424809190171640">"إعادة تعيين"</string>
    <string name="timer_cancel" msgid="3572868404230815644">"إلغاء"</string>
    <string name="timer_canceled" msgid="7327923392567128060">"تم إلغاء الموقِّت"</string>
    <string name="timer_times_up" msgid="9190440395938519009">"انتهى الوقت"</string>
    <string name="timer_multi_times_up" msgid="1239104626836080409">"انتهت صلاحية <xliff:g id="NUM_TIMERS">%d</xliff:g> من الموقِّتات"</string>
    <string name="timer_notification_label" msgid="4933184831583137249">"مؤقت"</string>
<<<<<<< HEAD
    <string name="timers_max_count_reached" msgid="9140022846793903813">"يبلغ الحد الأقصى 4 موقّتات"</string>
=======
>>>>>>> a56610c5
    <string name="timer_pause" msgid="3748323712728398743">"إيقاف مؤقت"</string>
    <string name="timer_reset_all" msgid="7530633132757866087">"إعادة ضبط الموقتات"</string>
  <string-array name="sw_share_strings">
    <item msgid="842841032273927988">"يمكنك إجراء كل شيء بسرعة البرق."</item>
    <item msgid="6332879039890727169">"استمتع بحصاد ثمار تعبك."</item>
    <item msgid="815382761274660130">"‏مشهور أن أجهزة Android سريعة، لكن ليس بسرعتك!"</item>
    <item msgid="7916250650982813737">"فو"</item>
    <item msgid="6836603904515182333">"‏L33t أوقات"</item>
    <item msgid="7508085100680861631">"هذه السرعة المذهلة."</item>
    <item msgid="5961245252909589573">"هيا بنا نجري التحريف الزمني مرة أخرى."</item>
    <item msgid="5211891900854545940">"الانتقال إلى اليمين."</item>
    <item msgid="9071353477103826053">"لديك لوحة للإسراع."</item>
    <item msgid="3785193933691117181">"السرعة الضوئية"</item>
  </string-array>
    <string name="home_label" msgid="4436139365695453870">"الوقت المحلي"</string>
    <string name="cities_activity_title" msgid="8552462751129256730">"مدن"</string>
    <string name="clock_settings" msgid="8317286807280600391">"الساعة"</string>
    <string name="clock_style" msgid="2265011060429742344">"النمط"</string>
    <string name="open_date_settings" msgid="7712226973337806152">"تغيير التاريخ والوقت"</string>
  <string-array name="clock_style_entries">
    <item msgid="917900462224167608">"تناظري"</item>
    <item msgid="8483930821046925592">"رقمي"</item>
  </string-array>
    <string name="automatic_home_clock" msgid="6274174710735449252">"ساعة آلية للبلد الأم"</string>
    <string name="automatic_home_clock_summary" msgid="6020476321040807273">"عند السفر إلى منطقة يختلف فيها الوقت، أضف ساعة بتوقيت الوطن"</string>
    <string name="home_time_zone" msgid="9199730676287974501">"المنطقة الزمنية للبلد الأم"</string>
    <string name="home_time_zone_title" msgid="807894493443834624">"المنطقة الزمنية للبلد الأم"</string>
    <string name="time_picker_cancel" msgid="7437106489606013077">"إلغاء"</string>
    <string name="time_picker_set" msgid="331153175471468051">"موافق"</string>
<<<<<<< HEAD
    <string name="time_picker_time_seperator" msgid="7484926510054777041">":"</string>
    <string name="time_picker_ampm_label" msgid="6754113715199751083">"--"</string>
    <string name="time_picker_00_label" msgid="6001006474735281911">":00"</string>
    <string name="time_picker_30_label" msgid="1027250857384838129">":30"</string>
=======
>>>>>>> a56610c5
    <string name="city_checked" msgid="616847871968019">"تم تحديد <xliff:g id="CITY_NAME">%s</xliff:g>"</string>
    <string name="city_unchecked" msgid="710212932781145918">"تم إلغاء تحديد <xliff:g id="CITY_NAME">%s</xliff:g>"</string>
  <string-array name="timezone_labels">
    <item msgid="5495601234086197399">"جزر مارشال"</item>
    <item msgid="4196408495909011020">"جزيرة ميدواي"</item>
    <item msgid="1414384194857730006">"هاواي"</item>
    <item msgid="2687091371581931926">"ألاسكا"</item>
    <item msgid="1922100269679049660">"توقيت المحيط الهادي"</item>
    <item msgid="7156402158716866161">"تيغوانا"</item>
    <item msgid="1144117502254612241">"أريزونا"</item>
    <item msgid="101284182011722637">"تشي هواوا"</item>
    <item msgid="689121094232986897">"التوقيت الجبلي"</item>
    <item msgid="5445331923942302756">"أمريكا الوسطى"</item>
    <item msgid="2749806434052452351">"توقيت مركزي"</item>
    <item msgid="3997138870229703753">"مدينة مكسيكو"</item>
    <item msgid="5425567073027744888">"ساسكاتشوان"</item>
    <item msgid="2877342865396629368">"بوغوتا"</item>
    <item msgid="568682398893899670">"توقيت شرقي"</item>
    <item msgid="668135984541863866">"فنزويلا"</item>
    <item msgid="3737474220861486223">"توقيت المحيط الأطلسي (باربادوس)"</item>
    <item msgid="6279116051273436870">"توقيت المحيط الأطلسي (كندا)"</item>
    <item msgid="8513382867172014244">"مناويس"</item>
    <item msgid="7776299003105932407">"سانتياغو"</item>
    <item msgid="8636989494746218677">"نيوفاوندلاند"</item>
    <item msgid="4402541016410147505">"برازيليا"</item>
    <item msgid="2251184440733164084">"بوینس آیرس"</item>
    <item msgid="6202926618569004969">"غرينلاند"</item>
    <item msgid="2355275037115290628">"مونتيفيديو"</item>
    <item msgid="1377549694711708945">"إقليم الأطلسي الأوسط"</item>
    <item msgid="3457671272126347981">"الأزور"</item>
    <item msgid="3659315141063710840">"جزر الرأس الأخضر"</item>
    <item msgid="1260941741802367635">"الدار البيضاء"</item>
    <item msgid="8275203689687954762">"لندن، دبلن"</item>
    <item msgid="5970179539479320905">"أمستردام، برلين"</item>
    <item msgid="5396319478750517962">"بلغراد"</item>
    <item msgid="8688787475056663004">"بروكسل"</item>
    <item msgid="3415827874921681622">"سراييفو"</item>
    <item msgid="402008965928320066">"ویندهوك"</item>
    <item msgid="6436942724959275569">"توقيت غرب إفريقيا"</item>
    <item msgid="954536568417204026">"عمان، الأردن"</item>
    <item msgid="8932745482008902551">"أثينا، إسطنبول"</item>
    <item msgid="320025725949024510">"بيروت، لبنان"</item>
    <item msgid="7242083112551905970">"القاهرة"</item>
    <item msgid="7241520146011450419">"هلسینكي"</item>
    <item msgid="2717065017510546526">"القدس"</item>
    <item msgid="8698556287741466553">"مینسك"</item>
    <item msgid="1797598357342084506">"هراري"</item>
    <item msgid="5169119919905066998">"بغداد"</item>
    <item msgid="2615788116201065182">"موسكو"</item>
    <item msgid="9084354867885584646">"الكويت"</item>
    <item msgid="1351570519986178268">"نیروبي"</item>
    <item msgid="7094569580635877460">"طهران"</item>
    <item msgid="3953138772617909704">"باكو"</item>
    <item msgid="2868893113598800752">"تبليسي"</item>
    <item msgid="7088581865802476373">"ایروان"</item>
    <item msgid="1941122257623887992">"دبي"</item>
    <item msgid="9194797225058249720">"كابول"</item>
    <item msgid="6486569254364577332">"إسلام أباد، كراتشي"</item>
    <item msgid="5487724896895412089">"أورالسك"</item>
    <item msgid="364906869710826982">"يكاترينبورغ"</item>
    <item msgid="2106505051751383358">"كولكاتا"</item>
    <item msgid="6851586621581501447">"سريلانكا"</item>
    <item msgid="800438544128213134">"كاثماندو"</item>
    <item msgid="6173621471007643021">"أستانا"</item>
    <item msgid="8645125891971581128">"يانغون"</item>
    <item msgid="2886407505119737794">"كراسنويارسك"</item>
    <item msgid="3408222398188107090">"بانكوك"</item>
    <item msgid="4441612937172851228">"بكين"</item>
    <item msgid="4936715789028996930">"هونج كونج"</item>
    <item msgid="4261031143777385525">"إركوتسك"</item>
    <item msgid="3538060959338191835">"كوالالامبور"</item>
    <item msgid="1438847562643099201">"بيرث"</item>
    <item msgid="3063913827688244383">"تایبي"</item>
    <item msgid="3502757135046564209">"سيول"</item>
    <item msgid="6107588684519111669">"طوكيو، أوساكا"</item>
    <item msgid="4350769099755608471">"ياكوتسك"</item>
    <item msgid="2422707004533526462">"أديليد"</item>
    <item msgid="1292192084554134339">"داروين"</item>
    <item msgid="1320883699470001716">"بريزبين"</item>
    <item msgid="5137198806146386527">"هوبارت"</item>
    <item msgid="5920063686933941174">"سيدني، كانبيرا"</item>
    <item msgid="615906039696009425">"فلاديفوستوك"</item>
    <item msgid="7738680449356275374">"غوام"</item>
    <item msgid="2882915026380778227">"ماغادان"</item>
    <item msgid="8255615641810148152">"آكلاند"</item>
    <item msgid="3027153773466391728">"فيجي"</item>
    <item msgid="5911600083231840181">"تونغا"</item>
    <item msgid="5176858645450908751">"جاكارتا"</item>
  </string-array>
    <string name="alarm_settings" msgid="2947147071388290814">"التنبيهات"</string>
    <string name="timer_service_desc" msgid="2256002649882602433">"لمعالجة الإجراءات من إشعارات الموقِّت."</string>
    <string name="stopwatch_service_desc" msgid="9220132827343760767">"لمعالجة الإجراءات من إشعارات ساعة الإيقاف."</string>
    <string name="swn_paused" msgid="6364358842808263589">"تم الإيقاف مؤقتًا"</string>
    <string name="description_direction_right" msgid="5709209043267548985">"مرر بسرعة إلى اليسار للإلغاء"</string>
    <string name="description_direction_left" msgid="7448141043674998679">"مرر بسرعة إلى اليمين لإجراء غفوة"</string>
    <string name="description_direction_both" msgid="1841309486023845685">"مرر يسارًا للغفوة أو يمينًا للتجاهل"</string>
    <string name="timer_settings" msgid="7955522143086154795">"الموقتات"</string>
    <string name="timer_ringtone_title" msgid="7630214935791599619">"نغمة رنين الموقِّت"</string>
    <string name="timer_vibrate_title" msgid="7788920024785587518">"اهتزاز الموقت"</string>
    <string name="timer_paused" msgid="5941160896040771462">"تم إيقاف الموقِّت مؤقتًا"</string>
    <string name="timers_stopped" msgid="3186191253226005149">"تم إيقاف <xliff:g id="NUMBER">%d</xliff:g> موقِّتات مؤقتُا"</string>
    <string name="all_timers_stopped_notif" msgid="883027111895833440">"انقر للاطلاع على الموقِّتات التابعة لك"</string>
    <string name="timers_in_use" msgid="5570729467344408506">"<xliff:g id="NUMBER">%d</xliff:g> من الموقتات"</string>
    <string name="next_timer_notif" msgid="6136454740115613653">"الموقت التالي: <xliff:g id="TIME_REMAINING">%s</xliff:g>"</string>
    <string name="screensaver_settings" msgid="1780742944194267226">"إعدادات شاشة التوقف"</string>
    <string name="night_mode_title" msgid="5983813889469616299">"وضع ليلي"</string>
    <string name="night_mode_summary" msgid="1017350187324162631">"شاشة معتمة جدًا (للغرف المظلمة)"</string>
    <string name="expand_alarm" msgid="7392616528943305020">"توسيع المنبه"</string>
    <string name="collapse_alarm" msgid="3561772046433483980">"تصغير المنبه"</string>
    <string name="alarm_undo" msgid="5710042601177655254">"تراجع"</string>
    <string name="alarm_deleted" msgid="6131529309389084785">"تم حذف المنبه."</string>
    <string name="world_day_of_week_label" msgid="5911196322328341288">"/ <xliff:g id="LABEL">%s</xliff:g>"</string>
    <string name="next_alarm_description" msgid="2650244835760747046">"التنبيه التالي: <xliff:g id="ALARM_TIME">%s</xliff:g>"</string>
    <string name="no_alarms" msgid="6429431324842022917">"ليست هناك اشعارات"</string>
    <string name="invalid_time" msgid="2782334750243998633">"الوقت غير صالح <xliff:g id="INVALID_HOUR">%1$d</xliff:g>:<xliff:g id="INVALID_MINUTES">%2$d</xliff:g> <xliff:g id="INVALID_AMPM">%3$s</xliff:g>"</string>
    <string name="no_alarm_at" msgid="8140632482969193119">"لم يتم تعيين منبه للوقت <xliff:g id="ALARM_TIME_HOUR">%1$d</xliff:g>:<xliff:g id="ALARM_TIME_MINUTES">%2$d</xliff:g>"</string>
    <string name="no_scheduled_alarms" msgid="2115420148192753534">"لم يتم تعيين أي منبه"</string>
    <string name="no_label_specified" msgid="2008482054428460626">"لم يتم تحديد تصنيف"</string>
    <string name="no_alarms_with_label" msgid="6250998794542941665">"لا توجد منبهات تتضمن التصنيف"</string>
    <string name="stopwatch_isnt_running" msgid="7147219965448204727">"ساعة الإيقاف ليست قيد التشغيل"</string>
    <string name="stopwatch_paused" msgid="2187615623275408601">"تم إيقاف ساعة التوقيف مؤقتًا"</string>
    <string name="stopwatch_reset" msgid="7585914953721021042">"تمت إعادة ضبط ساعة التوقيف"</string>
    <string name="stopwatch_lapped" msgid="5844686448815550482">"تمت إضافة دورة إلى ساعة التوقيف"</string>
    <string name="stopwatch_started" msgid="7843882246387176304">"تم بدء ساعة التوقيف"</string>
    <string name="no_alarm_scheduled_for_this_time" msgid="4463069177414482818">"لم يتم تعيين منبه لهذا الوقت"</string>
    <string name="alarm_is_dismissed" msgid="5509897230565826642">"تم تجاهل المنبه <xliff:g id="ALARM_TIME">%s</xliff:g>"</string>
    <string name="alarm_is_set" msgid="5503226382620011088">"تم ضبط المنبه على <xliff:g id="ALARM_TIME">%s</xliff:g>"</string>
    <string name="no_timers_exist" msgid="7062019300048831373">"ليس هناك أي موقِّت"</string>
    <string name="too_many_timers_exist" msgid="6339194231767431627">"هناك أكثر من موقِّت واحد"</string>
    <string name="timer_does_not_exist" msgid="4457482976523984231">"تمت إزالة الموقِّت."</string>
    <string name="timer_created" msgid="4381027137335885547">"تم إنشاء الموقت"</string>
    <string name="timer_was_reset" msgid="6495796785185062631">"تمت إعادة تعيين الموقِّت"</string>
    <string name="timer_deleted" msgid="9110322362460029392">"تم حذف الموقِّت"</string>
    <string name="timer_started" msgid="6715582052946641641">"تم بدء الموقّت"</string>
    <string name="invalid_timer_length" msgid="3104567893212932487">"مدة الموقت غير صالحة"</string>
    <string name="no_city_selected" msgid="1007596865203283741">"لم يتم تحديد أية مدينة"</string>
    <string name="the_city_you_specified_is_not_available" msgid="1753597460426454543">"المدينة التي حددتها غير متاحة"</string>
    <string name="the_city_already_added" msgid="3799050213771793020">"تمت إضافة هذه المدينة من قبل"</string>
    <string name="city_added" msgid="1335509457349179514">"تمت إضافة <xliff:g id="CITY_NAME">%s</xliff:g>"</string>
    <string name="city_deleted" msgid="3935141305276867838">"تم حذف <xliff:g id="CITY_NAME">%s</xliff:g>"</string>
    <string name="alarm_cant_be_dismissed_still_more_than_24_hours_away" msgid="8810520940995307437">"لا يمكن تجاهل المنبه <xliff:g id="ALARM_TIME">%s</xliff:g> في الوقت الحالي، لأن موعده لا يزال يبعد أكثر من 24 ساعة"</string>
    <string name="dismiss_alarm" msgid="7204593078688533541">"تجاهل التنبيه"</string>
    <string name="pick_alarm_to_dismiss" msgid="5408769235866082896">"اختر المنبه المراد تجاهله"</string>
    <string name="no_firing_alarms" msgid="4986161963178722289">"ليس هناك أي منبه نشط الآن"</string>
    <string name="alarm_is_snoozed" msgid="7044644119744928846">"تم تأجيل المنبه <xliff:g id="ALARM_TIME">%s</xliff:g> لمدة 10 دقائق"</string>
</resources><|MERGE_RESOLUTION|>--- conflicted
+++ resolved
@@ -60,14 +60,14 @@
     <string name="timer_remaining_single" msgid="6782851171906765864">"تتبقى"</string>
     <string name="timer_remaining_multiple" msgid="6052775962092160851">"تتبقى"</string>
   <string-array name="alarm_set">
-    <item msgid="6450913786084215050">"تم ضبط المنبه على أقل من دقيقة واحدة من الآن."</item>
-    <item msgid="6002066367368421848">"تم ضبط المنبه على <xliff:g id="DAYS">%1$s</xliff:g> من الآن."</item>
-    <item msgid="8824719306247973774">"تم ضبط المنبه على <xliff:g id="HOURS">%2$s</xliff:g> من الآن."</item>
-    <item msgid="8182406852935468862">"تم ضبط المنبه على <xliff:g id="DAYS">%1$s</xliff:g> و<xliff:g id="HOURS">%2$s</xliff:g> من الآن."</item>
-    <item msgid="2532279224777213194">"تم ضبط المنبه على <xliff:g id="MINUTES">%3$s</xliff:g> من الآن."</item>
-    <item msgid="5936557894247187717">"تم ضبط المنبه على <xliff:g id="DAYS">%1$s</xliff:g> و<xliff:g id="MINUTES">%3$s</xliff:g> من الآن."</item>
-    <item msgid="9115697840826129603">"تم ضبط المنبه على <xliff:g id="HOURS">%2$s</xliff:g> و<xliff:g id="MINUTES">%3$s</xliff:g> من الآن."</item>
-    <item msgid="2332583385137381060">"تم ضبط المنبه على <xliff:g id="DAYS">%1$s</xliff:g> و<xliff:g id="HOURS">%2$s</xliff:g> و<xliff:g id="MINUTES">%3$s</xliff:g> من الآن."</item>
+    <item msgid="6450913786084215050">"ضبط المنبه :أقل من دقيقة واحدة من الآن."</item>
+    <item msgid="6002066367368421848">"ضبط المنبه: <xliff:g id="DAYS">%1$s</xliff:g> من الآن."</item>
+    <item msgid="8824719306247973774">"ضبط المنبه: <xliff:g id="HOURS">%2$s</xliff:g> من الآن."</item>
+    <item msgid="8182406852935468862">"ضبط المنبه:<xliff:g id="DAYS">%1$s</xliff:g> و<xliff:g id="HOURS">%2$s</xliff:g> من الآن."</item>
+    <item msgid="2532279224777213194">"ضبط المنبه: <xliff:g id="MINUTES">%3$s</xliff:g> من الآن."</item>
+    <item msgid="5936557894247187717">"ضبط المنبه: <xliff:g id="DAYS">%1$s</xliff:g> و<xliff:g id="MINUTES">%3$s</xliff:g> من الآن."</item>
+    <item msgid="9115697840826129603">"ضبط المنبه: <xliff:g id="HOURS">%2$s</xliff:g> و<xliff:g id="MINUTES">%3$s</xliff:g> من الآن."</item>
+    <item msgid="2332583385137381060">"ضبط المنبه: <xliff:g id="DAYS">%1$s</xliff:g> و<xliff:g id="HOURS">%2$s</xliff:g> و<xliff:g id="MINUTES">%3$s</xliff:g> من الآن."</item>
   </string-array>
     <plurals name="days" formatted="false" msgid="3706846447285206235">
       <item quantity="zero"><xliff:g id="NUMBER">%s</xliff:g> من الأيام</item>
@@ -132,11 +132,11 @@
     <string name="auto_silence_never" msgid="4821982647348750809">"أبدًا"</string>
   <string-array name="auto_silence_entries">
     <item msgid="3024545954917711306">"دقيقة واحدة"</item>
-    <item msgid="5431906692406316549">"5 دقائق"</item>
-    <item msgid="7742728812068919959">"10 دقائق"</item>
-    <item msgid="2855948657259647629">"15 دقيقة"</item>
-    <item msgid="6330196381284475079">"20 دقيقة"</item>
-    <item msgid="7809240121716151904">"25 دقيقة"</item>
+    <item msgid="5431906692406316549">"۵ دقائق"</item>
+    <item msgid="7742728812068919959">"۱۰ دقائق"</item>
+    <item msgid="2855948657259647629">"۱۵ دقيقة"</item>
+    <item msgid="6330196381284475079">"۲۰ دقيقة"</item>
+    <item msgid="7809240121716151904">"۲۵ دقيقة"</item>
     <item msgid="4278641338024561333">"أبدًا"</item>
   </string-array>
     <string name="week_start_title" msgid="4268917518596832096">"بداية الأسبوع يوم"</string>
@@ -177,7 +177,7 @@
     <string name="sw_reset_button" msgid="6616804728322906117">"إعادة ضبط"</string>
     <string name="sw_start_button" msgid="8373422516681242270">"بدء"</string>
     <string name="sw_pause_button" msgid="2422084453454138042">"إيقاف مؤقت"</string>
-    <string name="sw_lap_button" msgid="6992264696039004233">"المختبر"</string>
+    <string name="sw_lap_button" msgid="6992264696039004233">"الدورة"</string>
     <string name="sw_share_button" msgid="4478648110382859382">"مشاركة"</string>
     <string name="hours_label" msgid="3393478155635368097">"س"</string>
     <string name="minutes_label" msgid="3568098128251438588">"د"</string>
@@ -185,13 +185,9 @@
     <string name="hours_label_description" msgid="8652842524970971830">"ساعات"</string>
     <string name="minutes_label_description" msgid="965686733490357796">"دقائق"</string>
     <string name="seconds_label_description" msgid="3821620053141299692">"ثوانٍ"</string>
-<<<<<<< HEAD
-    <string name="zero" msgid="7102083421938355017">"0"</string>
-=======
->>>>>>> a56610c5
     <string name="sw_share_main" msgid="7703563468204234405">"وقتي هو <xliff:g id="TIME">%s</xliff:g>"</string>
-    <string name="sw_share_laps" msgid="614390674795945007">"مرات الدوران:"</string>
-    <string name="sw_notification_lap_number" msgid="3535420316052647126">"معمل <xliff:g id="NUMBER">%d</xliff:g>"</string>
+    <string name="sw_share_laps" msgid="614390674795945007">"عدد مرات الدورة:"</string>
+    <string name="sw_notification_lap_number" msgid="3535420316052647126">"الدورة <xliff:g id="NUMBER">%d</xliff:g>"</string>
     <plurals name="Nhours_description" formatted="false" msgid="4539186407746763655">
       <item quantity="zero"><xliff:g id="NUMBER">%d</xliff:g> hours</item>
       <item quantity="two">ساعتان (<xliff:g id="NUMBER">%d</xliff:g>)</item>
@@ -230,10 +226,6 @@
     <string name="timer_times_up" msgid="9190440395938519009">"انتهى الوقت"</string>
     <string name="timer_multi_times_up" msgid="1239104626836080409">"انتهت صلاحية <xliff:g id="NUM_TIMERS">%d</xliff:g> من الموقِّتات"</string>
     <string name="timer_notification_label" msgid="4933184831583137249">"مؤقت"</string>
-<<<<<<< HEAD
-    <string name="timers_max_count_reached" msgid="9140022846793903813">"يبلغ الحد الأقصى 4 موقّتات"</string>
-=======
->>>>>>> a56610c5
     <string name="timer_pause" msgid="3748323712728398743">"إيقاف مؤقت"</string>
     <string name="timer_reset_all" msgid="7530633132757866087">"إعادة ضبط الموقتات"</string>
   <string-array name="sw_share_strings">
@@ -263,13 +255,6 @@
     <string name="home_time_zone_title" msgid="807894493443834624">"المنطقة الزمنية للبلد الأم"</string>
     <string name="time_picker_cancel" msgid="7437106489606013077">"إلغاء"</string>
     <string name="time_picker_set" msgid="331153175471468051">"موافق"</string>
-<<<<<<< HEAD
-    <string name="time_picker_time_seperator" msgid="7484926510054777041">":"</string>
-    <string name="time_picker_ampm_label" msgid="6754113715199751083">"--"</string>
-    <string name="time_picker_00_label" msgid="6001006474735281911">":00"</string>
-    <string name="time_picker_30_label" msgid="1027250857384838129">":30"</string>
-=======
->>>>>>> a56610c5
     <string name="city_checked" msgid="616847871968019">"تم تحديد <xliff:g id="CITY_NAME">%s</xliff:g>"</string>
     <string name="city_unchecked" msgid="710212932781145918">"تم إلغاء تحديد <xliff:g id="CITY_NAME">%s</xliff:g>"</string>
   <string-array name="timezone_labels">
@@ -410,9 +395,9 @@
     <string name="the_city_already_added" msgid="3799050213771793020">"تمت إضافة هذه المدينة من قبل"</string>
     <string name="city_added" msgid="1335509457349179514">"تمت إضافة <xliff:g id="CITY_NAME">%s</xliff:g>"</string>
     <string name="city_deleted" msgid="3935141305276867838">"تم حذف <xliff:g id="CITY_NAME">%s</xliff:g>"</string>
-    <string name="alarm_cant_be_dismissed_still_more_than_24_hours_away" msgid="8810520940995307437">"لا يمكن تجاهل المنبه <xliff:g id="ALARM_TIME">%s</xliff:g> في الوقت الحالي، لأن موعده لا يزال يبعد أكثر من 24 ساعة"</string>
+    <string name="alarm_cant_be_dismissed_still_more_than_24_hours_away" msgid="8810520940995307437">"لا يمكن تجاهل المنبه <xliff:g id="ALARM_TIME">%s</xliff:g> في الوقت الحالي، لأن موعده لا يزال يبعد أكثر من ٢٤ ساعة"</string>
     <string name="dismiss_alarm" msgid="7204593078688533541">"تجاهل التنبيه"</string>
     <string name="pick_alarm_to_dismiss" msgid="5408769235866082896">"اختر المنبه المراد تجاهله"</string>
     <string name="no_firing_alarms" msgid="4986161963178722289">"ليس هناك أي منبه نشط الآن"</string>
-    <string name="alarm_is_snoozed" msgid="7044644119744928846">"تم تأجيل المنبه <xliff:g id="ALARM_TIME">%s</xliff:g> لمدة 10 دقائق"</string>
+    <string name="alarm_is_snoozed" msgid="7044644119744928846">"تم تأجيل المنبه <xliff:g id="ALARM_TIME">%s</xliff:g> لمدة ۱۰ دقائق"</string>
 </resources>