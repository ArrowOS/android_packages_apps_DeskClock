--- conflicted
+++ resolved
@@ -62,12 +62,7 @@
 
         // Clear stopwatch data and reset timers because they rely on elapsed real-time values
         // which are meaningless after a device reboot.
-<<<<<<< HEAD
         if (ACTION_BOOT_COMPLETED.equals(action)) {
-            DataModel.getDataModel().clearLaps();
-=======
-        if (Intent.ACTION_BOOT_COMPLETED.equals(action)) {
->>>>>>> 9042b0b5
             DataModel.getDataModel().resetStopwatch();
             Events.sendStopwatchEvent(R.string.action_reset, R.string.label_reboot);
             DataModel.getDataModel().resetTimers(R.string.label_reboot);
