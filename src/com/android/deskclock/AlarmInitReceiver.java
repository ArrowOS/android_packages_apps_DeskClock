/*
 * Copyright (C) 2007 The Android Open Source Project
 *
 * Licensed under the Apache License, Version 2.0 (the "License");
 * you may not use this file except in compliance with the License.
 * You may obtain a copy of the License at
 *
 *      http://www.apache.org/licenses/LICENSE-2.0
 *
 * Unless required by applicable law or agreed to in writing, software
 * distributed under the License is distributed on an "AS IS" BASIS,
 * WITHOUT WARRANTIES OR CONDITIONS OF ANY KIND, either express or implied.
 * See the License for the specific language governing permissions and
 * limitations under the License.
 */

package com.android.deskclock;

import android.annotation.SuppressLint;
import android.content.BroadcastReceiver;
import android.content.Context;
import android.content.Intent;
import android.os.PowerManager.WakeLock;

import com.android.deskclock.alarms.AlarmStateManager;
import com.android.deskclock.data.DataModel;
import com.android.deskclock.events.Events;

public class AlarmInitReceiver extends BroadcastReceiver {

    /**
     * When running on N devices, we're interested in the boot completed event that is sent while
     * the user is still locked, so that we can schedule alarms.
     */
    @SuppressLint("InlinedApi")
    private static final String ACTION_BOOT_COMPLETED = Utils.isNOrLater()
            ? Intent.ACTION_LOCKED_BOOT_COMPLETED : Intent.ACTION_BOOT_COMPLETED;

    /**
     * This receiver handles a variety of actions:
     *
     * <ul>
     *     <li>Clean up backup data that was recently restored to this device on
     *     ACTION_COMPLETE_RESTORE.</li>
     *     <li>Reset timers and stopwatch on ACTION_BOOT_COMPLETED</li>
     *     <li>Fix alarm states on ACTION_BOOT_COMPLETED, TIME_SET, TIMEZONE_CHANGED,
     *     and LOCALE_CHANGED</li>
     *     <li>Rebuild notifications on MY_PACKAGE_REPLACED</li>
     * </ul>
     */
    @Override
    public void onReceive(final Context context, Intent intent) {
        final String action = intent.getAction();
        LogUtils.i("AlarmInitReceiver " + action);

        final PendingResult result = goAsync();
        final WakeLock wl = AlarmAlertWakeLock.createPartialWakeLock(context);
        wl.acquire();

        // We need to increment the global id out of the async task to prevent race conditions
        AlarmStateManager.updateGlobalIntentId(context);

        // Clear stopwatch data and reset timers because they rely on elapsed real-time values
        // which are meaningless after a device reboot.
        if (ACTION_BOOT_COMPLETED.equals(action)) {
<<<<<<< HEAD
            DataModel.getDataModel().clearLaps();
=======
>>>>>>> a1e6ca46
            DataModel.getDataModel().resetStopwatch();
            Events.sendStopwatchEvent(R.string.action_reset, R.string.label_reboot);
            DataModel.getDataModel().resetTimers(R.string.label_reboot);
        }

        // Notifications are canceled by the system on application upgrade. This broadcast signals
        // that the new app is free to rebuild the notifications using the existing data.
        if (Intent.ACTION_MY_PACKAGE_REPLACED.equals(action)) {
            DataModel.getDataModel().updateAllNotifications();
        }

        AsyncHandler.post(new Runnable() {
            @Override
            public void run() {
                try {
                    // Process restored data if any exists
                    if (!DeskClockBackupAgent.processRestoredData(context)) {
                        // Update all the alarm instances on time change event
                        AlarmStateManager.fixAlarmInstances(context);
                    }
                } finally {
                    result.finish();
                    wl.release();
                    LogUtils.v("AlarmInitReceiver finished");
                }
            }
        });
    }
}<|MERGE_RESOLUTION|>--- conflicted
+++ resolved
@@ -63,10 +63,6 @@
         // Clear stopwatch data and reset timers because they rely on elapsed real-time values
         // which are meaningless after a device reboot.
         if (ACTION_BOOT_COMPLETED.equals(action)) {
-<<<<<<< HEAD
-            DataModel.getDataModel().clearLaps();
-=======
->>>>>>> a1e6ca46
             DataModel.getDataModel().resetStopwatch();
             Events.sendStopwatchEvent(R.string.action_reset, R.string.label_reboot);
             DataModel.getDataModel().resetTimers(R.string.label_reboot);
