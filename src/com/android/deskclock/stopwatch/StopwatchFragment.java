/*
 * Copyright (C) 2015 The Android Open Source Project
 *
 * Licensed under the Apache License, Version 2.0 (the "License");
 * you may not use this file except in compliance with the License.
 * You may obtain a copy of the License at
 *
 *      http://www.apache.org/licenses/LICENSE-2.0
 *
 * Unless required by applicable law or agreed to in writing, software
 * distributed under the License is distributed on an "AS IS" BASIS,
 * WITHOUT WARRANTIES OR CONDITIONS OF ANY KIND, either express or implied.
 * See the License for the specific language governing permissions and
 * limitations under the License.
 */

package com.android.deskclock.stopwatch;

import android.content.ActivityNotFoundException;
import android.content.Context;
import android.content.Intent;
import android.os.Bundle;
import android.os.PowerManager;
import android.os.SystemClock;
import android.support.v7.widget.LinearLayoutManager;
import android.support.v7.widget.RecyclerView;
import android.support.v7.widget.SimpleItemAnimator;
import android.transition.AutoTransition;
import android.transition.Transition;
import android.transition.TransitionManager;
import android.view.LayoutInflater;
import android.view.View;
import android.view.ViewGroup;
import android.view.accessibility.AccessibilityManager;

import com.android.deskclock.DeskClock;
import com.android.deskclock.DeskClockFragment;
import com.android.deskclock.LogUtils;
import com.android.deskclock.R;
import com.android.deskclock.data.DataModel;
import com.android.deskclock.data.Lap;
import com.android.deskclock.data.Stopwatch;
import com.android.deskclock.events.Events;
import com.android.deskclock.timer.CountingTimerView;

import static android.content.Context.ACCESSIBILITY_SERVICE;
import static android.content.Context.POWER_SERVICE;
import static android.os.PowerManager.ON_AFTER_RELEASE;
import static android.os.PowerManager.SCREEN_BRIGHT_WAKE_LOCK;
import static android.view.View.GONE;
import static android.view.View.INVISIBLE;
import static android.view.View.VISIBLE;

/**
 * Fragment that shows the stopwatch and recorded laps.
 */
public final class StopwatchFragment extends DeskClockFragment {

    private static final String TAG = "StopwatchFragment";

    /** Scheduled to update the stopwatch time and current lap time while stopwatch is running. */
    private final Runnable mTimeUpdateRunnable = new TimeUpdateRunnable();

    /** Used to determine when talk back is on in order to lower the time update rate. */
    private AccessibilityManager mAccessibilityManager;

    /** {@code true} while the {@link #mLapsList} is transitioning between shown and hidden. */
    private boolean mLapsListIsTransitioning;

    /** The data source for {@link #mLapsList}. */
    private LapsAdapter mLapsAdapter;

    /** The layout manager for the {@link #mLapsAdapter}. */
    private LinearLayoutManager mLapsLayoutManager;

    /** Draws the reference lap while the stopwatch is running. */
    private StopwatchCircleView mTime;

    /** Displays the recorded lap times. */
    private RecyclerView mLapsList;

    /** Displays the current stopwatch time. */
    private CountingTimerView mTimeText;

    /** Held while the stopwatch is running and this fragment is forward to keep the screen on. */
    private PowerManager.WakeLock mWakeLock;

    /** The public no-arg constructor required by all fragments. */
    public StopwatchFragment() {}

    @Override
    public View onCreateView(LayoutInflater inflater, ViewGroup container, Bundle state) {
        mLapsAdapter = new LapsAdapter(getActivity());
        mLapsLayoutManager = new LinearLayoutManager(getActivity());

        final View v = inflater.inflate(R.layout.stopwatch_fragment, container, false);
        mTime = (StopwatchCircleView) v.findViewById(R.id.stopwatch_time);
        mLapsList = (RecyclerView) v.findViewById(R.id.laps_list);
        ((SimpleItemAnimator) mLapsList.getItemAnimator()).setSupportsChangeAnimations(false);
        mLapsList.setLayoutManager(mLapsLayoutManager);
        mLapsList.setAdapter(mLapsAdapter);

        // Timer text serves as a virtual start/stop button.
        mTimeText = (CountingTimerView) v.findViewById(R.id.stopwatch_time_text);
        mTimeText.setVirtualButtonEnabled(true);
        mTimeText.registerVirtualButtonAction(new ToggleStopwatchRunnable());

        return v;
    }

    @Override
    public void onActivityCreated(Bundle savedInstanceState) {
        super.onActivityCreated(savedInstanceState);

        mAccessibilityManager =
                (AccessibilityManager) getActivity().getSystemService(ACCESSIBILITY_SERVICE);
    }

    @Override
    public void onResume() {
        super.onResume();

        // Conservatively assume the data in the adapter has changed while the fragment was paused.
        mLapsAdapter.notifyDataSetChanged();

        // Update the state of the buttons.
        setFabAppearance();
        setLeftRightButtonAppearance();

        // Draw the current stopwatch and lap times.
        updateTime();

        // Start updates if the stopwatch is running; blink text if it is paused.
        switch (getStopwatch().getState()) {
            case RUNNING:
                acquireWakeLock();
                mTime.update();
                startUpdatingTime();
                break;
            case PAUSED:
                mTimeText.blinkTimeStr(true);
                break;
        }

        // Adjust the visibility of the list of laps.
        showOrHideLaps(false);

        // Start watching for page changes away from this fragment.
        getDeskClock().registerPageChangedListener(this);

        // View is hidden in onPause, make sure it is visible now.
        final View view = getView();
        if (view != null) {
            view.setVisibility(VISIBLE);
        }
    }

    @Override
    public void onPause() {
        super.onPause();

        final View view = getView();
        if (view != null) {
            // Make the view invisible because when the lock screen is activated, the window stays
            // active under it. Later, when unlocking the screen, we see the old stopwatch time for
            // a fraction of a second.
            getView().setVisibility(INVISIBLE);
        }

        // Stop all updates while the fragment is not visible.
        stopUpdatingTime();
        mTimeText.blinkTimeStr(false);

        // Stop watching for page changes away from this fragment.
        getDeskClock().unregisterPageChangedListener(this);

        // Release the wake lock if it is currently held.
        releaseWakeLock();
    }

    @Override
    public void onPageChanged(int page) {
        if (page == DeskClock.STOPWATCH_TAB_INDEX && getStopwatch().isRunning()) {
            acquireWakeLock();
        } else {
            releaseWakeLock();
        }
    }

    @Override
    public void onFabClick(View view) {
        toggleStopwatchState();
    }

    @Override
    public void onLeftButtonClick(View view) {
        switch (getStopwatch().getState()) {
            case RUNNING:
                doAddLap();
                break;
            case PAUSED:
                doReset();
                break;
        }
    }

    @Override
    public void onRightButtonClick(View view) {
        doShare();
    }

    @Override
    public void setFabAppearance() {
        if (mFab == null || getSelectedTab() != DeskClock.STOPWATCH_TAB_INDEX) {
            return;
        }

        if (getStopwatch().isRunning()) {
            mFab.setImageResource(R.drawable.ic_pause_white_24dp);
            mFab.setContentDescription(getString(R.string.sw_pause_button));
        } else {
            mFab.setImageResource(R.drawable.ic_start_white_24dp);
            mFab.setContentDescription(getString(R.string.sw_start_button));
        }
        mFab.setVisibility(VISIBLE);
    }

    @Override
    public void setLeftRightButtonAppearance() {
        if (mLeftButton == null || mRightButton == null ||
                getSelectedTab() != DeskClock.STOPWATCH_TAB_INDEX) {
            return;
        }

        mRightButton.setImageResource(R.drawable.ic_share);
        mRightButton.setContentDescription(getString(R.string.sw_share_button));

        switch (getStopwatch().getState()) {
            case RESET:
                mLeftButton.setEnabled(false);
                mLeftButton.setVisibility(INVISIBLE);
                mRightButton.setVisibility(INVISIBLE);
                break;
            case RUNNING:
                mLeftButton.setImageResource(R.drawable.ic_lap);
                mLeftButton.setContentDescription(getString(R.string.sw_lap_button));
                mLeftButton.setEnabled(canRecordMoreLaps());
                mLeftButton.setVisibility(canRecordMoreLaps() ? VISIBLE : INVISIBLE);
                mRightButton.setVisibility(INVISIBLE);
                break;
            case PAUSED:
                mLeftButton.setEnabled(true);
                mLeftButton.setImageResource(R.drawable.ic_reset);
                mLeftButton.setContentDescription(getString(R.string.sw_reset_button));
                mLeftButton.setVisibility(VISIBLE);
                mRightButton.setVisibility(VISIBLE);
                break;
        }
    }

    /**
     * Start the stopwatch.
     */
    private void doStart() {
        Events.sendStopwatchEvent(R.string.action_start, R.string.label_deskclock);

        // Update the stopwatch state.
        DataModel.getDataModel().startStopwatch();

<<<<<<< HEAD
    @Override
    public void onResume() {
        SharedPreferences prefs = Utils.getDefaultSharedPreferences(getActivity());
        prefs.registerOnSharedPreferenceChangeListener(this);
        readFromSharedPref(prefs);
        mTime.readFromSharedPref(prefs, "sw");
        mTime.postInvalidate();
=======
        // Start UI updates.
        startUpdatingTime();
        mTime.update();
        mTimeText.blinkTimeStr(false);
>>>>>>> 4a90936e

        // Update button states.
        setFabAppearance();
        setLeftRightButtonAppearance();

        // Acquire the wake lock.
        acquireWakeLock();
    }

    /**
     * Pause the stopwatch.
     */
    private void doPause() {
        Events.sendStopwatchEvent(R.string.action_pause, R.string.label_deskclock);

<<<<<<< HEAD
            // This is called because the lock screen was activated, the window stay
            // active under it and when we unlock the screen, we see the old time for
            // a fraction of a second.
            View v = getView();
            if (v != null) {
                v.setVisibility(View.INVISIBLE);
            }
        }
        // The stopwatch must keep running even if the user closes the app so save stopwatch state
        // in shared prefs
        SharedPreferences prefs = Utils.getDefaultSharedPreferences(getActivity());
        prefs.unregisterOnSharedPreferenceChangeListener(this);
        writeToSharedPref(prefs);
        mTime.writeToSharedPref(prefs, "sw");
        mTimeText.blinkTimeStr(false);
        ((DeskClock)getActivity()).unregisterPageChangedListener(this);
        releaseWakeLock();
        super.onPause();
    }
=======
        // Update the stopwatch state
        DataModel.getDataModel().pauseStopwatch();
>>>>>>> 4a90936e

        // Redraw the paused stopwatch time.
        updateTime();

        // Stop UI updates.
        stopUpdatingTime();
        mTimeText.blinkTimeStr(true);

        // Update button states.
        setFabAppearance();
        setLeftRightButtonAppearance();

        // Release the wake lock.
        releaseWakeLock();
    }

    /**
     * Reset the stopwatch.
     */
    private void doReset() {
<<<<<<< HEAD
        if (DEBUG) LogUtils.v("StopwatchFragment.doReset");
        SharedPreferences prefs =
                Utils.getDefaultSharedPreferences(getActivity());
        Utils.clearSwSharedPref(prefs);
        mTime.clearSharedPref(prefs, "sw");
        mAccumulatedTime = 0;
        mLapsAdapter.clearLaps();
        showLaps();
        mTime.stopIntervalAnimation();
        mTime.reset();
        mTimeText.setTime(mAccumulatedTime, true, true);
=======
        Events.sendStopwatchEvent(R.string.action_reset, R.string.label_deskclock);

        // Update the stopwatch state.
        DataModel.getDataModel().resetStopwatch();

        // Clear the laps.
        showOrHideLaps(true);

        // Clear the times.
        mTime.postInvalidateOnAnimation();
        mTimeText.setTime(0, true, true);
>>>>>>> 4a90936e
        mTimeText.blinkTimeStr(false);

        // Update button states.
        setFabAppearance();
        setLeftRightButtonAppearance();

        // Release the wake lock.
        releaseWakeLock();
    }

    /**
     * Send stopwatch time and lap times to an external sharing application.
     */
    private void doShare() {
        final String[] subjects = getResources().getStringArray(R.array.sw_share_strings);
        final String subject = subjects[(int)(Math.random() * subjects.length)];
        final String text = mLapsAdapter.getShareText();

        final Intent shareIntent = new Intent(Intent.ACTION_SEND)
                .addFlags(Intent.FLAG_ACTIVITY_CLEAR_WHEN_TASK_RESET)
                .putExtra(Intent.EXTRA_SUBJECT, subject)
                .putExtra(Intent.EXTRA_TEXT, text)
                .setType("text/plain");

        final Context context = getActivity();
        final String title = context.getString(R.string.sw_share_button);
        final Intent shareChooserIntent = Intent.createChooser(shareIntent, title);
        try {
            context.startActivity(shareChooserIntent);
        } catch (ActivityNotFoundException anfe) {
            LogUtils.e("No compatible receiver is found");
        }
    }

    /**
     * Record and add a new lap ending now.
     */
    private void doAddLap() {
        Events.sendStopwatchEvent(R.string.action_lap, R.string.label_deskclock);

        // Record a new lap.
        final Lap lap = mLapsAdapter.addLap();
        if (lap == null) {
            return;
        }

        // Update button states.
        setLeftRightButtonAppearance();

        if (lap.getLapNumber() == 1) {
            // Child views from prior lap sets hang around and blit to the screen when adding the
            // first lap of the subsequent lap set. Remove those superfluous children here manually
            // to ensure they aren't seen as the first lap is drawn.
            mLapsList.removeAllViewsInLayout();

            // Start animating the reference lap.
            mTime.update();

            // Recording the first lap transitions the UI to display the laps list.
            showOrHideLaps(false);
        }

        // Ensure the newly added lap is visible on screen.
        mLapsList.scrollToPosition(0);
    }

    /**
     * Show or hide the list of laps.
     */
    private void showOrHideLaps(boolean clearLaps) {
        final Transition transition = new AutoTransition()
                .addListener(new Transition.TransitionListener() {
                    @Override
                    public void onTransitionStart(Transition transition) {
                        mLapsListIsTransitioning = true;
                    }

                    @Override
                    public void onTransitionEnd(Transition transition) {
                        mLapsListIsTransitioning = false;
                    }

                    @Override
                    public void onTransitionCancel(Transition transition) {
                    }

                    @Override
                    public void onTransitionPause(Transition transition) {
                    }

                    @Override
                    public void onTransitionResume(Transition transition) {
                    }
                });

        final ViewGroup sceneRoot = (ViewGroup) getView();
        TransitionManager.beginDelayedTransition(sceneRoot, transition);

        if (clearLaps) {
            mLapsAdapter.clearLaps();
        }

        final boolean lapsVisible = mLapsAdapter.getItemCount() > 0;
        mLapsList.setVisibility(lapsVisible ? VISIBLE : GONE);
    }

    private void acquireWakeLock() {
        if (mWakeLock == null) {
            final PowerManager pm = (PowerManager) getActivity().getSystemService(POWER_SERVICE);
            mWakeLock = pm.newWakeLock(SCREEN_BRIGHT_WAKE_LOCK | ON_AFTER_RELEASE, TAG);
            mWakeLock.setReferenceCounted(false);
        }
        mWakeLock.acquire();
    }

    private void releaseWakeLock() {
        if (mWakeLock != null && mWakeLock.isHeld()) {
            mWakeLock.release();
        }
    }

    /**
     * Either pause or start the stopwatch based on its current state.
     */
    private void toggleStopwatchState() {
        if (getStopwatch().isRunning()) {
            doPause();
        } else {
            doStart();
        }
    }

    private Stopwatch getStopwatch() {
        return DataModel.getDataModel().getStopwatch();
    }

    private boolean canRecordMoreLaps() {
        return DataModel.getDataModel().canAddMoreLaps();
    }

    /**
     * Post the first runnable to update times within the UI. It will reschedule itself as needed.
     */
    private void startUpdatingTime() {
        // Ensure only one copy of the runnable is ever scheduled by first stopping updates.
        stopUpdatingTime();
        mTime.post(mTimeUpdateRunnable);
    }

    /**
     * Remove the runnable that updates times within the UI.
     */
    private void stopUpdatingTime() {
        mTime.removeCallbacks(mTimeUpdateRunnable);
    }

<<<<<<< HEAD
    @Override
    public void onSharedPreferenceChanged(SharedPreferences prefs, String key) {
        if (prefs.equals(Utils.getDefaultSharedPreferences(getActivity()))) {
            if (! (key.equals(Stopwatches.PREF_LAP_NUM) ||
                    key.startsWith(Stopwatches.PREF_LAP_TIME))) {
                readFromSharedPref(prefs);
                if (prefs.getBoolean(Stopwatches.PREF_UPDATE_CIRCLE, true)) {
                    mTime.readFromSharedPref(prefs, "sw");
                }
            }
        }
    }
=======
    /**
     * Update all time displays based on a single snapshot of the stopwatch progress. This includes
     * the stopwatch time drawn in the circle, the current lap time and the total elapsed time in
     * the list of laps.
     */
    private void updateTime() {
        // Compute the total time of the stopwatch.
        final long totalTime = getStopwatch().getTotalTime();
>>>>>>> 4a90936e

        // Update the total time display.
        mTimeText.setTime(totalTime, true, true);

        // Update the current lap.
        final boolean currentLapIsVisible = mLapsLayoutManager.findFirstVisibleItemPosition() == 0;
        if (!mLapsListIsTransitioning && currentLapIsVisible) {
            mLapsAdapter.updateCurrentLap(mLapsList, totalTime);
        }
    }

    /**
     * This runnable periodically updates times throughout the UI. It stops these updates when the
     * stopwatch is no longer running.
     */
    private final class TimeUpdateRunnable implements Runnable {
        @Override
        public void run() {
            final long startTime = SystemClock.elapsedRealtime();

            updateTime();

            if (getStopwatch().isRunning()) {
                // The stopwatch is still running so execute this runnable again after a delay.
                final boolean talkBackOn = mAccessibilityManager.isTouchExplorationEnabled();

                // Grant longer time between redraws when talk-back is on to let it catch up.
                final int period = talkBackOn ? 500 : 25;

                // Try to maintain a consistent period of time between redraws.
                final long endTime = SystemClock.elapsedRealtime();
                final long delay = Math.max(0, startTime + period - endTime);

<<<<<<< HEAD
    @Override
    public void setFabAppearance() {
        final DeskClock activity = (DeskClock) getActivity();
        if (mFab == null || activity.getSelectedTab() != DeskClock.STOPWATCH_TAB_INDEX) {
            return;
        }
        if (mState == Stopwatches.STOPWATCH_RUNNING) {
            mFab.setImageResource(R.drawable.ic_fab_pause);
            mFab.setContentDescription(getString(R.string.sw_stop_button));
        } else {
            mFab.setImageResource(R.drawable.ic_fab_play);
            mFab.setContentDescription(getString(R.string.sw_start_button));
=======
                mTime.postDelayed(this, delay);
            }
>>>>>>> 4a90936e
        }
    }

    /**
     * Tapping the stopwatch text also toggles the stopwatch state, just like the fab.
     */
    private final class ToggleStopwatchRunnable implements Runnable {
        @Override
        public void run() {
            toggleStopwatchState();
        }
    }
}<|MERGE_RESOLUTION|>--- conflicted
+++ resolved
@@ -267,20 +267,10 @@
         // Update the stopwatch state.
         DataModel.getDataModel().startStopwatch();
 
-<<<<<<< HEAD
-    @Override
-    public void onResume() {
-        SharedPreferences prefs = Utils.getDefaultSharedPreferences(getActivity());
-        prefs.registerOnSharedPreferenceChangeListener(this);
-        readFromSharedPref(prefs);
-        mTime.readFromSharedPref(prefs, "sw");
-        mTime.postInvalidate();
-=======
         // Start UI updates.
         startUpdatingTime();
         mTime.update();
         mTimeText.blinkTimeStr(false);
->>>>>>> 4a90936e
 
         // Update button states.
         setFabAppearance();
@@ -296,30 +286,8 @@
     private void doPause() {
         Events.sendStopwatchEvent(R.string.action_pause, R.string.label_deskclock);
 
-<<<<<<< HEAD
-            // This is called because the lock screen was activated, the window stay
-            // active under it and when we unlock the screen, we see the old time for
-            // a fraction of a second.
-            View v = getView();
-            if (v != null) {
-                v.setVisibility(View.INVISIBLE);
-            }
-        }
-        // The stopwatch must keep running even if the user closes the app so save stopwatch state
-        // in shared prefs
-        SharedPreferences prefs = Utils.getDefaultSharedPreferences(getActivity());
-        prefs.unregisterOnSharedPreferenceChangeListener(this);
-        writeToSharedPref(prefs);
-        mTime.writeToSharedPref(prefs, "sw");
-        mTimeText.blinkTimeStr(false);
-        ((DeskClock)getActivity()).unregisterPageChangedListener(this);
-        releaseWakeLock();
-        super.onPause();
-    }
-=======
         // Update the stopwatch state
         DataModel.getDataModel().pauseStopwatch();
->>>>>>> 4a90936e
 
         // Redraw the paused stopwatch time.
         updateTime();
@@ -340,19 +308,6 @@
      * Reset the stopwatch.
      */
     private void doReset() {
-<<<<<<< HEAD
-        if (DEBUG) LogUtils.v("StopwatchFragment.doReset");
-        SharedPreferences prefs =
-                Utils.getDefaultSharedPreferences(getActivity());
-        Utils.clearSwSharedPref(prefs);
-        mTime.clearSharedPref(prefs, "sw");
-        mAccumulatedTime = 0;
-        mLapsAdapter.clearLaps();
-        showLaps();
-        mTime.stopIntervalAnimation();
-        mTime.reset();
-        mTimeText.setTime(mAccumulatedTime, true, true);
-=======
         Events.sendStopwatchEvent(R.string.action_reset, R.string.label_deskclock);
 
         // Update the stopwatch state.
@@ -364,7 +319,6 @@
         // Clear the times.
         mTime.postInvalidateOnAnimation();
         mTimeText.setTime(0, true, true);
->>>>>>> 4a90936e
         mTimeText.blinkTimeStr(false);
 
         // Update button states.
@@ -521,20 +475,6 @@
         mTime.removeCallbacks(mTimeUpdateRunnable);
     }
 
-<<<<<<< HEAD
-    @Override
-    public void onSharedPreferenceChanged(SharedPreferences prefs, String key) {
-        if (prefs.equals(Utils.getDefaultSharedPreferences(getActivity()))) {
-            if (! (key.equals(Stopwatches.PREF_LAP_NUM) ||
-                    key.startsWith(Stopwatches.PREF_LAP_TIME))) {
-                readFromSharedPref(prefs);
-                if (prefs.getBoolean(Stopwatches.PREF_UPDATE_CIRCLE, true)) {
-                    mTime.readFromSharedPref(prefs, "sw");
-                }
-            }
-        }
-    }
-=======
     /**
      * Update all time displays based on a single snapshot of the stopwatch progress. This includes
      * the stopwatch time drawn in the circle, the current lap time and the total elapsed time in
@@ -543,7 +483,6 @@
     private void updateTime() {
         // Compute the total time of the stopwatch.
         final long totalTime = getStopwatch().getTotalTime();
->>>>>>> 4a90936e
 
         // Update the total time display.
         mTimeText.setTime(totalTime, true, true);
@@ -577,23 +516,8 @@
                 final long endTime = SystemClock.elapsedRealtime();
                 final long delay = Math.max(0, startTime + period - endTime);
 
-<<<<<<< HEAD
-    @Override
-    public void setFabAppearance() {
-        final DeskClock activity = (DeskClock) getActivity();
-        if (mFab == null || activity.getSelectedTab() != DeskClock.STOPWATCH_TAB_INDEX) {
-            return;
-        }
-        if (mState == Stopwatches.STOPWATCH_RUNNING) {
-            mFab.setImageResource(R.drawable.ic_fab_pause);
-            mFab.setContentDescription(getString(R.string.sw_stop_button));
-        } else {
-            mFab.setImageResource(R.drawable.ic_fab_play);
-            mFab.setContentDescription(getString(R.string.sw_start_button));
-=======
                 mTime.postDelayed(this, delay);
             }
->>>>>>> 4a90936e
         }
     }
 
