--- conflicted
+++ resolved
@@ -106,19 +106,11 @@
                     }
                 }, savedInstanceState);
         mCitiesAdapter = new CityAdapter(this, mSearchMenuItemController);
-<<<<<<< HEAD
-        mActionBarMenuManager.addMenuController(new NavUpMenuItemController(this))
-                .addMenuController(mSearchMenuItemController)
-                .addMenuController(new SortOrderMenuItemController())
-                .addMenuController(new SettingMenuItemController(this))
-                .addMenuController(new HelpMenuItemController(this));
-=======
         mActionBarMenuManager.addMenuItemController(new NavUpMenuItemController(this))
                 .addMenuItemController(mSearchMenuItemController)
                 .addMenuItemController(new SortOrderMenuItemController())
                 .addMenuItemController(new SettingMenuItemController(this))
                 .addMenuItemController(new HelpMenuItemController(this));
->>>>>>> 30ff8264
         mCitiesList = (ListView) findViewById(R.id.cities_list);
         mCitiesList.setScrollBarStyle(View.SCROLLBARS_INSIDE_INSET);
         mCitiesList.setAdapter(mCitiesAdapter);
