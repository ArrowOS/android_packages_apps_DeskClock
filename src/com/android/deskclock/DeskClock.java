--- conflicted
+++ resolved
@@ -61,13 +61,8 @@
  * DeskClock clock view for desk docks.
  */
 public class DeskClock extends BaseActivity
-<<<<<<< HEAD
-        implements LabelDialogFragment.TimerLabelDialogHandler,
-        LabelDialogFragment.AlarmLabelDialogHandler,
+        implements LabelDialogFragment.AlarmLabelDialogHandler,
         RingtonePickerDialogFragment.RingtoneSelectionListener {
-=======
-        implements LabelDialogFragment.AlarmLabelDialogHandler {
->>>>>>> bca2b692
 
     private static final String TAG = "DeskClock";
 
@@ -428,22 +423,7 @@
     }
 
     /**
-<<<<<<< HEAD
-     * Called by the LabelDialogFragment class after the dialog is finished.
-     */
-    @Override
-    public void onDialogLabelSet(TimerObj timer, String label, String tag) {
-        final Fragment frag = getFragmentManager().findFragmentByTag(tag);
-        if (frag instanceof TimerFragment) {
-            ((TimerFragment) frag).setLabel(timer, label);
-        }
-    }
-
-    /**
-     * Called by the LabelDialogFragment class after the dialog is finished.
-=======
      * Called by the LabelDialogFormat class after the dialog is finished.
->>>>>>> bca2b692
      */
     @Override
     public void onDialogLabelSet(Alarm alarm, String label, String tag) {
