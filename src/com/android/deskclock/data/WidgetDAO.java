--- conflicted
+++ resolved
@@ -27,43 +27,12 @@
  */
 final class WidgetDAO {
 
-<<<<<<< HEAD
-    /** Prefix for a key to a preference that stores the id of a city displayed in a widget. */
-    private static final String WIDGET_CITY_ID = "widget_city_id_";
-
-=======
->>>>>>> 432b07cd
     /** Suffix for a key to a preference that stores the instance count for a given widget type. */
     private static final String WIDGET_COUNT = "_widget_count";
 
     private WidgetDAO() {}
 
     /**
-<<<<<<< HEAD
-     * @param widgetId identifies a city widget in the launcher
-     * @return the id of the City to display in the widget
-     */
-    static String getWidgetCityId(Context context, int widgetId) {
-        final SharedPreferences prefs = Utils.getDefaultSharedPreferences(context);
-        return prefs.getString(WIDGET_CITY_ID + widgetId, null);
-    }
-
-    /**
-     * @param widgetId identifies a city widget in the launcher
-     * @param cityId identifies the City to display in the widget; {@code null} implies remove City
-     */
-    static void setWidgetCityId(Context context, int widgetId, String cityId) {
-        final SharedPreferences prefs = Utils.getDefaultSharedPreferences(context);
-        if (cityId == null) {
-            prefs.edit().remove(WIDGET_CITY_ID + widgetId).apply();
-        } else {
-            prefs.edit().putString(WIDGET_CITY_ID + widgetId, cityId).apply();
-        }
-    }
-
-    /**
-=======
->>>>>>> 432b07cd
      * @param widgetProviderClass indicates the type of widget being counted
      * @param count the number of widgets of the given type
      * @return the delta between the new count and the old count
