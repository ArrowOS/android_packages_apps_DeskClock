--- conflicted
+++ resolved
@@ -186,15 +186,4 @@
         final SharedPreferences prefs = Utils.getDefaultSharedPreferences(context);
         return prefs.getStringSet(TIMER_IDS, Collections.<String>emptySet());
     }
-<<<<<<< HEAD
-
-    private static SharedPreferences getSharedPreferences(Context context) {
-        if (sPrefs == null) {
-            sPrefs = Utils.getDefaultSharedPreferences(context.getApplicationContext());
-        }
-
-        return sPrefs;
-    }
-=======
->>>>>>> a1e6ca46
 }