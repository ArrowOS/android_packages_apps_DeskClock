--- conflicted
+++ resolved
@@ -22,7 +22,6 @@
 import android.animation.PropertyValuesHolder;
 import android.animation.TimeInterpolator;
 import android.animation.ValueAnimator;
-import android.annotation.TargetApi;
 import android.content.BroadcastReceiver;
 import android.content.ComponentName;
 import android.content.Context;
@@ -33,7 +32,6 @@
 import android.graphics.Color;
 import android.graphics.Rect;
 import android.graphics.drawable.ColorDrawable;
-import android.os.Build;
 import android.os.Bundle;
 import android.os.Handler;
 import android.os.IBinder;
@@ -55,10 +53,10 @@
 import com.android.deskclock.AnimatorUtils;
 import com.android.deskclock.LogUtils;
 import com.android.deskclock.R;
-import com.android.deskclock.SettingsActivity;
 import com.android.deskclock.Utils;
 import com.android.deskclock.events.Events;
 import com.android.deskclock.provider.AlarmInstance;
+import com.android.deskclock.settings.SettingsActivity;
 import com.android.deskclock.widget.CircleView;
 
 public class AlarmActivity extends AppCompatActivity
@@ -166,11 +164,7 @@
 
         // Get the volume/camera button behavior setting
         mVolumeBehavior = Utils.getDefaultSharedPreferences(this)
-<<<<<<< HEAD
-                .getString(SettingsActivity.KEY_VOLUME_BEHAVIOR,
-=======
                 .getString(SettingsActivity.KEY_VOLUME_BUTTONS,
->>>>>>> 4a90936e
                         SettingsActivity.DEFAULT_VOLUME_BEHAVIOR);
 
         getWindow().addFlags(WindowManager.LayoutParams.FLAG_SHOW_WHEN_LOCKED
@@ -411,13 +405,10 @@
         return true;
     }
 
-    @TargetApi(Build.VERSION_CODES.KITKAT)
     private void hideNavigationBar() {
-        if (Build.VERSION.SDK_INT >= Build.VERSION_CODES.KITKAT) {
-            getWindow().getDecorView().setSystemUiVisibility(View.SYSTEM_UI_FLAG_HIDE_NAVIGATION
-                    | View.SYSTEM_UI_FLAG_LAYOUT_HIDE_NAVIGATION
-                    | View.SYSTEM_UI_FLAG_IMMERSIVE_STICKY);
-        }
+        getWindow().getDecorView().setSystemUiVisibility(View.SYSTEM_UI_FLAG_HIDE_NAVIGATION
+                | View.SYSTEM_UI_FLAG_LAYOUT_HIDE_NAVIGATION
+                | View.SYSTEM_UI_FLAG_IMMERSIVE_STICKY);
     }
 
     private void hintSnooze() {
