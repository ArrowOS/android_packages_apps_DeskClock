package com.android.deskclock;

import android.content.Context;
import android.media.AudioAttributes;
import android.media.AudioManager;
import android.media.MediaPlayer;
import android.media.Ringtone;
import android.media.RingtoneManager;
import android.net.Uri;
import android.os.Bundle;
import android.os.Handler;
import android.os.HandlerThread;
import android.os.Looper;
import android.os.Message;
import android.telephony.TelephonyManager;

import java.io.IOException;
import java.lang.reflect.Method;

/**
 * <p>Plays the alarm ringtone. Uses {@link Ringtone} in a separate thread so that this class can be
 * used from the main thread. Consequently, problems controlling the ringtone do not cause ANRs in
 * the main thread of the application.</p>
 *
 * <p>This class also serves a second purpose. It accomplishes alarm ringtone playback using two
 * different mechanisms depending on the underlying platform.</p>
 *
 * <ul>
 *     <li>Prior to the M platform release, ringtone playback is accomplished using
 *     {@link MediaPlayer}. android.permission.READ_EXTERNAL_STORAGE is required to play custom
 *     ringtones located on the SD card using this mechanism. {@link MediaPlayer} allows clients to
 *     adjust the volume of the stream and specify that the stream should be looped.</li>
 *
 *     <li>Starting with the M platform release, ringtone playback is accomplished using
 *     {@link Ringtone}. android.permission.READ_EXTERNAL_STORAGE is <strong>NOT</strong> required
 *     to play custom ringtones located on the SD card using this mechanism. {@link Ringtone} allows
 *     clients to adjust the volume of the stream and specify that the stream should be looped but
 *     those methods are marked @hide in M and thus invoked using reflection. Consequently, revoking
 *     the android.permission.READ_EXTERNAL_STORAGE permission has no effect on playback in M+.</li>
 * </ul>
 */
public class AsyncRingtonePlayer {

    private static final String TAG = "AsyncRingtonePlayer";

    // Volume suggested by media team for in-call alarms.
    private static final float IN_CALL_VOLUME = 0.125f;

    // Message codes used with the ringtone thread.
    private static final int EVENT_PLAY = 1;
    private static final int EVENT_STOP = 2;
    private static final String RINGTONE_URI_KEY = "RINGTONE_URI_KEY";

    /** Handler running on the ringtone thread. */
    private Handler mHandler;

    /** {@link MediaPlayerPlaybackDelegate} on pre M; {@link RingtonePlaybackDelegate} on M+ */
    private PlaybackDelegate mPlaybackDelegate;

    /** The context. */
    private final Context mContext;

    public AsyncRingtonePlayer(Context context) {
        mContext = context;
    }

    /** Plays the ringtone. */
    public void play(Uri ringtoneUri) {
        LogUtils.d(TAG, "Posting play.");
        postMessage(EVENT_PLAY, ringtoneUri);
    }

    /** Stops playing the ringtone. */
    public void stop() {
        LogUtils.d(TAG, "Posting stop.");
        postMessage(EVENT_STOP, null);
    }

    /**
     * Posts a message to the ringtone-thread handler.
     *
     * @param messageCode The message to post.
     */
    private void postMessage(int messageCode, Uri ringtoneUri) {
        synchronized (this) {
            if (mHandler == null) {
                mHandler = getNewHandler();
            }

            final Message message = mHandler.obtainMessage(messageCode);
            if (ringtoneUri != null) {
                final Bundle bundle = new Bundle();
                bundle.putParcelable(RINGTONE_URI_KEY, ringtoneUri);
                message.setData(bundle);
            }
            message.sendToTarget();
        }
    }

    /**
     * Creates a new ringtone Handler running in its own thread.
     */
    private Handler getNewHandler() {
        final HandlerThread thread = new HandlerThread("ringtone-player");
        thread.start();

        return new Handler(thread.getLooper()) {
            @Override
            public void handleMessage(Message msg) {
                switch (msg.what) {
                    case EVENT_PLAY:
                        final Uri ringtoneUri = msg.getData().getParcelable(RINGTONE_URI_KEY);
                        getPlaybackDelegate().play(mContext, ringtoneUri);
                        break;
                    case EVENT_STOP:
                        getPlaybackDelegate().stop(mContext);
                        break;
                }
            }
        };
    }

    /**
     * @return <code>true</code> iff the device is currently in a telephone call
     */
    private static boolean isInTelephoneCall(Context context) {
        final TelephonyManager tm = (TelephonyManager)
                context.getSystemService(Context.TELEPHONY_SERVICE);
        return tm.getCallState() != TelephonyManager.CALL_STATE_IDLE;
    }

    /**
     * @return Uri of the ringtone to play when the user is in a telephone call
     */
    private static Uri getInCallRingtoneUri(Context context) {
        final String packageName = context.getPackageName();
        return Uri.parse("android.resource://" + packageName + "/" + R.raw.alarm_expire);
    }

    /**
     * @return Uri of the ringtone to play when the chosen ringtone fails to play
     */
    private static Uri getFallbackRingtoneUri(Context context) {
        final String packageName = context.getPackageName();
        return Uri.parse("android.resource://" + packageName + "/" + R.raw.alarm_expire);
    }

    /**
<<<<<<< HEAD
=======
     * Check if the executing thread is the one dedicated to controlling the ringtone playback.
     */
    private void checkAsyncRingtonePlayerThread() {
        if (Looper.myLooper() != mHandler.getLooper()) {
            LogUtils.e(TAG, "Must be on the AsyncRingtonePlayer thread!",
                    new IllegalStateException());
        }
    }

    /**
     * @param currentTime current time of the device
     * @param stopTime time at which the crescendo finishes
     * @param duration length of time over which the crescendo occurs
     * @return the scalar volume value that produces a linear increase in volume (in decibels)
     */
    private static float computeVolume(long currentTime, long stopTime, long duration) {
        // Compute the percentage of the crescendo that has completed.
        final float elapsedCrescendoTime = stopTime - currentTime;
        final float fractionComplete = 1 - (elapsedCrescendoTime / duration);

        // Use the fraction to compute a target decibel between -40dB (near silent) and 0dB (max).
        final float gain = (fractionComplete * 40) - 40;

        // Convert the target gain (in decibels) into the corresponding volume scalar.
        final float volume = (float) Math.pow(10f, gain/20f);

        LogUtils.v(TAG, "Ringtone crescendo %,.2f%% complete (scalar: %f, volume: %f dB)",
                fractionComplete * 100, volume, gain);

        return volume;
    }

    /**
     * @return {@code true} iff the crescendo duration is more than 0 seconds
     */
    private boolean isCrescendoEnabled(Context context) {
        return getCrescendoDurationMillis(context) > 0;
    }

    /**
     * @return the duration of the crescendo in milliseconds
     */
    private long getCrescendoDurationMillis(Context context) {
        final String crescendoSecondsStr = Utils.getDefaultSharedPreferences(context)
                .getString(mCrescendoPrefKey, DEFAULT_CRESCENDO_LENGTH);
        return Integer.parseInt(crescendoSecondsStr) * DateUtils.SECOND_IN_MILLIS;
    }

    /**
>>>>>>> 4a90936e
     * @return the platform-specific playback delegate to use to play the ringtone
     */
    private PlaybackDelegate getPlaybackDelegate() {
        if (mPlaybackDelegate == null) {
            if (Utils.isMOrLater()) {
                // Use the newer Ringtone-based playback delegate because it does not require
                // any permissions to read from the SD card. (M+)
                mPlaybackDelegate = new RingtonePlaybackDelegate();
            } else {
                // Fall back to the older MediaPlayer-based playback delegate because it is the only
                // way to force the looping of the ringtone before M. (pre M)
                mPlaybackDelegate = new MediaPlayerPlaybackDelegate();
            }
        }

        return mPlaybackDelegate;
    }

    /**
     * This interface abstracts away the differences between playing ringtones via {@link Ringtone}
     * vs {@link MediaPlayer}.
     */
    private interface PlaybackDelegate {
        void play(Context context, Uri ringtoneUri);
        void stop(Context context);
    }

    /**
     * Loops playback of a ringtone using {@link MediaPlayer}.
     */
    private static class MediaPlayerPlaybackDelegate implements PlaybackDelegate {

        /** The audio focus manager. Only used by the ringtone thread. */
        private AudioManager mAudioManager;

        /** Non-{@code null} while playing a ringtone; {@code null} otherwise. */
        private MediaPlayer mMediaPlayer;

        /**
         * Starts the actual playback of the ringtone. Executes on ringtone-thread.
         */
        @Override
        public void play(final Context context, Uri ringtoneUri) {
            if (Looper.getMainLooper() == Looper.myLooper()) {
                LogUtils.e(TAG, "Must not be on the main thread!", new IllegalStateException());
            }

            LogUtils.i(TAG, "Play ringtone via android.media.MediaPlayer.");

            if (mAudioManager == null) {
                mAudioManager = (AudioManager) context.getSystemService(Context.AUDIO_SERVICE);
            }

            Uri alarmNoise = ringtoneUri;
            // Fall back to the default alarm if the database does not have an alarm stored.
            if (alarmNoise == null) {
                alarmNoise = RingtoneManager.getDefaultUri(RingtoneManager.TYPE_ALARM);
                LogUtils.v("Using default alarm: " + alarmNoise.toString());
            }

            mMediaPlayer = new MediaPlayer();
            mMediaPlayer.setOnErrorListener(new MediaPlayer.OnErrorListener() {
                @Override
                public boolean onError(MediaPlayer mp, int what, int extra) {
                    LogUtils.e("Error occurred while playing audio. Stopping AlarmKlaxon.");
                    stop(context);
                    return true;
                }
            });

            try {
                // Check if we are in a call. If we are, use the in-call alarm resource at a
                // low volume to not disrupt the call.
                if (isInTelephoneCall(context)) {
                    LogUtils.v("Using the in-call alarm");
                    mMediaPlayer.setVolume(IN_CALL_VOLUME, IN_CALL_VOLUME);
                    alarmNoise = getInCallRingtoneUri(context);
                }

                // If alarmNoise is a custom ringtone on the sd card the app must be granted
                // android.permission.READ_EXTERNAL_STORAGE. Pre-M this is ensured at app
                // installation time. M+, this permission can be revoked by the user any time.
                mMediaPlayer.setDataSource(context, alarmNoise);

                startAlarm(mMediaPlayer);
            } catch (Throwable t) {
                LogUtils.e("Use the fallback ringtone, original was " + alarmNoise, t);
                // The alarmNoise may be on the sd card which could be busy right now.
                // Use the fallback ringtone.
                try {
                    // Must reset the media player to clear the error state.
                    mMediaPlayer.reset();
                    mMediaPlayer.setDataSource(context, getFallbackRingtoneUri(context));
                    startAlarm(mMediaPlayer);
                } catch (Throwable t2) {
                    // At this point we just don't play anything.
                    LogUtils.e("Failed to play fallback ringtone", t2);
                }
            }
        }

        /**
         * Do the common stuff when starting the alarm.
         */
        private void startAlarm(MediaPlayer player) throws IOException {
            // do not play alarms if stream volume is 0 (typically because ringer mode is silent).
            if (mAudioManager.getStreamVolume(AudioManager.STREAM_ALARM) != 0) {
                if (Utils.isLOrLater()) {
                    player.setAudioAttributes(new AudioAttributes.Builder()
                            .setUsage(AudioAttributes.USAGE_ALARM)
                            .setContentType(AudioAttributes.CONTENT_TYPE_SONIFICATION)
                            .build());
                }

                player.setAudioStreamType(AudioManager.STREAM_ALARM);
                player.setLooping(true);
                player.prepare();
                mAudioManager.requestAudioFocus(null, AudioManager.STREAM_ALARM,
                        AudioManager.AUDIOFOCUS_GAIN_TRANSIENT);
                player.start();
            }
        }

        /**
         * Stops the playback of the ringtone. Executes on the ringtone-thread.
         */
        @Override
        public void stop(Context context) {
            if (Looper.getMainLooper() == Looper.myLooper()) {
                LogUtils.e(TAG, "Must not be on the main thread!", new IllegalStateException());
            }

            LogUtils.i(TAG, "Stop ringtone via android.media.MediaPlayer.");

            // Stop audio playing
            if (mMediaPlayer != null) {
                mMediaPlayer.stop();
                mAudioManager.abandonAudioFocus(null);
                mMediaPlayer.release();
                mMediaPlayer = null;
            }
        }
    }

    /**
     * Loops playback of a ringtone using {@link Ringtone}.
     */
    private static class RingtonePlaybackDelegate implements PlaybackDelegate {

        /** The audio focus manager. Only used by the ringtone thread. */
        private AudioManager mAudioManager;

        /** The current ringtone. Only used by the ringtone thread. */
        private Ringtone mRingtone;

        /** The method to adjust playback volume; cannot be null. */
        private Method mSetVolumeMethod;

        /** The method to adjust playback looping; cannot be null. */
        private Method mSetLoopingMethod;

        private RingtonePlaybackDelegate() {
            try {
                mSetVolumeMethod = Ringtone.class.getDeclaredMethod("setVolume", float.class);
            } catch (NoSuchMethodException nsme) {
                LogUtils.e(TAG, "Unable to locate method: Ringtone.setVolume(float).", nsme);
            }

            try {
                mSetLoopingMethod = Ringtone.class.getDeclaredMethod("setLooping", boolean.class);
            } catch (NoSuchMethodException nsme) {
                LogUtils.e(TAG, "Unable to locate method: Ringtone.setLooping(boolean).", nsme);
            }
        }

        /**
         * Starts the actual playback of the ringtone. Executes on ringtone-thread.
         */
        @Override
        public void play(Context context, Uri ringtoneUri) {
            if (Looper.getMainLooper() == Looper.myLooper()) {
                LogUtils.e(TAG, "Must not be on the main thread!", new IllegalStateException());
            }

            LogUtils.i(TAG, "Play ringtone via android.media.Ringtone.");

            if (mAudioManager == null) {
                mAudioManager = (AudioManager) context.getSystemService(Context.AUDIO_SERVICE);
            }

            final boolean inTelephoneCall = isInTelephoneCall(context);
            if (inTelephoneCall) {
                ringtoneUri = getInCallRingtoneUri(context);
            }

            // attempt to fetch the specified ringtone
            mRingtone = RingtoneManager.getRingtone(context, ringtoneUri);

            if (mRingtone == null) {
                // fall back to the default ringtone
                final Uri defaultUri = RingtoneManager.getDefaultUri(RingtoneManager.TYPE_ALARM);
                mRingtone = RingtoneManager.getRingtone(context, defaultUri);
            }

            // Attempt to enable looping the ringtone.
            try {
                mSetLoopingMethod.invoke(mRingtone, true);
            } catch (Exception e) {
                LogUtils.e(TAG, "Unable to turn looping on for android.media.Ringtone", e);

                // Fall back to the default ringtone if looping could not be enabled.
                // (Default alarm ringtone most likely has looping tags set within the .ogg file)
                mRingtone = null;
            }

            // if we don't have a ringtone at this point there isn't much recourse
            if (mRingtone == null) {
<<<<<<< HEAD
                LogUtils.i(TAG, "Unable to locate alarm ringtone.");
                return;
=======
                LogUtils.i(TAG, "Unable to locate alarm ringtone, using internal fallback " +
                        "ringtone.");
                mRingtone = RingtoneManager.getRingtone(context, getFallbackRingtoneUri(context));
>>>>>>> 4a90936e
            }

            if (Utils.isLOrLater()) {
                mRingtone.setAudioAttributes(new AudioAttributes.Builder()
                        .setUsage(AudioAttributes.USAGE_ALARM)
                        .setContentType(AudioAttributes.CONTENT_TYPE_SONIFICATION)
                        .build());
            }

            // Attempt to adjust the ringtone volume if the user is in a telephone call.
            if (inTelephoneCall) {
                LogUtils.v("Using the in-call alarm");
                try {
                    mSetVolumeMethod.invoke(mRingtone, IN_CALL_VOLUME);
                } catch (Exception e) {
                    LogUtils.e(TAG, "Unable to set in-call volume for android.media.Ringtone", e);
                }
            }

            mAudioManager.requestAudioFocus(null, AudioManager.STREAM_ALARM,
                    AudioManager.AUDIOFOCUS_GAIN_TRANSIENT);
            mRingtone.play();
        }

        /**
         * Stops the playback of the ringtone. Executes on the ringtone-thread.
         */
        @Override
        public void stop(Context context) {
            if (Looper.getMainLooper() == Looper.myLooper()) {
                LogUtils.e(TAG, "Must not be on the main thread!", new IllegalStateException());
            }

            LogUtils.i(TAG, "Stop ringtone via android.media.Ringtone.");

            if (mRingtone != null && mRingtone.isPlaying()) {
                LogUtils.d(TAG, "Ringtone.stop() invoked.");
                mRingtone.stop();
            }

            if (mAudioManager != null) {
                mAudioManager.abandonAudioFocus(null);
            }
        }
    }
}
<|MERGE_RESOLUTION|>--- conflicted
+++ resolved
@@ -12,7 +12,9 @@
 import android.os.HandlerThread;
 import android.os.Looper;
 import android.os.Message;
+import android.preference.PreferenceManager;
 import android.telephony.TelephonyManager;
+import android.text.format.DateUtils;
 
 import java.io.IOException;
 import java.lang.reflect.Method;
@@ -39,9 +41,11 @@
  *     the android.permission.READ_EXTERNAL_STORAGE permission has no effect on playback in M+.</li>
  * </ul>
  */
-public class AsyncRingtonePlayer {
+public final class AsyncRingtonePlayer {
 
     private static final String TAG = "AsyncRingtonePlayer";
+
+    private static final String DEFAULT_CRESCENDO_LENGTH = "0";
 
     // Volume suggested by media team for in-call alarms.
     private static final float IN_CALL_VOLUME = 0.125f;
@@ -49,6 +53,7 @@
     // Message codes used with the ringtone thread.
     private static final int EVENT_PLAY = 1;
     private static final int EVENT_STOP = 2;
+    private static final int EVENT_VOLUME = 3;
     private static final String RINGTONE_URI_KEY = "RINGTONE_URI_KEY";
 
     /** Handler running on the ringtone thread. */
@@ -60,28 +65,49 @@
     /** The context. */
     private final Context mContext;
 
-    public AsyncRingtonePlayer(Context context) {
+    /** The key of the preference that controls the crescendo behavior when playing a ringtone. */
+    private final String mCrescendoPrefKey;
+
+    /**
+     * @param crescendoPrefKey the key to the user preference that defines the crescendo behavior
+     *                         associated with this ringtone player
+     */
+    public AsyncRingtonePlayer(Context context, String crescendoPrefKey) {
         mContext = context;
+        mCrescendoPrefKey = crescendoPrefKey;
     }
 
     /** Plays the ringtone. */
     public void play(Uri ringtoneUri) {
         LogUtils.d(TAG, "Posting play.");
-        postMessage(EVENT_PLAY, ringtoneUri);
+        postMessage(EVENT_PLAY, ringtoneUri, 0);
     }
 
     /** Stops playing the ringtone. */
     public void stop() {
         LogUtils.d(TAG, "Posting stop.");
-        postMessage(EVENT_STOP, null);
+        postMessage(EVENT_STOP, null, 0);
+    }
+
+    /** Schedules an adjustment of the playback volume 50ms in the future. */
+    private void scheduleVolumeAdjustment() {
+        LogUtils.v(TAG, "Adjusting volume.");
+
+        // Ensure we never have more than one volume adjustment queued.
+        mHandler.removeMessages(EVENT_VOLUME);
+
+        // Queue the next volume adjustment.
+        postMessage(EVENT_VOLUME, null, 50);
     }
 
     /**
      * Posts a message to the ringtone-thread handler.
      *
      * @param messageCode The message to post.
-     */
-    private void postMessage(int messageCode, Uri ringtoneUri) {
+     * @param ringtoneUri The ringtone in question, if any.
+     * @param delayMillis The amount of time to delay sending the message, if any.
+     */
+    private void postMessage(int messageCode, Uri ringtoneUri, long delayMillis) {
         synchronized (this) {
             if (mHandler == null) {
                 mHandler = getNewHandler();
@@ -93,7 +119,8 @@
                 bundle.putParcelable(RINGTONE_URI_KEY, ringtoneUri);
                 message.setData(bundle);
             }
-            message.sendToTarget();
+
+            mHandler.sendMessageDelayed(message, delayMillis);
         }
     }
 
@@ -110,11 +137,18 @@
                 switch (msg.what) {
                     case EVENT_PLAY:
                         final Uri ringtoneUri = msg.getData().getParcelable(RINGTONE_URI_KEY);
-                        getPlaybackDelegate().play(mContext, ringtoneUri);
+                        if (getPlaybackDelegate().play(mContext, ringtoneUri)) {
+                            scheduleVolumeAdjustment();
+                        }
                         break;
                     case EVENT_STOP:
                         getPlaybackDelegate().stop(mContext);
                         break;
+                    case EVENT_VOLUME:
+                        if (getPlaybackDelegate().adjustVolume(mContext)) {
+                            scheduleVolumeAdjustment();
+                        }
+                        break;
                 }
             }
         };
@@ -146,8 +180,6 @@
     }
 
     /**
-<<<<<<< HEAD
-=======
      * Check if the executing thread is the one dedicated to controlling the ringtone playback.
      */
     private void checkAsyncRingtonePlayerThread() {
@@ -197,10 +229,11 @@
     }
 
     /**
->>>>>>> 4a90936e
      * @return the platform-specific playback delegate to use to play the ringtone
      */
     private PlaybackDelegate getPlaybackDelegate() {
+        checkAsyncRingtonePlayerThread();
+
         if (mPlaybackDelegate == null) {
             if (Utils.isMOrLater()) {
                 // Use the newer Ringtone-based playback delegate because it does not require
@@ -221,14 +254,22 @@
      * vs {@link MediaPlayer}.
      */
     private interface PlaybackDelegate {
-        void play(Context context, Uri ringtoneUri);
+        /**
+         * @return {@code true} iff a {@link #adjustVolume volume adjustment} should be scheduled
+         */
+        boolean play(Context context, Uri ringtoneUri);
         void stop(Context context);
+
+        /**
+         * @return {@code true} iff another volume adjustment should be scheduled
+         */
+        boolean adjustVolume(Context context);
     }
 
     /**
      * Loops playback of a ringtone using {@link MediaPlayer}.
      */
-    private static class MediaPlayerPlaybackDelegate implements PlaybackDelegate {
+    private class MediaPlayerPlaybackDelegate implements PlaybackDelegate {
 
         /** The audio focus manager. Only used by the ringtone thread. */
         private AudioManager mAudioManager;
@@ -236,14 +277,18 @@
         /** Non-{@code null} while playing a ringtone; {@code null} otherwise. */
         private MediaPlayer mMediaPlayer;
 
+        /** The duration over which to increase the volume. */
+        private long mCrescendoDuration = 0;
+
+        /** The time at which the crescendo shall cease; 0 if no crescendo is present. */
+        private long mCrescendoStopTime = 0;
+
         /**
          * Starts the actual playback of the ringtone. Executes on ringtone-thread.
          */
         @Override
-        public void play(final Context context, Uri ringtoneUri) {
-            if (Looper.getMainLooper() == Looper.myLooper()) {
-                LogUtils.e(TAG, "Must not be on the main thread!", new IllegalStateException());
-            }
+        public boolean play(final Context context, Uri ringtoneUri) {
+            checkAsyncRingtonePlayerThread();
 
             LogUtils.i(TAG, "Play ringtone via android.media.MediaPlayer.");
 
@@ -268,6 +313,7 @@
                 }
             });
 
+            boolean scheduleVolumeAdjustment = false;
             try {
                 // Check if we are in a call. If we are, use the in-call alarm resource at a
                 // low volume to not disrupt the call.
@@ -275,6 +321,13 @@
                     LogUtils.v("Using the in-call alarm");
                     mMediaPlayer.setVolume(IN_CALL_VOLUME, IN_CALL_VOLUME);
                     alarmNoise = getInCallRingtoneUri(context);
+                } else if (isCrescendoEnabled(context)) {
+                    mMediaPlayer.setVolume(0, 0);
+
+                    // Compute the time at which the crescendo will stop.
+                    mCrescendoDuration = getCrescendoDurationMillis(context);
+                    mCrescendoStopTime = System.currentTimeMillis() + mCrescendoDuration;
+                    scheduleVolumeAdjustment = true;
                 }
 
                 // If alarmNoise is a custom ringtone on the sd card the app must be granted
@@ -283,6 +336,7 @@
                 mMediaPlayer.setDataSource(context, alarmNoise);
 
                 startAlarm(mMediaPlayer);
+                scheduleVolumeAdjustment = true;
             } catch (Throwable t) {
                 LogUtils.e("Use the fallback ringtone, original was " + alarmNoise, t);
                 // The alarmNoise may be on the sd card which could be busy right now.
@@ -297,6 +351,8 @@
                     LogUtils.e("Failed to play fallback ringtone", t2);
                 }
             }
+
+            return scheduleVolumeAdjustment;
         }
 
         /**
@@ -326,26 +382,62 @@
          */
         @Override
         public void stop(Context context) {
-            if (Looper.getMainLooper() == Looper.myLooper()) {
-                LogUtils.e(TAG, "Must not be on the main thread!", new IllegalStateException());
-            }
+            checkAsyncRingtonePlayerThread();
 
             LogUtils.i(TAG, "Stop ringtone via android.media.MediaPlayer.");
+
+            mCrescendoDuration = 0;
+            mCrescendoStopTime = 0;
 
             // Stop audio playing
             if (mMediaPlayer != null) {
                 mMediaPlayer.stop();
-                mAudioManager.abandonAudioFocus(null);
                 mMediaPlayer.release();
                 mMediaPlayer = null;
             }
+
+            if (mAudioManager != null) {
+                mAudioManager.abandonAudioFocus(null);
+            }
+        }
+
+        /**
+         * Adjusts the volume of the ringtone being played to create a crescendo effect.
+         */
+        @Override
+        public boolean adjustVolume(Context context) {
+            checkAsyncRingtonePlayerThread();
+
+            // If media player is absent or not playing, ignore volume adjustment.
+            if (mMediaPlayer == null || !mMediaPlayer.isPlaying()) {
+                mCrescendoDuration = 0;
+                mCrescendoStopTime = 0;
+                return false;
+            }
+
+            // If the crescendo is complete set the volume to the maximum; we're done.
+            final long currentTime = System.currentTimeMillis();
+            if (currentTime > mCrescendoStopTime) {
+                mCrescendoDuration = 0;
+                mCrescendoStopTime = 0;
+                mMediaPlayer.setVolume(1, 1);
+                return false;
+            }
+
+            // The current volume of the crescendo is the percentage of the crescendo completed.
+            final float volume = computeVolume(currentTime, mCrescendoStopTime, mCrescendoDuration);
+            mMediaPlayer.setVolume(volume, volume);
+            LogUtils.i(TAG, "MediaPlayer volume set to " + volume);
+
+            // Schedule the next volume bump in the crescendo.
+            return true;
         }
     }
 
     /**
      * Loops playback of a ringtone using {@link Ringtone}.
      */
-    private static class RingtonePlaybackDelegate implements PlaybackDelegate {
+    private class RingtonePlaybackDelegate implements PlaybackDelegate {
 
         /** The audio focus manager. Only used by the ringtone thread. */
         private AudioManager mAudioManager;
@@ -358,6 +450,12 @@
 
         /** The method to adjust playback looping; cannot be null. */
         private Method mSetLoopingMethod;
+
+        /** The duration over which to increase the volume. */
+        private long mCrescendoDuration = 0;
+
+        /** The time at which the crescendo shall cease; 0 if no crescendo is present. */
+        private long mCrescendoStopTime = 0;
 
         private RingtonePlaybackDelegate() {
             try {
@@ -377,10 +475,8 @@
          * Starts the actual playback of the ringtone. Executes on ringtone-thread.
          */
         @Override
-        public void play(Context context, Uri ringtoneUri) {
-            if (Looper.getMainLooper() == Looper.myLooper()) {
-                LogUtils.e(TAG, "Must not be on the main thread!", new IllegalStateException());
-            }
+        public boolean play(Context context, Uri ringtoneUri) {
+            checkAsyncRingtonePlayerThread();
 
             LogUtils.i(TAG, "Play ringtone via android.media.Ringtone.");
 
@@ -415,14 +511,9 @@
 
             // if we don't have a ringtone at this point there isn't much recourse
             if (mRingtone == null) {
-<<<<<<< HEAD
-                LogUtils.i(TAG, "Unable to locate alarm ringtone.");
-                return;
-=======
                 LogUtils.i(TAG, "Unable to locate alarm ringtone, using internal fallback " +
                         "ringtone.");
                 mRingtone = RingtoneManager.getRingtone(context, getFallbackRingtoneUri(context));
->>>>>>> 4a90936e
             }
 
             if (Utils.isLOrLater()) {
@@ -433,18 +524,38 @@
             }
 
             // Attempt to adjust the ringtone volume if the user is in a telephone call.
+            boolean scheduleVolumeAdjustment = false;
             if (inTelephoneCall) {
                 LogUtils.v("Using the in-call alarm");
-                try {
-                    mSetVolumeMethod.invoke(mRingtone, IN_CALL_VOLUME);
-                } catch (Exception e) {
-                    LogUtils.e(TAG, "Unable to set in-call volume for android.media.Ringtone", e);
-                }
+                setRingtoneVolume(IN_CALL_VOLUME);
+            } else if (isCrescendoEnabled(context)) {
+                setRingtoneVolume(0);
+
+                // Compute the time at which the crescendo will stop.
+                mCrescendoDuration = getCrescendoDurationMillis(context);
+                mCrescendoStopTime = System.currentTimeMillis() + mCrescendoDuration;
+                scheduleVolumeAdjustment = true;
             }
 
             mAudioManager.requestAudioFocus(null, AudioManager.STREAM_ALARM,
                     AudioManager.AUDIOFOCUS_GAIN_TRANSIENT);
             mRingtone.play();
+
+            return scheduleVolumeAdjustment;
+        }
+
+        /**
+         * Sets the volume of the ringtone.
+         *
+         * @param volume a raw scalar in range 0.0 to 1.0, where 0.0 mutes this player, and 1.0
+         *               corresponds to no attenuation being applied.
+         */
+        private void setRingtoneVolume(float volume) {
+            try {
+                mSetVolumeMethod.invoke(mRingtone, volume);
+            } catch (Exception e) {
+                LogUtils.e(TAG, "Unable to set volume for android.media.Ringtone", e);
+            }
         }
 
         /**
@@ -452,20 +563,53 @@
          */
         @Override
         public void stop(Context context) {
-            if (Looper.getMainLooper() == Looper.myLooper()) {
-                LogUtils.e(TAG, "Must not be on the main thread!", new IllegalStateException());
-            }
+            checkAsyncRingtonePlayerThread();
 
             LogUtils.i(TAG, "Stop ringtone via android.media.Ringtone.");
+
+            mCrescendoDuration = 0;
+            mCrescendoStopTime = 0;
 
             if (mRingtone != null && mRingtone.isPlaying()) {
                 LogUtils.d(TAG, "Ringtone.stop() invoked.");
                 mRingtone.stop();
             }
 
+            mRingtone = null;
+
             if (mAudioManager != null) {
                 mAudioManager.abandonAudioFocus(null);
             }
         }
+
+        /**
+         * Adjusts the volume of the ringtone being played to create a crescendo effect.
+         */
+        @Override
+        public boolean adjustVolume(Context context) {
+            checkAsyncRingtonePlayerThread();
+
+            // If ringtone is absent or not playing, ignore volume adjustment.
+            if (mRingtone == null || !mRingtone.isPlaying()) {
+                mCrescendoDuration = 0;
+                mCrescendoStopTime = 0;
+                return false;
+            }
+
+            // If the crescendo is complete set the volume to the maximum; we're done.
+            final long currentTime = System.currentTimeMillis();
+            if (currentTime > mCrescendoStopTime) {
+                mCrescendoDuration = 0;
+                mCrescendoStopTime = 0;
+                setRingtoneVolume(1);
+                return false;
+            }
+
+            final float volume = computeVolume(currentTime, mCrescendoStopTime, mCrescendoDuration);
+            setRingtoneVolume(volume);
+
+            // Schedule the next volume bump in the crescendo.
+            return true;
+        }
     }
 }
