package com.android.deskclock;

import android.annotation.TargetApi;
import android.content.Context;
import android.content.res.TypedArray;
import android.graphics.Color;
import android.graphics.drawable.Drawable;
import android.os.Build;
import android.util.AttributeSet;
import android.widget.NumberPicker;

import java.lang.reflect.Field;

/**
 * Subclass of NumberPicker that allows customizing divider color.
 */
public class NumberPickerCompat extends NumberPicker implements NumberPicker.OnValueChangeListener {

    private static Field sSelectionDivider;
    private static boolean sTrySelectionDivider = true;

    private final Runnable mAnnounceValueRunnable = new Runnable() {
        @Override
        public void run() {
            if (mOnAnnounceValueChangedListener != null) {
                final int value = getValue();
                final String[] displayedValues = getDisplayedValues();
                final String displayedValue =
                        displayedValues == null ? null : displayedValues[value];
                mOnAnnounceValueChangedListener.onAnnounceValueChanged(
                        NumberPickerCompat.this, value, displayedValue);
            }
        }
    };
    private OnValueChangeListener mOnValueChangedListener;
    private OnAnnounceValueChangedListener mOnAnnounceValueChangedListener;

    public NumberPickerCompat(Context context) {
        this(context, null /* attrs */);
    }

    public NumberPickerCompat(Context context, AttributeSet attrs) {
        super(context, attrs);
        tintSelectionDivider(context);
        super.setOnValueChangedListener(this);
    }

    public NumberPickerCompat(Context context, AttributeSet attrs, int defStyleAttr) {
        super(context, attrs, defStyleAttr);
        tintSelectionDivider(context);
        super.setOnValueChangedListener(this);
    }

    @TargetApi(Build.VERSION_CODES.LOLLIPOP)
    private void tintSelectionDivider(Context context) {
        if (Build.VERSION.SDK_INT < Build.VERSION_CODES.LOLLIPOP
                || Build.VERSION.SDK_INT > Build.VERSION_CODES.M) {
            // Accent color in KK will stay system blue, so leave divider color matching.
            // The divider is correctly tinted to controlColorNormal in M.
            return;
        }

        if (sTrySelectionDivider) {
            final TypedArray a = context.obtainStyledAttributes(
                    new int[] { android.R.attr.colorControlNormal });
             // White is default color if colorControlNormal is not defined.
            final int color = a.getColor(0, Color.WHITE);
            a.recycle();

            try {
                if (sSelectionDivider == null) {
                    sSelectionDivider = NumberPicker.class.getDeclaredField("mSelectionDivider");
                    sSelectionDivider.setAccessible(true);
                }
                final Drawable selectionDivider = (Drawable) sSelectionDivider.get(this);
                if (selectionDivider != null) {
                    // setTint is API21+, but this will only be called in API21
                    selectionDivider.setTint(color);
                }
            } catch (NoSuchFieldException | IllegalArgumentException | IllegalAccessException e) {
                LogUtils.e("Unable to set selection divider", e);
                sTrySelectionDivider = false;
            }
        }
    }

<<<<<<< HEAD
=======
    /**
     * @return the state of this NumberPicker including the currently selected value
     */
    @Override
    protected Parcelable onSaveInstanceState() {
        return new State(super.onSaveInstanceState(), getValue());
    }

    /**
     * @param state the state of this NumberPicker including the value to select
     */
    @Override
    protected void onRestoreInstanceState(Parcelable state) {
        final State instanceState = (State) state;
        super.onRestoreInstanceState(instanceState.getSuperState());
        setValue(instanceState.mValue);
    }

    @Override
    public void setOnValueChangedListener(OnValueChangeListener onValueChangedListener) {
        mOnValueChangedListener = onValueChangedListener;
    }

    @Override
    public void onValueChange(NumberPicker picker, int oldVal, int newVal) {
        if (mOnValueChangedListener != null) {
            mOnValueChangedListener.onValueChange(picker, oldVal, newVal);
        }

        // Wait till we reach a value to prevent TalkBack from announcing every intermediate value
        // when scrolling fast.
        removeCallbacks(mAnnounceValueRunnable);
        postDelayed(mAnnounceValueRunnable, 200L);
    }

    /**
     * Register a callback to be invoked whenever a value change should be announced.
     */
    public void setOnAnnounceValueChangedListener(OnAnnounceValueChangedListener listener) {
        mOnAnnounceValueChangedListener = listener;
    }

    /**
     * The state of this NumberPicker including the selected value. Used to preserve values across
     * device rotation.
     */
    private static final class State extends BaseSavedState {

        private final int mValue;

        public State(Parcel source) {
            super(source);
            mValue = source.readInt();
        }

        public State(Parcelable superState, int value) {
            super(superState);
            mValue = value;
        }

        @Override
        public void writeToParcel(Parcel dest, int flags) {
            super.writeToParcel(dest, flags);
            dest.writeInt(mValue);
        }

        public static final Parcelable.Creator<State> CREATOR =
                new Parcelable.Creator<State>() {
                    public State createFromParcel(Parcel in) { return new State(in); }
                    public State[] newArray(int size) { return new State[size]; }
                };
    }

    /**
     * Interface for a callback to be invoked when a value change should be announced for
     * accessibility.
     */
    public interface OnAnnounceValueChangedListener {
        /**
         * Called when a value change should be announced.
         * @param picker The number picker whose value changed.
         * @param value The new value.
         * @param displayedValue The text displayed for the value, or null if the value itself
         *     is displayed.
         */
        void onAnnounceValueChanged(NumberPicker picker, int value, String displayedValue);
    }
>>>>>>> 4a90936e
}<|MERGE_RESOLUTION|>--- conflicted
+++ resolved
@@ -1,3 +1,19 @@
+/*
+ * Copyright (C) 2015 The Android Open Source Project
+ *
+ * Licensed under the Apache License, Version 2.0 (the "License");
+ * you may not use this file except in compliance with the License.
+ * You may obtain a copy of the License at
+ *
+ *      http://www.apache.org/licenses/LICENSE-2.0
+ *
+ * Unless required by applicable law or agreed to in writing, software
+ * distributed under the License is distributed on an "AS IS" BASIS,
+ * WITHOUT WARRANTIES OR CONDITIONS OF ANY KIND, either express or implied.
+ * See the License for the specific language governing permissions and
+ * limitations under the License.
+ */
+
 package com.android.deskclock;
 
 import android.annotation.TargetApi;
@@ -6,13 +22,16 @@
 import android.graphics.Color;
 import android.graphics.drawable.Drawable;
 import android.os.Build;
+import android.os.Parcel;
+import android.os.Parcelable;
 import android.util.AttributeSet;
 import android.widget.NumberPicker;
 
 import java.lang.reflect.Field;
 
 /**
- * Subclass of NumberPicker that allows customizing divider color.
+ * Subclass of NumberPicker that allows customizing divider color and saves/restores its value
+ * across device rotations.
  */
 public class NumberPickerCompat extends NumberPicker implements NumberPicker.OnValueChangeListener {
 
@@ -53,14 +72,10 @@
 
     @TargetApi(Build.VERSION_CODES.LOLLIPOP)
     private void tintSelectionDivider(Context context) {
-        if (Build.VERSION.SDK_INT < Build.VERSION_CODES.LOLLIPOP
-                || Build.VERSION.SDK_INT > Build.VERSION_CODES.M) {
-            // Accent color in KK will stay system blue, so leave divider color matching.
-            // The divider is correctly tinted to controlColorNormal in M.
-            return;
-        }
+        // Accent color in KK will stay system blue, so leave divider color matching.
+        // The divider is correctly tinted to controlColorNormal in M.
 
-        if (sTrySelectionDivider) {
+        if (Utils.isLOrLMR1() && sTrySelectionDivider) {
             final TypedArray a = context.obtainStyledAttributes(
                     new int[] { android.R.attr.colorControlNormal });
              // White is default color if colorControlNormal is not defined.
@@ -84,8 +99,6 @@
         }
     }
 
-<<<<<<< HEAD
-=======
     /**
      * @return the state of this NumberPicker including the currently selected value
      */
@@ -173,5 +186,4 @@
          */
         void onAnnounceValueChanged(NumberPicker picker, int value, String displayedValue);
     }
->>>>>>> 4a90936e
 }