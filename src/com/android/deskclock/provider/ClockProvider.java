/*
e * Copyright (C) 2013 The Android Open Source Project
 *
 * Licensed under the Apache License, Version 2.0 (the "License");
 * you may not use this file except in compliance with the License.
 * You may obtain a copy of the License at
 *
 *      http://www.apache.org/licenses/LICENSE-2.0
 *
 * Unless required by applicable law or agreed to in writing, software
 * distributed under the License is distributed on an "AS IS" BASIS,
 * WITHOUT WARRANTIES OR CONDITIONS OF ANY KIND, either express or implied.
 * See the License for the specific language governing permissions and
 * limitations under the License.
 */

package com.android.deskclock.provider;

<<<<<<< HEAD
import static com.android.deskclock.provider.ClockDatabaseHelper.ALARMS_TABLE_NAME;
import static com.android.deskclock.provider.ClockDatabaseHelper.INSTANCES_TABLE_NAME;

=======
import android.annotation.TargetApi;
>>>>>>> a1e6ca46
import android.content.ContentProvider;
import android.content.ContentResolver;
import android.content.ContentUris;
import android.content.ContentValues;
import android.content.Context;
import android.content.UriMatcher;
import android.database.Cursor;
import android.database.sqlite.SQLiteDatabase;
import android.database.sqlite.SQLiteQueryBuilder;
import android.net.Uri;
import android.os.Build;
import android.text.TextUtils;
import android.util.ArrayMap;

import com.android.deskclock.LogUtils;
import com.android.deskclock.Utils;
<<<<<<< HEAD
import com.android.deskclock.provider.ClockContract.AlarmsColumns;
import com.android.deskclock.provider.ClockContract.InstancesColumns;
=======
>>>>>>> a1e6ca46

import java.util.Map;

public class ClockProvider extends ContentProvider {

    private ClockDatabaseHelper mOpenHelper;

    private static final int ALARMS = 1;
    private static final int ALARMS_ID = 2;
    private static final int INSTANCES = 3;
    private static final int INSTANCES_ID = 4;
    private static final int ALARMS_WITH_INSTANCES = 5;

    /**
     * Projection map used by query for snoozed alarms.
     */
    private static final Map<String, String> sAlarmsWithInstancesProjection = new ArrayMap<>();
    static {
        sAlarmsWithInstancesProjection.put(ALARMS_TABLE_NAME + "." + AlarmsColumns._ID,
                ALARMS_TABLE_NAME + "." + AlarmsColumns._ID);
        sAlarmsWithInstancesProjection.put(ALARMS_TABLE_NAME + "." + AlarmsColumns.HOUR,
                ALARMS_TABLE_NAME + "." + AlarmsColumns.HOUR);
        sAlarmsWithInstancesProjection.put(ALARMS_TABLE_NAME + "." + AlarmsColumns.MINUTES,
                ALARMS_TABLE_NAME + "." + AlarmsColumns.MINUTES);
        sAlarmsWithInstancesProjection.put(ALARMS_TABLE_NAME + "." + AlarmsColumns.DAYS_OF_WEEK,
                ALARMS_TABLE_NAME + "." + AlarmsColumns.DAYS_OF_WEEK);
        sAlarmsWithInstancesProjection.put(ALARMS_TABLE_NAME + "." + AlarmsColumns.ENABLED,
                ALARMS_TABLE_NAME + "." + AlarmsColumns.ENABLED);
        sAlarmsWithInstancesProjection.put(ALARMS_TABLE_NAME + "." + AlarmsColumns.VIBRATE,
                ALARMS_TABLE_NAME + "." + AlarmsColumns.VIBRATE);
        sAlarmsWithInstancesProjection.put(ALARMS_TABLE_NAME + "." + AlarmsColumns.LABEL,
                ALARMS_TABLE_NAME + "." + AlarmsColumns.LABEL);
        sAlarmsWithInstancesProjection.put(ALARMS_TABLE_NAME + "." + AlarmsColumns.RINGTONE,
                ALARMS_TABLE_NAME + "." + AlarmsColumns.RINGTONE);
        sAlarmsWithInstancesProjection.put(ALARMS_TABLE_NAME + "." + AlarmsColumns.DELETE_AFTER_USE,
                ALARMS_TABLE_NAME + "." + AlarmsColumns.DELETE_AFTER_USE);
        sAlarmsWithInstancesProjection.put(INSTANCES_TABLE_NAME + "."
                + InstancesColumns.ALARM_STATE,
                INSTANCES_TABLE_NAME + "." + InstancesColumns.ALARM_STATE);
        sAlarmsWithInstancesProjection.put(INSTANCES_TABLE_NAME + "." + InstancesColumns._ID,
                INSTANCES_TABLE_NAME + "." + InstancesColumns._ID);
        sAlarmsWithInstancesProjection.put(INSTANCES_TABLE_NAME + "." + InstancesColumns.YEAR,
                INSTANCES_TABLE_NAME + "." + InstancesColumns.YEAR);
        sAlarmsWithInstancesProjection.put(INSTANCES_TABLE_NAME + "." + InstancesColumns.MONTH,
                INSTANCES_TABLE_NAME + "." + InstancesColumns.MONTH);
        sAlarmsWithInstancesProjection.put(INSTANCES_TABLE_NAME + "." + InstancesColumns.DAY,
                INSTANCES_TABLE_NAME + "." + InstancesColumns.DAY);
        sAlarmsWithInstancesProjection.put(INSTANCES_TABLE_NAME + "." + InstancesColumns.HOUR,
                INSTANCES_TABLE_NAME + "." + InstancesColumns.HOUR);
        sAlarmsWithInstancesProjection.put(INSTANCES_TABLE_NAME + "." + InstancesColumns.MINUTES,
                INSTANCES_TABLE_NAME + "." + InstancesColumns.MINUTES);
        sAlarmsWithInstancesProjection.put(INSTANCES_TABLE_NAME + "." + InstancesColumns.LABEL,
                INSTANCES_TABLE_NAME + "." + InstancesColumns.LABEL);
        sAlarmsWithInstancesProjection.put(INSTANCES_TABLE_NAME + "." + InstancesColumns.VIBRATE,
                INSTANCES_TABLE_NAME + "." + InstancesColumns.VIBRATE);
    }

    private static final String ALARM_JOIN_INSTANCE_TABLE_STATEMENT =
            ALARMS_TABLE_NAME + " LEFT JOIN " + INSTANCES_TABLE_NAME + " ON (" +
            ALARMS_TABLE_NAME + "." + AlarmsColumns._ID + " = " + InstancesColumns.ALARM_ID + ")";

    private static final String ALARM_JOIN_INSTANCE_WHERE_STATEMENT =
            InstancesColumns.ALARM_STATE + " IS NULL OR " +
            InstancesColumns.ALARM_STATE + " = (SELECT MIN(" + InstancesColumns.ALARM_STATE +
                    ") FROM " + INSTANCES_TABLE_NAME + " WHERE " + InstancesColumns.ALARM_ID +
                    " = " + ALARMS_TABLE_NAME + "." + AlarmsColumns._ID + ")";

    private static final UriMatcher sURIMatcher = new UriMatcher(UriMatcher.NO_MATCH);
    static {
        sURIMatcher.addURI(ClockContract.AUTHORITY, "alarms", ALARMS);
        sURIMatcher.addURI(ClockContract.AUTHORITY, "alarms/#", ALARMS_ID);
        sURIMatcher.addURI(ClockContract.AUTHORITY, "instances", INSTANCES);
        sURIMatcher.addURI(ClockContract.AUTHORITY, "instances/#", INSTANCES_ID);
        sURIMatcher.addURI(ClockContract.AUTHORITY, "alarms_with_instances", ALARMS_WITH_INSTANCES);
    }

    public ClockProvider() {
    }

    @Override
    @TargetApi(Build.VERSION_CODES.N)
    public boolean onCreate() {
        final Context context = getContext();
        final Context storageContext;
        if (Utils.isNOrLater()) {
            // All N devices have split storage areas, but we may need to
<<<<<<< HEAD
            // migrate existing database into the new device protected
            // storage area, which is where our data lives from now on.
            final Context deviceContext = context.createDeviceProtectedStorageContext();
            if (!deviceContext.moveDatabaseFrom(context, ClockDatabaseHelper.DATABASE_NAME)) {
                LogUtils.wtf("Failed to migrate database");
            }
            storageContext = deviceContext;
=======
            // migrate existing database into the new device encrypted
            // storage area, which is where our data lives from now on.
            storageContext = context.createDeviceProtectedStorageContext();
            if (!storageContext.moveDatabaseFrom(context, ClockDatabaseHelper.DATABASE_NAME)) {
                LogUtils.wtf("Failed to migrate database: %s", ClockDatabaseHelper.DATABASE_NAME);
            }
>>>>>>> a1e6ca46
        } else {
            storageContext = context;
        }

        mOpenHelper = new ClockDatabaseHelper(storageContext);
        return true;
    }

    @Override
    public Cursor query(Uri uri, String[] projectionIn, String selection, String[] selectionArgs,
            String sort) {
        SQLiteQueryBuilder qb = new SQLiteQueryBuilder();
        SQLiteDatabase db = mOpenHelper.getReadableDatabase();

        // Generate the body of the query
        int match = sURIMatcher.match(uri);
        switch (match) {
            case ALARMS:
                qb.setTables(ALARMS_TABLE_NAME);
                break;
            case ALARMS_ID:
                qb.setTables(ALARMS_TABLE_NAME);
                qb.appendWhere(AlarmsColumns._ID + "=");
                qb.appendWhere(uri.getLastPathSegment());
                break;
            case INSTANCES:
                qb.setTables(INSTANCES_TABLE_NAME);
                break;
            case INSTANCES_ID:
                qb.setTables(INSTANCES_TABLE_NAME);
                qb.appendWhere(InstancesColumns._ID + "=");
                qb.appendWhere(uri.getLastPathSegment());
                break;
            case ALARMS_WITH_INSTANCES:
                qb.setTables(ALARM_JOIN_INSTANCE_TABLE_STATEMENT);
                qb.appendWhere(ALARM_JOIN_INSTANCE_WHERE_STATEMENT);
                qb.setProjectionMap(sAlarmsWithInstancesProjection);
                break;
            default:
                throw new IllegalArgumentException("Unknown URI " + uri);
        }

        Cursor ret = qb.query(db, projectionIn, selection, selectionArgs, null, null, sort);

        if (ret == null) {
            LogUtils.e("Alarms.query: failed");
        } else {
            ret.setNotificationUri(getContext().getContentResolver(), uri);
        }

        return ret;
    }

    @Override
    public String getType(Uri uri) {
        int match = sURIMatcher.match(uri);
        switch (match) {
            case ALARMS:
                return "vnd.android.cursor.dir/alarms";
            case ALARMS_ID:
                return "vnd.android.cursor.item/alarms";
            case INSTANCES:
                return "vnd.android.cursor.dir/instances";
            case INSTANCES_ID:
                return "vnd.android.cursor.item/instances";
            default:
                throw new IllegalArgumentException("Unknown URI");
        }
    }

    @Override
    public int update(Uri uri, ContentValues values, String where, String[] whereArgs) {
        int count;
        String alarmId;
        SQLiteDatabase db = mOpenHelper.getWritableDatabase();
        switch (sURIMatcher.match(uri)) {
            case ALARMS_ID:
                alarmId = uri.getLastPathSegment();
                count = db.update(ALARMS_TABLE_NAME, values,
                        AlarmsColumns._ID + "=" + alarmId,
                        null);
                break;
            case INSTANCES_ID:
                alarmId = uri.getLastPathSegment();
                count = db.update(INSTANCES_TABLE_NAME, values,
                        InstancesColumns._ID + "=" + alarmId,
                        null);
                break;
            default: {
                throw new UnsupportedOperationException("Cannot update URI: " + uri);
            }
        }
        LogUtils.v("*** notifyChange() id: " + alarmId + " url " + uri);
        notifyChange(getContext().getContentResolver(), uri);
        return count;
    }

    @Override
    public Uri insert(Uri uri, ContentValues initialValues) {
        long rowId;
        SQLiteDatabase db = mOpenHelper.getWritableDatabase();
        switch (sURIMatcher.match(uri)) {
            case ALARMS:
                rowId = mOpenHelper.fixAlarmInsert(initialValues);
                break;
            case INSTANCES:
                rowId = db.insert(INSTANCES_TABLE_NAME, null, initialValues);
                break;
            default:
                throw new IllegalArgumentException("Cannot insert from URI: " + uri);
        }

        Uri uriResult = ContentUris.withAppendedId(uri, rowId);
        notifyChange(getContext().getContentResolver(), uriResult);
        return uriResult;
    }

    @Override
    public int delete(Uri uri, String where, String[] whereArgs) {
        int count;
        String primaryKey;
        SQLiteDatabase db = mOpenHelper.getWritableDatabase();
        switch (sURIMatcher.match(uri)) {
            case ALARMS:
                count = db.delete(ALARMS_TABLE_NAME, where, whereArgs);
                break;
            case ALARMS_ID:
                primaryKey = uri.getLastPathSegment();
                if (TextUtils.isEmpty(where)) {
                    where = AlarmsColumns._ID + "=" + primaryKey;
                } else {
                    where = AlarmsColumns._ID + "=" + primaryKey + " AND (" + where + ")";
                }
                count = db.delete(ALARMS_TABLE_NAME, where, whereArgs);
                break;
            case INSTANCES:
                count = db.delete(INSTANCES_TABLE_NAME, where, whereArgs);
                break;
            case INSTANCES_ID:
                primaryKey = uri.getLastPathSegment();
                if (TextUtils.isEmpty(where)) {
                    where = InstancesColumns._ID + "=" + primaryKey;
                } else {
                    where = InstancesColumns._ID + "=" + primaryKey + " AND (" + where + ")";
                }
                count = db.delete(INSTANCES_TABLE_NAME, where, whereArgs);
                break;
            default:
                throw new IllegalArgumentException("Cannot delete from URI: " + uri);
        }

        notifyChange(getContext().getContentResolver(), uri);
        return count;
    }

    /**
     * Notify affected URIs of changes.
     */
    private void notifyChange(ContentResolver resolver, Uri uri) {
        resolver.notifyChange(uri, null);

        final int match = sURIMatcher.match(uri);
        // Also notify the joined table of changes to instances or alarms.
        if (match == ALARMS || match == INSTANCES || match == ALARMS_ID || match == INSTANCES_ID) {
            resolver.notifyChange(AlarmsColumns.ALARMS_WITH_INSTANCES_URI, null);
        }
    }
}<|MERGE_RESOLUTION|>--- conflicted
+++ resolved
@@ -1,5 +1,5 @@
 /*
-e * Copyright (C) 2013 The Android Open Source Project
+ * Copyright (C) 2013 The Android Open Source Project
  *
  * Licensed under the Apache License, Version 2.0 (the "License");
  * you may not use this file except in compliance with the License.
@@ -16,13 +16,7 @@
 
 package com.android.deskclock.provider;
 
-<<<<<<< HEAD
-import static com.android.deskclock.provider.ClockDatabaseHelper.ALARMS_TABLE_NAME;
-import static com.android.deskclock.provider.ClockDatabaseHelper.INSTANCES_TABLE_NAME;
-
-=======
 import android.annotation.TargetApi;
->>>>>>> a1e6ca46
 import android.content.ContentProvider;
 import android.content.ContentResolver;
 import android.content.ContentUris;
@@ -39,13 +33,13 @@
 
 import com.android.deskclock.LogUtils;
 import com.android.deskclock.Utils;
-<<<<<<< HEAD
-import com.android.deskclock.provider.ClockContract.AlarmsColumns;
-import com.android.deskclock.provider.ClockContract.InstancesColumns;
-=======
->>>>>>> a1e6ca46
 
 import java.util.Map;
+
+import static com.android.deskclock.provider.ClockContract.AlarmsColumns;
+import static com.android.deskclock.provider.ClockContract.InstancesColumns;
+import static com.android.deskclock.provider.ClockDatabaseHelper.ALARMS_TABLE_NAME;
+import static com.android.deskclock.provider.ClockDatabaseHelper.INSTANCES_TABLE_NAME;
 
 public class ClockProvider extends ContentProvider {
 
@@ -130,22 +124,12 @@
         final Context storageContext;
         if (Utils.isNOrLater()) {
             // All N devices have split storage areas, but we may need to
-<<<<<<< HEAD
-            // migrate existing database into the new device protected
-            // storage area, which is where our data lives from now on.
-            final Context deviceContext = context.createDeviceProtectedStorageContext();
-            if (!deviceContext.moveDatabaseFrom(context, ClockDatabaseHelper.DATABASE_NAME)) {
-                LogUtils.wtf("Failed to migrate database");
-            }
-            storageContext = deviceContext;
-=======
             // migrate existing database into the new device encrypted
             // storage area, which is where our data lives from now on.
             storageContext = context.createDeviceProtectedStorageContext();
             if (!storageContext.moveDatabaseFrom(context, ClockDatabaseHelper.DATABASE_NAME)) {
                 LogUtils.wtf("Failed to migrate database: %s", ClockDatabaseHelper.DATABASE_NAME);
             }
->>>>>>> a1e6ca46
         } else {
             storageContext = context;
         }
