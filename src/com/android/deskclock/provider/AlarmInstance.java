/*
 * Copyright (C) 2013 The Android Open Source Project
 *
 * Licensed under the Apache License, Version 2.0 (the "License");
 * you may not use this file except in compliance with the License.
 * You may obtain a copy of the License at
 *
 *      http://www.apache.org/licenses/LICENSE-2.0
 *
 * Unless required by applicable law or agreed to in writing, software
 * distributed under the License is distributed on an "AS IS" BASIS,
 * WITHOUT WARRANTIES OR CONDITIONS OF ANY KIND, either express or implied.
 * See the License for the specific language governing permissions and
 * limitations under the License.
 */

package com.android.deskclock.provider;

import android.content.ContentResolver;
import android.content.ContentUris;
import android.content.ContentValues;
import android.content.Context;
import android.content.Intent;
import android.database.Cursor;
import android.media.RingtoneManager;
import android.net.Uri;

import com.android.deskclock.LogUtils;
import com.android.deskclock.R;
<<<<<<< HEAD
import com.android.deskclock.SettingsActivity;
import com.android.deskclock.Utils;
=======
import com.android.deskclock.Utils;
import com.android.deskclock.alarms.AlarmStateManager;
import com.android.deskclock.settings.SettingsActivity;
>>>>>>> 4a90936e

import java.util.Calendar;
import java.util.LinkedList;
import java.util.List;

public final class AlarmInstance implements ClockContract.InstancesColumns {
    /**
     * Offset from alarm time to show low priority notification
     */
    public static final int LOW_NOTIFICATION_HOUR_OFFSET = -2;

    /**
     * Offset from alarm time to show high priority notification
     */
    public static final int HIGH_NOTIFICATION_MINUTE_OFFSET = -30;

    /**
     * Offset from alarm time to stop showing missed notification.
     */
    private static final int MISSED_TIME_TO_LIVE_HOUR_OFFSET = 12;

    /**
     * Default timeout for alarms in minutes.
     */
    private static final String DEFAULT_ALARM_TIMEOUT_SETTING = "10";

    /**
     * AlarmInstances start with an invalid id when it hasn't been saved to the database.
     */
    public static final long INVALID_ID = -1;

    private static final String[] QUERY_COLUMNS = {
            _ID,
            YEAR,
            MONTH,
            DAY,
            HOUR,
            MINUTES,
            LABEL,
            VIBRATE,
            RINGTONE,
            ALARM_ID,
            ALARM_STATE
    };

    /**
     * These save calls to cursor.getColumnIndexOrThrow()
     * THEY MUST BE KEPT IN SYNC WITH ABOVE QUERY COLUMNS
     */
    private static final int ID_INDEX = 0;
    private static final int YEAR_INDEX = 1;
    private static final int MONTH_INDEX = 2;
    private static final int DAY_INDEX = 3;
    private static final int HOUR_INDEX = 4;
    private static final int MINUTES_INDEX = 5;
    private static final int LABEL_INDEX = 6;
    private static final int VIBRATE_INDEX = 7;
    private static final int RINGTONE_INDEX = 8;
    private static final int ALARM_ID_INDEX = 9;
    private static final int ALARM_STATE_INDEX = 10;

    private static final int COLUMN_COUNT = ALARM_STATE_INDEX + 1;

    public static ContentValues createContentValues(AlarmInstance instance) {
        ContentValues values = new ContentValues(COLUMN_COUNT);
        if (instance.mId != INVALID_ID) {
            values.put(_ID, instance.mId);
        }

        values.put(YEAR, instance.mYear);
        values.put(MONTH, instance.mMonth);
        values.put(DAY, instance.mDay);
        values.put(HOUR, instance.mHour);
        values.put(MINUTES, instance.mMinute);
        values.put(LABEL, instance.mLabel);
        values.put(VIBRATE, instance.mVibrate ? 1 : 0);
        if (instance.mRingtone == null) {
            // We want to put null in the database, so we'll be able
            // to pick up on changes to the default alarm
            values.putNull(RINGTONE);
        } else {
            values.put(RINGTONE, instance.mRingtone.toString());
        }
        values.put(ALARM_ID, instance.mAlarmId);
        values.put(ALARM_STATE, instance.mAlarmState);
        return values;
    }

    public static Intent createIntent(String action, long instanceId) {
        return new Intent(action).setData(getUri(instanceId));
    }

    public static Intent createIntent(Context context, Class<?> cls, long instanceId) {
        return new Intent(context, cls).setData(getUri(instanceId));
    }

    public static long getId(Uri contentUri) {
        return ContentUris.parseId(contentUri);
    }

    public static Uri getUri(long instanceId) {
        return ContentUris.withAppendedId(CONTENT_URI, instanceId);
    }

    /**
     * Get alarm instance from instanceId.
     *
     * @param contentResolver to perform the query on.
     * @param instanceId for the desired instance.
     * @return instance if found, null otherwise
     */
    public static AlarmInstance getInstance(ContentResolver contentResolver, long instanceId) {
        Cursor cursor = contentResolver.query(getUri(instanceId), QUERY_COLUMNS, null, null, null);
        AlarmInstance result = null;
        if (cursor == null) {
            return result;
        }

        try {
            if (cursor.moveToFirst()) {
                result = new AlarmInstance(cursor);
            }
        } finally {
            cursor.close();
        }

        return result;
    }

    /**
     * Get an alarm instances by alarmId.
     *
     * @param contentResolver to perform the query on.
     * @param alarmId of instances desired.
     * @return list of alarms instances that are owned by alarmId.
     */
    public static List<AlarmInstance> getInstancesByAlarmId(ContentResolver contentResolver,
            long alarmId) {
        return getInstances(contentResolver, ALARM_ID + "=" + alarmId);
    }

    /**
     * Get the next instance of an alarm given its alarmId
     * @param contentResolver to perform query on
     * @param alarmId of instance desired
     * @return the next instance of an alarm by alarmId.
     */
    public static AlarmInstance getNextUpcomingInstanceByAlarmId(ContentResolver contentResolver,
                                                                 long alarmId) {
        final List<AlarmInstance> alarmInstances = getInstancesByAlarmId(contentResolver, alarmId);
        if (alarmInstances.isEmpty()) {
            return null;
        }
        AlarmInstance nextAlarmInstance = alarmInstances.get(0);
        for (AlarmInstance instance : alarmInstances) {
            if (instance.getAlarmTime().before(nextAlarmInstance.getAlarmTime())) {
                nextAlarmInstance = instance;
            }
        }
        return nextAlarmInstance;
    }

    /**
     * Get alarm instance by id and state.
     */
    public static List<AlarmInstance> getInstancesByInstanceIdAndState(
            ContentResolver contentResolver, long alarmInstanceId, int state) {
        return getInstances(contentResolver, _ID + "=" + alarmInstanceId + " AND " + ALARM_STATE +
                "=" + state);
    }

    /**
     * Get alarm instances in the specified state.
     */
    public static List<AlarmInstance> getInstancesByState(
            ContentResolver contentResolver, int state) {
        return getInstances(contentResolver, ALARM_STATE + "=" + state);
    }

    /**
     * Get a list of instances given selection.
     *
     * @param contentResolver to perform the query on.
     * @param selection A filter declaring which rows to return, formatted as an
     *         SQL WHERE clause (excluding the WHERE itself). Passing null will
     *         return all rows for the given URI.
     * @param selectionArgs You may include ?s in selection, which will be
     *         replaced by the values from selectionArgs, in the order that they
     *         appear in the selection. The values will be bound as Strings.
     * @return list of alarms matching where clause or empty list if none found.
     */
    public static List<AlarmInstance> getInstances(ContentResolver contentResolver,
            String selection, String ... selectionArgs) {
        Cursor cursor  = contentResolver.query(CONTENT_URI, QUERY_COLUMNS,
                selection, selectionArgs, null);
        List<AlarmInstance> result = new LinkedList<>();
        if (cursor == null) {
            return result;
        }

        try {
            if (cursor.moveToFirst()) {
                do {
                    result.add(new AlarmInstance(cursor));
                } while (cursor.moveToNext());
            }
        } finally {
            cursor.close();
        }

        return result;
    }

    public static AlarmInstance addInstance(ContentResolver contentResolver,
            AlarmInstance instance) {
        // Make sure we are not adding a duplicate instances. This is not a
        // fix and should never happen. This is only a safe guard against bad code, and you
        // should fix the root issue if you see the error message.
        String dupSelector = AlarmInstance.ALARM_ID + " = " + instance.mAlarmId;
        for (AlarmInstance otherInstances : getInstances(contentResolver, dupSelector)) {
            if (otherInstances.getAlarmTime().equals(instance.getAlarmTime())) {
                LogUtils.i("Detected duplicate instance in DB. Updating " + otherInstances + " to "
                        + instance);
                // Copy over the new instance values and update the db
                instance.mId = otherInstances.mId;
                updateInstance(contentResolver, instance);
                return instance;
            }
        }

        ContentValues values = createContentValues(instance);
        Uri uri = contentResolver.insert(CONTENT_URI, values);
        instance.mId = getId(uri);
        return instance;
    }

    public static boolean updateInstance(ContentResolver contentResolver, AlarmInstance instance) {
        if (instance.mId == INVALID_ID) return false;
        ContentValues values = createContentValues(instance);
        long rowsUpdated = contentResolver.update(getUri(instance.mId), values, null, null);
        return rowsUpdated == 1;
    }

    public static boolean deleteInstance(ContentResolver contentResolver, long instanceId) {
        if (instanceId == INVALID_ID) return false;
        int deletedRows = contentResolver.delete(getUri(instanceId), "", null);
        return deletedRows == 1;
    }

    /**
     * @param context
     * @param contentResolver to access the content provider
     * @param alarmId identifies the alarm in question
     * @param instanceId identifies the instance to keep; all other instances will be removed
     */
    public static void deleteOtherInstances(Context context, ContentResolver contentResolver,
            long alarmId, long instanceId) {
        final List<AlarmInstance> instances = getInstancesByAlarmId(contentResolver, alarmId);
        for (AlarmInstance instance : instances) {
            if (instance.mId != instanceId) {
                AlarmStateManager.unregisterInstance(context, instance);
                deleteInstance(contentResolver, instance.mId);
            }
        }
    }

    // Public fields
    public long mId;
    public int mYear;
    public int mMonth;
    public int mDay;
    public int mHour;
    public int mMinute;
    public String mLabel;
    public boolean mVibrate;
    public Uri mRingtone;
    public Long mAlarmId;
    public int mAlarmState;

    public AlarmInstance(Calendar calendar, Long alarmId) {
        this(calendar);
        mAlarmId = alarmId;
    }

    public AlarmInstance(Calendar calendar) {
        mId = INVALID_ID;
        setAlarmTime(calendar);
        mLabel = "";
        mVibrate = false;
        mRingtone = null;
        mAlarmState = SILENT_STATE;
    }

    public AlarmInstance(Cursor c) {
        mId = c.getLong(ID_INDEX);
        mYear = c.getInt(YEAR_INDEX);
        mMonth = c.getInt(MONTH_INDEX);
        mDay = c.getInt(DAY_INDEX);
        mHour = c.getInt(HOUR_INDEX);
        mMinute = c.getInt(MINUTES_INDEX);
        mLabel = c.getString(LABEL_INDEX);
        mVibrate = c.getInt(VIBRATE_INDEX) == 1;
        if (c.isNull(RINGTONE_INDEX)) {
            // Should we be saving this with the current ringtone or leave it null
            // so it changes when user changes default ringtone?
            mRingtone = RingtoneManager.getDefaultUri(RingtoneManager.TYPE_ALARM);
        } else {
            mRingtone = Uri.parse(c.getString(RINGTONE_INDEX));
        }

        if (!c.isNull(ALARM_ID_INDEX)) {
            mAlarmId = c.getLong(ALARM_ID_INDEX);
        }
        mAlarmState = c.getInt(ALARM_STATE_INDEX);
    }

    public String getLabelOrDefault(Context context) {
        return mLabel.isEmpty() ? context.getString(R.string.default_label) : mLabel;
    }

    public void setAlarmTime(Calendar calendar) {
        mYear = calendar.get(Calendar.YEAR);
        mMonth = calendar.get(Calendar.MONTH);
        mDay = calendar.get(Calendar.DAY_OF_MONTH);
        mHour = calendar.get(Calendar.HOUR_OF_DAY);
        mMinute = calendar.get(Calendar.MINUTE);
    }

    /**
     * Return the time when a alarm should fire.
     *
     * @return the time
     */
    public Calendar getAlarmTime() {
        Calendar calendar = Calendar.getInstance();
        calendar.set(Calendar.YEAR, mYear);
        calendar.set(Calendar.MONTH, mMonth);
        calendar.set(Calendar.DAY_OF_MONTH, mDay);
        calendar.set(Calendar.HOUR_OF_DAY, mHour);
        calendar.set(Calendar.MINUTE, mMinute);
        calendar.set(Calendar.SECOND, 0);
        calendar.set(Calendar.MILLISECOND, 0);
        return calendar;
    }

    /**
     * Return the time when a low priority notification should be shown.
     *
     * @return the time
     */
    public Calendar getLowNotificationTime() {
        Calendar calendar = getAlarmTime();
        calendar.add(Calendar.HOUR_OF_DAY, LOW_NOTIFICATION_HOUR_OFFSET);
        return calendar;
    }

    /**
     * Return the time when a high priority notification should be shown.
     *
     * @return the time
     */
    public Calendar getHighNotificationTime() {
        Calendar calendar = getAlarmTime();
        calendar.add(Calendar.MINUTE, HIGH_NOTIFICATION_MINUTE_OFFSET);
        return calendar;
    }

    /**
     * Return the time when a missed notification should be removed.
     *
     * @return the time
     */
    public Calendar getMissedTimeToLive() {
        Calendar calendar = getAlarmTime();
        calendar.add(Calendar.HOUR, MISSED_TIME_TO_LIVE_HOUR_OFFSET);
        return calendar;
    }

    /**
     * Return the time when the alarm should stop firing and be marked as missed.
     *
     * @param context to figure out the timeout setting
     * @return the time when alarm should be silence, or null if never
     */
    public Calendar getTimeout(Context context) {
        String timeoutSetting = Utils.getDefaultSharedPreferences(context)
                .getString(SettingsActivity.KEY_AUTO_SILENCE, DEFAULT_ALARM_TIMEOUT_SETTING);
        int timeoutMinutes = Integer.parseInt(timeoutSetting);

        // Alarm silence has been set to "None"
        if (timeoutMinutes < 0) {
            return null;
        }

        Calendar calendar = getAlarmTime();
        calendar.add(Calendar.MINUTE, timeoutMinutes);
        return calendar;
    }

    @Override
    public boolean equals(Object o) {
        if (!(o instanceof AlarmInstance)) return false;
        final AlarmInstance other = (AlarmInstance) o;
        return mId == other.mId;
    }

    @Override
    public int hashCode() {
        return Long.valueOf(mId).hashCode();
    }

    @Override
    public String toString() {
        return "AlarmInstance{" +
                "mId=" + mId +
                ", mYear=" + mYear +
                ", mMonth=" + mMonth +
                ", mDay=" + mDay +
                ", mHour=" + mHour +
                ", mMinute=" + mMinute +
                ", mLabel=" + mLabel +
                ", mVibrate=" + mVibrate +
                ", mRingtone=" + mRingtone +
                ", mAlarmId=" + mAlarmId +
                ", mAlarmState=" + mAlarmState +
                '}';
    }
}<|MERGE_RESOLUTION|>--- conflicted
+++ resolved
@@ -24,17 +24,13 @@
 import android.database.Cursor;
 import android.media.RingtoneManager;
 import android.net.Uri;
+import android.preference.PreferenceManager;
 
 import com.android.deskclock.LogUtils;
 import com.android.deskclock.R;
-<<<<<<< HEAD
-import com.android.deskclock.SettingsActivity;
-import com.android.deskclock.Utils;
-=======
 import com.android.deskclock.Utils;
 import com.android.deskclock.alarms.AlarmStateManager;
 import com.android.deskclock.settings.SettingsActivity;
->>>>>>> 4a90936e
 
 import java.util.Calendar;
 import java.util.LinkedList;
@@ -142,26 +138,18 @@
     /**
      * Get alarm instance from instanceId.
      *
-     * @param contentResolver to perform the query on.
+     * @param cr to perform the query on.
      * @param instanceId for the desired instance.
      * @return instance if found, null otherwise
      */
-    public static AlarmInstance getInstance(ContentResolver contentResolver, long instanceId) {
-        Cursor cursor = contentResolver.query(getUri(instanceId), QUERY_COLUMNS, null, null, null);
-        AlarmInstance result = null;
-        if (cursor == null) {
-            return result;
-        }
-
-        try {
-            if (cursor.moveToFirst()) {
-                result = new AlarmInstance(cursor);
+    public static AlarmInstance getInstance(ContentResolver cr, long instanceId) {
+        try (Cursor cursor = cr.query(getUri(instanceId), QUERY_COLUMNS, null, null, null)) {
+            if (cursor != null && cursor.moveToFirst()) {
+                return new AlarmInstance(cursor, false /* joinedTable */);
             }
-        } finally {
-            cursor.close();
-        }
-
-        return result;
+        }
+
+        return null;
     }
 
     /**
@@ -217,7 +205,7 @@
     /**
      * Get a list of instances given selection.
      *
-     * @param contentResolver to perform the query on.
+     * @param cr to perform the query on.
      * @param selection A filter declaring which rows to return, formatted as an
      *         SQL WHERE clause (excluding the WHERE itself). Passing null will
      *         return all rows for the given URI.
@@ -226,23 +214,15 @@
      *         appear in the selection. The values will be bound as Strings.
      * @return list of alarms matching where clause or empty list if none found.
      */
-    public static List<AlarmInstance> getInstances(ContentResolver contentResolver,
-            String selection, String ... selectionArgs) {
-        Cursor cursor  = contentResolver.query(CONTENT_URI, QUERY_COLUMNS,
-                selection, selectionArgs, null);
-        List<AlarmInstance> result = new LinkedList<>();
-        if (cursor == null) {
-            return result;
-        }
-
-        try {
+    public static List<AlarmInstance> getInstances(ContentResolver cr, String selection,
+                                                   String... selectionArgs) {
+        final List<AlarmInstance> result = new LinkedList<>();
+        try (Cursor cursor = cr.query(CONTENT_URI, QUERY_COLUMNS, selection, selectionArgs, null)) {
             if (cursor.moveToFirst()) {
                 do {
-                    result.add(new AlarmInstance(cursor));
+                    result.add(new AlarmInstance(cursor, false /* joinedTable */));
                 } while (cursor.moveToNext());
             }
-        } finally {
-            cursor.close();
         }
 
         return result;
@@ -328,15 +308,40 @@
         mAlarmState = SILENT_STATE;
     }
 
-    public AlarmInstance(Cursor c) {
-        mId = c.getLong(ID_INDEX);
-        mYear = c.getInt(YEAR_INDEX);
-        mMonth = c.getInt(MONTH_INDEX);
-        mDay = c.getInt(DAY_INDEX);
-        mHour = c.getInt(HOUR_INDEX);
-        mMinute = c.getInt(MINUTES_INDEX);
-        mLabel = c.getString(LABEL_INDEX);
-        mVibrate = c.getInt(VIBRATE_INDEX) == 1;
+    public AlarmInstance(AlarmInstance instance) {
+         this.mId = instance.mId;
+         this.mYear = instance.mYear;
+         this.mMonth = instance.mMonth;
+         this.mDay = instance.mDay;
+         this.mHour = instance.mHour;
+         this.mMinute = instance.mMinute;
+         this.mLabel = instance.mLabel;
+         this.mVibrate = instance.mVibrate;
+         this.mRingtone = instance.mRingtone;
+         this.mAlarmId = instance.mAlarmId;
+         this.mAlarmState = instance.mAlarmState;
+    }
+
+    public AlarmInstance(Cursor c, boolean joinedTable) {
+        if (joinedTable) {
+            mId = c.getLong(Alarm.INSTANCE_ID_INDEX);
+            mYear = c.getInt(Alarm.INSTANCE_YEAR_INDEX);
+            mMonth = c.getInt(Alarm.INSTANCE_MONTH_INDEX);
+            mDay = c.getInt(Alarm.INSTANCE_DAY_INDEX);
+            mHour = c.getInt(Alarm.INSTANCE_HOUR_INDEX);
+            mMinute = c.getInt(Alarm.INSTANCE_MINUTE_INDEX);
+            mLabel = c.getString(Alarm.INSTANCE_LABEL_INDEX);
+            mVibrate = c.getInt(Alarm.INSTANCE_VIBRATE_INDEX) == 1;
+        } else {
+            mId = c.getLong(ID_INDEX);
+            mYear = c.getInt(YEAR_INDEX);
+            mMonth = c.getInt(MONTH_INDEX);
+            mDay = c.getInt(DAY_INDEX);
+            mHour = c.getInt(HOUR_INDEX);
+            mMinute = c.getInt(MINUTES_INDEX);
+            mLabel = c.getString(LABEL_INDEX);
+            mVibrate = c.getInt(VIBRATE_INDEX) == 1;
+        }
         if (c.isNull(RINGTONE_INDEX)) {
             // Should we be saving this with the current ringtone or leave it null
             // so it changes when user changes default ringtone?
