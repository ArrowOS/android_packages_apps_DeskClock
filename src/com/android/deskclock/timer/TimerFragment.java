--- conflicted
+++ resolved
@@ -23,7 +23,6 @@
 import android.content.Context;
 import android.content.Intent;
 import android.content.res.Resources;
-import android.os.Build;
 import android.os.Bundle;
 import android.os.SystemClock;
 import android.support.annotation.VisibleForTesting;
@@ -45,48 +44,8 @@
 import com.android.deskclock.data.TimerListener;
 import com.android.deskclock.events.Events;
 
-<<<<<<< HEAD
-public class TimerFragment extends DeskClockFragment implements OnSharedPreferenceChangeListener {
-    public static final long ANIMATION_TIME_MILLIS = DateUtils.SECOND_IN_MILLIS / 3;
-
-    private static final String KEY_SETUP_SELECTED = "_setup_selected";
-    private static final String KEY_ENTRY_STATE = "entry_state";
-    private static final int PAGINATION_DOTS_COUNT = 4;
-    private static final String CURR_PAGE = "_currPage";
-    private static final TimeInterpolator ACCELERATE_INTERPOLATOR = new AccelerateInterpolator();
-    private static final TimeInterpolator DECELERATE_INTERPOLATOR = new DecelerateInterpolator();
-    private static final long ROTATE_ANIM_DURATION_MILIS = 150;
-
-    // Transitions are available only in API 19+
-    private static final boolean USE_TRANSITION_FRAMEWORK =
-            Build.VERSION.SDK_INT >= Build.VERSION_CODES.KITKAT;
-
-    private boolean mTicking = false;
-    private TimerSetupView mSetupView;
-    private VerticalViewPager mViewPager;
-    private TimerFragmentAdapter mAdapter;
-    private ImageButton mCancel;
-    private ViewGroup mContentView;
-    private View mTimerView;
-    private View mLastView;
-    private ImageView[] mPageIndicators = new ImageView[PAGINATION_DOTS_COUNT];
-    private Transition mDeleteTransition;
-    private SharedPreferences mPrefs;
-    private Bundle mViewState = null;
-    private NotificationManager mNotificationManager;
-
-    private final ViewPager.OnPageChangeListener mOnPageChangeListener =
-            new ViewPager.SimpleOnPageChangeListener() {
-                @Override
-                public void onPageSelected(int position) {
-                    highlightPageIndicator(position);
-                    TimerFragment.this.setTimerViewFabIcon(getCurrentTimer());
-                }
-            };
-=======
 import java.io.Serializable;
 import java.util.Arrays;
->>>>>>> 4a90936e
 
 import static android.view.View.ALPHA;
 import static android.view.View.GONE;
@@ -143,39 +102,6 @@
     public View onCreateView(LayoutInflater inflater, ViewGroup container,
             Bundle savedInstanceState) {
         final View view = inflater.inflate(R.layout.timer_fragment, container, false);
-<<<<<<< HEAD
-        mContentView = (ViewGroup) view;
-        mTimerView = view.findViewById(R.id.timer_view);
-        mSetupView = (TimerSetupView) view.findViewById(R.id.timer_setup);
-        mViewPager = (VerticalViewPager) view.findViewById(R.id.vertical_view_pager);
-        mPageIndicators[0] = (ImageView) view.findViewById(R.id.page_indicator0);
-        mPageIndicators[1] = (ImageView) view.findViewById(R.id.page_indicator1);
-        mPageIndicators[2] = (ImageView) view.findViewById(R.id.page_indicator2);
-        mPageIndicators[3] = (ImageView) view.findViewById(R.id.page_indicator3);
-        mCancel = (ImageButton) view.findViewById(R.id.timer_cancel);
-        mCancel.setOnClickListener(new OnClickListener() {
-            @Override
-            public void onClick(View v) {
-                if (mAdapter.getCount() != 0) {
-                    final AnimatorListenerAdapter adapter = new AnimatorListenerAdapter() {
-                        @Override
-                        public void onAnimationEnd(Animator animation) {
-                            mSetupView.reset(); // Make sure the setup is cleared for next time
-                            mSetupView.setScaleX(1.0f); // Reset the scale for setup view
-                            goToPagerView();
-                        }
-                    };
-                    createRotateAnimator(adapter, false).start();
-                }
-            }
-        });
-        if (USE_TRANSITION_FRAMEWORK) {
-            mDeleteTransition = new AutoTransition();
-            mDeleteTransition.setDuration(ANIMATION_TIME_MILLIS / 2);
-            mDeleteTransition.setInterpolator(new AccelerateDecelerateInterpolator());
-        }
-=======
->>>>>>> 4a90936e
 
         mAdapter = new TimerPagerAdapter(getChildFragmentManager());
         mViewPager = (ViewPager) view.findViewById(R.id.vertical_view_pager);
@@ -193,15 +119,6 @@
         mCancelCreateButton = (ImageButton) view.findViewById(R.id.timer_cancel);
         mCancelCreateButton.setOnClickListener(new CancelCreateListener());
 
-<<<<<<< HEAD
-    @Override
-    public void onActivityCreated(Bundle savedInstanceState) {
-        super.onActivityCreated(savedInstanceState);
-        final Context context = getActivity();
-        mPrefs = Utils.getDefaultSharedPreferences(context);
-        mNotificationManager = (NotificationManager) context.getSystemService(Context
-                .NOTIFICATION_SERVICE);
-=======
         view.findViewById(R.id.timer_create).setOnClickListener(new CreateListener());
 
         final Resources resources = getResources();
@@ -217,7 +134,6 @@
         }
 
         return view;
->>>>>>> 4a90936e
     }
 
     @Override
@@ -462,30 +378,6 @@
             rangeEnd = rangeSize - 1;
         }
 
-<<<<<<< HEAD
-        final Resources r = deskClock.getResources();
-        switch (timer.mState) {
-            case TimerObj.STATE_RUNNING:
-                mFab.setVisibility(View.VISIBLE);
-                mFab.setContentDescription(r.getString(R.string.timer_stop));
-                mFab.setImageResource(R.drawable.ic_fab_pause);
-                break;
-            case TimerObj.STATE_STOPPED:
-            case TimerObj.STATE_RESTART:
-            // It is possible for a Timer from an older version of Clock to be in STATE_DELETED and
-            // still exist in the list
-            case TimerObj.STATE_DELETED:
-                mFab.setVisibility(View.VISIBLE);
-                mFab.setContentDescription(r.getString(R.string.timer_start));
-                mFab.setImageResource(R.drawable.ic_fab_play);
-                break;
-            case TimerObj.STATE_TIMESUP: // time-up but didn't stopped, continue negative ticking
-                mFab.setVisibility(View.VISIBLE);
-                mFab.setContentDescription(r.getString(R.string.timer_stop));
-                mFab.setImageResource(R.drawable.ic_fab_stop);
-                break;
-            default:
-=======
         // Build the result with all page indicators initially hidden.
         final int[] states = new int[pageIndicatorCount];
         Arrays.fill(states, 0);
@@ -493,7 +385,6 @@
         // If 0 or 1 total pages exist, all page indicators must remain hidden.
         if (rangeSize < 2) {
             return states;
->>>>>>> 4a90936e
         }
 
         // Initialize the visible page indicators to be dark.
@@ -615,56 +506,6 @@
                 } else {
                     showCreateTimerView();
                 }
-<<<<<<< HEAD
-            };
-            createRotateAnimator(adapter, false).start();
-        } else {
-            // Timer is at view pager, so fab is "play" or "pause" or "square that means reset"
-            final TimerObj t = getCurrentTimer();
-            switch (t.mState) {
-                case TimerObj.STATE_RUNNING:
-                    // Stop timer and save the remaining time of the timer
-                    t.setState(TimerObj.STATE_STOPPED);
-                    t.mView.pause();
-                    t.updateTimeLeft(true);
-                    updateTimerState(t, Timers.STOP_TIMER);
-                    Events.sendTimerEvent(R.string.action_stop, R.string.label_deskclock);
-                    break;
-                case TimerObj.STATE_STOPPED:
-                case TimerObj.STATE_RESTART:
-                // It is possible for a Timer from an older version of Clock to be in STATE_DELETED and
-                // still exist in the list
-                case TimerObj.STATE_DELETED:
-                    // Reset the remaining time and continue timer
-                    t.setState(TimerObj.STATE_RUNNING);
-                    t.mStartTime = Utils.getTimeNow() - (t.mOriginalLength - t.mTimeLeft);
-                    t.mView.start();
-                    updateTimerState(t, Timers.START_TIMER);
-                    Events.sendTimerEvent(R.string.action_start, R.string.label_deskclock);
-                    break;
-                case TimerObj.STATE_TIMESUP:
-                    if (t.mDeleteAfterUse) {
-                        cancelTimerNotification(t.mTimerId);
-                        // Tell receiver the timer was deleted.
-                        // It will stop all activity related to the
-                        // timer
-                        t.setState(TimerObj.STATE_DELETED);
-                        updateTimerState(t, Timers.DELETE_TIMER);
-                        Events.sendTimerEvent(R.string.action_delete, R.string.label_deskclock);
-                    } else {
-                        t.setState(TimerObj.STATE_RESTART);
-                        t.mOriginalLength = t.mSetupLength;
-                        t.mTimeLeft = t.mSetupLength;
-                        t.mView.stop();
-                        t.mView.setTime(t.mTimeLeft, false);
-                        t.mView.set(t.mOriginalLength, t.mTimeLeft, false);
-                        updateTimerState(t, Timers.RESET_TIMER);
-                        cancelTimerNotification(t.mTimerId);
-                        Events.sendTimerEvent(R.string.action_reset, R.string.label_deskclock);
-                    }
-                    break;
-=======
->>>>>>> 4a90936e
             }
         });
 
@@ -701,20 +542,6 @@
         animatorSet.start();
     }
 
-<<<<<<< HEAD
-
-    private TimerObj getCurrentTimer() {
-        if (mViewPager == null) {
-            return null;
-        }
-        final int currPage = mViewPager.getCurrentItem();
-        if (currPage < mAdapter.getCount()) {
-            TimerObj o = mAdapter.getTimerAt(currPage);
-            return o;
-        } else {
-            return null;
-        }
-=======
     private boolean hasTimers() {
         return mAdapter.getCount() > 0;
     }
@@ -725,7 +552,6 @@
         }
 
         return mAdapter.getCount() == 0 ? null : mAdapter.getTimer(mViewPager.getCurrentItem());
->>>>>>> 4a90936e
     }
 
     private void startUpdatingTime() {
@@ -738,14 +564,6 @@
         mViewPager.removeCallbacks(mTimeUpdateRunnable);
     }
 
-<<<<<<< HEAD
-        if (mLastView == mTimerView) {
-            setTimerViewFabIcon(getCurrentTimer());
-        } else if (mSetupView != null) {
-            mSetupView.registerStartButton(mFab);
-            mFab.setImageResource(R.drawable.ic_fab_play);
-            mFab.setContentDescription(getString(R.string.timer_start));
-=======
     /**
      * Periodically refreshes the state of each timer.
      */
@@ -762,7 +580,6 @@
             // Try to maintain a consistent period of time between redraws.
             final long delay = Math.max(0, startTime + 20 - endTime);
             mTimersView.postDelayed(this, delay);
->>>>>>> 4a90936e
         }
     }
 
@@ -801,34 +618,7 @@
                 return;
             }
 
-<<<<<<< HEAD
-    @Override
-    public void onLeftButtonClick(View view) {
-        // Respond to delete timer
-        final TimerObj timer = getCurrentTimer();
-        if (timer == null) {
-            return; // Prevent NPE if user click delete faster than the fade animation
-        }
-        if (timer.mState == TimerObj.STATE_TIMESUP) {
-            mNotificationManager.cancel(timer.mTimerId);
-        }
-        if (mAdapter.getCount() == 1) {
-            final AnimatorListenerAdapter adapter = new AnimatorListenerAdapter() {
-                @Override
-                public void onAnimationEnd(Animator animation) {
-                    mTimerView.setScaleX(1.0f); // Reset the scale for timer view
-                    deleteTimer(timer);
-                }
-            };
-            createRotateAnimator(adapter, true).start();
-        } else {
-            if (USE_TRANSITION_FRAMEWORK) {
-                TransitionManager.beginDelayedTransition(mContentView, mDeleteTransition);
-            }
-            deleteTimer(timer);
-=======
             updatePageIndicators();
->>>>>>> 4a90936e
         }
 
         @Override
@@ -896,52 +686,6 @@
         }
     }
 
-<<<<<<< HEAD
-    public void onPlusOneButtonPressed(TimerObj t) {
-        switch (t.mState) {
-            case TimerObj.STATE_RUNNING:
-                t.addTime(TimerObj.MINUTE_IN_MILLIS);
-                long timeLeft = t.updateTimeLeft(false);
-                t.mView.setTime(timeLeft, false);
-                t.mView.setLength(timeLeft);
-                mAdapter.notifyDataSetChanged();
-                updateTimerState(t, Timers.TIMER_UPDATE);
-
-                Events.sendTimerEvent(R.string.action_add_minute, R.string.label_deskclock);
-                break;
-            case TimerObj.STATE_STOPPED:
-                t.setState(TimerObj.STATE_RESTART);
-                t.mTimeLeft = t.mSetupLength;
-                t.mOriginalLength = t.mSetupLength;
-                t.mView.stop();
-                t.mView.setTime(t.mTimeLeft, false);
-                t.mView.set(t.mOriginalLength, t.mTimeLeft, false);
-                updateTimerState(t, Timers.RESET_TIMER);
-
-                Events.sendTimerEvent(R.string.action_reset, R.string.label_deskclock);
-                break;
-            case TimerObj.STATE_TIMESUP:
-                // +1 min when the time is up will restart the timer with 1 minute left.
-                t.setState(TimerObj.STATE_RUNNING);
-                t.mStartTime = Utils.getTimeNow();
-                t.mTimeLeft = t.mOriginalLength = TimerObj.MINUTE_IN_MILLIS;
-                t.mView.setTime(t.mTimeLeft, false);
-                t.mView.set(t.mOriginalLength, t.mTimeLeft, true);
-                t.mView.start();
-                updateTimerState(t, Timers.RESET_TIMER);
-                Events.sendTimerEvent(R.string.action_add_minute, R.string.label_deskclock);
-
-                updateTimerState(t, Timers.START_TIMER);
-                cancelTimerNotification(t.mTimerId);
-                break;
-        }
-        // This will change status of the timer, so update fab
-        setFabAppearance();
-    }
-
-    private void cancelTimerNotification(int timerId) {
-        mNotificationManager.cancel(timerId);
-=======
     /**
      * Clicking the X icon on the timer creation page returns to the timers list.
      */
@@ -957,6 +701,5 @@
 
             view.announceForAccessibility(getActivity().getString(R.string.timer_canceled));
         }
->>>>>>> 4a90936e
     }
 }