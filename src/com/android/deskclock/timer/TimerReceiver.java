/*
 * Copyright (C) 2016 The Android Open Source Project
 *
 * Licensed under the Apache License, Version 2.0 (the "License");
 * you may not use this file except in compliance with the License.
 * You may obtain a copy of the License at
 *
 *      http://www.apache.org/licenses/LICENSE-2.0
 *
 * Unless required by applicable law or agreed to in writing, software
 * distributed under the License is distributed on an "AS IS" BASIS,
 * WITHOUT WARRANTIES OR CONDITIONS OF ANY KIND, either express or implied.
 * See the License for the specific language governing permissions and
 * limitations under the License.
 */

package com.android.deskclock.timer;

import android.content.BroadcastReceiver;
import android.content.Context;
import android.content.Intent;
<<<<<<< HEAD
import android.content.SharedPreferences;
import android.preference.PreferenceManager;
import android.support.v4.app.NotificationCompat;
import android.support.v4.app.NotificationManagerCompat;
import android.util.Log;

import com.android.deskclock.DeskClock;
import com.android.deskclock.R;
import com.android.deskclock.TimerRingService;
import com.android.deskclock.Utils;
import com.android.deskclock.events.Events;

import java.util.ArrayList;
import java.util.Iterator;
=======

import com.android.deskclock.LogUtils;
import com.android.deskclock.data.DataModel;
import com.android.deskclock.data.Timer;
>>>>>>> 4a90936e

/**
 * This broadcast receiver exists to handle timer expiry scheduled in 4.2.1 and prior. It must exist
 * for at least one release cycle before removal to honor these old scheduled timers after upgrading
 * beyond 4.2.1. After 4.2.1, all timer expiration is directed to TimerService.
 */
public class TimerReceiver extends BroadcastReceiver {
<<<<<<< HEAD
    private static final String TAG = "TimerReceiver";

    // Make this a large number to avoid the alarm ID's which seem to be 1, 2, ...
    // Must also be different than StopwatchService.NOTIFICATION_ID
    private static final int IN_USE_NOTIFICATION_ID = Integer.MAX_VALUE - 2;

    ArrayList<TimerObj> mTimers;

    @Override
    public void onReceive(final Context context, final Intent intent) {
        if (Timers.LOGGING) {
            Log.v(TAG, "Received intent " + intent.toString());
        }
        String actionType = intent.getAction();
        // This action does not need the timers data
        if (Timers.NOTIF_IN_USE_CANCEL.equals(actionType)) {
            cancelInUseNotification(context);
            return;
        }

        // Get the updated timers data.
        if (mTimers == null) {
            mTimers = new ArrayList<>();
        }
        SharedPreferences prefs = Utils.getDefaultSharedPreferences(context);
        TimerObj.getTimersFromSharedPrefs(prefs, mTimers);

        // These actions do not provide a timer ID, but do use the timers data
        if (Timers.NOTIF_IN_USE_SHOW.equals(actionType)) {
            showInUseNotification(context);
            return;
        } else if (Timers.NOTIF_TIMES_UP_SHOW.equals(actionType)) {
            showTimesUpNotification(context);
            return;
        } else if (Timers.NOTIF_TIMES_UP_CANCEL.equals(actionType)) {
            cancelTimesUpNotification(context);
            return;
        }

        // Remaining actions provide a timer Id
        if (!intent.hasExtra(Timers.TIMER_INTENT_EXTRA)) {
            // No data to work with, do nothing
            Log.e(TAG, "got intent without Timer data");
            return;
        }

        // Get the timer out of the Intent
        int timerId = intent.getIntExtra(Timers.TIMER_INTENT_EXTRA, -1);
        if (timerId == -1) {
            Log.d(TAG, "OnReceive:intent without Timer data for " + actionType);
        }

        TimerObj t = Timers.findTimer(mTimers, timerId);

        if (Timers.TIMES_UP.equals(actionType)) {
            // Find the timer (if it doesn't exists, it was probably deleted).
            if (t == null) {
                Log.d(TAG, " timer not found in list - do nothing");
                return;
            }

            t.setState(TimerObj.STATE_TIMESUP);
            t.writeToSharedPref(prefs);
            Events.sendEvent(R.string.category_timer, R.string.action_fire, 0);

            // Play ringtone by using TimerRingService service with a default alarm.
            Log.d(TAG, "playing ringtone");
            Intent si = new Intent();
            si.setClass(context, TimerRingService.class);
            context.startService(si);

            // Update the in-use notification
            if (getNextRunningTimer(mTimers, false, Utils.getTimeNow()) == null) {
                // Found no running timers.
                cancelInUseNotification(context);
            } else {
                showInUseNotification(context);
            }

            // Start the TimerAlertFullScreen activity.
            Intent timersAlert = new Intent(context, TimerAlertFullScreen.class);
            timersAlert.setFlags(
                    Intent.FLAG_ACTIVITY_NEW_TASK | Intent.FLAG_ACTIVITY_NO_USER_ACTION);
            context.startActivity(timersAlert);
        } else if (Timers.RESET_TIMER.equals(actionType)
                || Timers.DELETE_TIMER.equals(actionType)
                || Timers.TIMER_DONE.equals(actionType)) {
            // Stop Ringtone if all timers are not in times-up status
            stopRingtoneIfNoTimesup(context);

            if (t != null) {
                cancelTimesUpNotification(context, t);
            }
        } else if (Timers.NOTIF_TIMES_UP_STOP.equals(actionType)) {
            // Find the timer (if it doesn't exists, it was probably deleted).
            if (t == null) {
                Log.d(TAG, "timer to stop not found in list - do nothing");
                return;
            } else if (t.mState != TimerObj.STATE_TIMESUP) {
                Log.d(TAG, "action to stop but timer not in times-up state - do nothing");
                return;
            }

            // Update timer state
            t.setState(t.getDeleteAfterUse() ? TimerObj.STATE_DELETED : TimerObj.STATE_RESTART);
            t.mTimeLeft = t.mOriginalLength = t.mSetupLength;
            t.writeToSharedPref(prefs);

            // Flag to tell DeskClock to re-sync with the database
            prefs.edit().putBoolean(Timers.REFRESH_UI_WITH_LATEST_DATA, true).apply();

            cancelTimesUpNotification(context, t);

            // Done with timer - delete from data base
            if (t.getDeleteAfterUse()) {
                t.deleteFromSharedPref(prefs);
            }

            // Stop Ringtone if no timers are in times-up status
            stopRingtoneIfNoTimesup(context);
        } else if (Timers.NOTIF_TIMES_UP_PLUS_ONE.equals(actionType)) {
            // Find the timer (if it doesn't exists, it was probably deleted).
            if (t == null) {
                Log.d(TAG, "timer to +1m not found in list - do nothing");
                return;
            } else if (t.mState != TimerObj.STATE_TIMESUP) {
                Log.d(TAG, "action to +1m but timer not in times up state - do nothing");
                return;
            }

            // Restarting the timer with 1 minute left.
            t.setState(TimerObj.STATE_RUNNING);
            t.mStartTime = Utils.getTimeNow();
            t.mTimeLeft = t. mOriginalLength = TimerObj.MINUTE_IN_MILLIS;
            t.writeToSharedPref(prefs);

            // Flag to tell DeskClock to re-sync with the database
            prefs.edit().putBoolean(Timers.REFRESH_UI_WITH_LATEST_DATA, true).apply();

            cancelTimesUpNotification(context, t);

            // If the app is not open, refresh the in-use notification
            if (!prefs.getBoolean(Timers.NOTIF_APP_OPEN, false)) {
                showInUseNotification(context);
            }

            // Stop Ringtone if no timers are in times-up status
            stopRingtoneIfNoTimesup(context);
        } else if (Timers.TIMER_UPDATE.equals(actionType)) {
            // Find the timer (if it doesn't exists, it was probably deleted).
            if (t == null) {
                Log.d(TAG, " timer to update not found in list - do nothing");
                return;
            }

            // Refresh buzzing notification
            if (t.mState == TimerObj.STATE_TIMESUP) {
                // Must cancel the previous notification to get all updates displayed correctly
                cancelTimesUpNotification(context, t);
                showTimesUpNotification(context, t);
            }
        }
        if (intent.getBooleanExtra(Timers.UPDATE_NEXT_TIMESUP, true)) {
            // Update the next "Times up" alarm unless explicitly told not to.
            updateNextTimesup(context);
        }
    }

    private void stopRingtoneIfNoTimesup(final Context context) {
        if (Timers.findExpiredTimer(mTimers) == null) {
            // Stop ringtone
            Log.d(TAG, "stopping ringtone");
            Intent si = new Intent();
            si.setClass(context, TimerRingService.class);
            context.stopService(si);
        }
    }

    // Scan all timers and find the one that will expire next.
    // Tell AlarmManager to send a "Time's up" message to this receiver when this timer expires.
    // If no timer exists, clear "time's up" message.
    private void updateNextTimesup(Context context) {
        TimerObj t = getNextRunningTimer(mTimers, false, Utils.getTimeNow());
        long nextTimesup = (t == null) ? -1 : t.getTimesupTime();
        int timerId = (t == null) ? -1 : t.mTimerId;
=======
    @Override
    public void onReceive(Context context, Intent intent) {
        LogUtils.e("TimerReceiver", "Received legacy timer broadcast: %s", intent.getAction());
>>>>>>> 4a90936e

        if ("times_up".equals(intent.getAction())) {
            final int timerId = intent.getIntExtra("timer.intent.extra", -1);
            final Timer timer = DataModel.getDataModel().getTimer(timerId);
            context.startService(TimerService.createTimerExpiredIntent(context, timer));
        }
<<<<<<< HEAD
        AlarmManager mngr = (AlarmManager)context.getSystemService(Context.ALARM_SERVICE);
        PendingIntent p = PendingIntent.getBroadcast(context,
                0, intent, PendingIntent.FLAG_ONE_SHOT | PendingIntent.FLAG_UPDATE_CURRENT);
        if (t != null) {
            if (Utils.isKitKatOrLater()) {
                mngr.setExact(AlarmManager.ELAPSED_REALTIME_WAKEUP, nextTimesup, p);
            } else {
                mngr.set(AlarmManager.ELAPSED_REALTIME_WAKEUP, nextTimesup, p);
            }
            if (Timers.LOGGING) {
                Log.d(TAG, "Setting times up to " + nextTimesup);
            }
        } else {
            // if no timer is found Pending Intents should be canceled
            // to keep the internal state consistent with the UI
            mngr.cancel(p);
            p.cancel();
            if (Timers.LOGGING) {
                Log.v(TAG, "no next times up");
            }
        }
    }

    private void showInUseNotification(final Context context) {
        SharedPreferences prefs = Utils.getDefaultSharedPreferences(context);
        boolean appOpen = prefs.getBoolean(Timers.NOTIF_APP_OPEN, false);
        ArrayList<TimerObj> timersInUse = Timers.timersInUse(mTimers);
        int numTimersInUse = timersInUse.size();

        if (appOpen || numTimersInUse == 0) {
            return;
        }

        String title, contentText;
        Long nextBroadcastTime = null;
        long now = Utils.getTimeNow();
        if (timersInUse.size() == 1) {
            TimerObj timer = timersInUse.get(0);
            boolean timerIsTicking = timer.isTicking();
            String label = timer.getLabelOrDefault(context);
            title = timerIsTicking ? label : context.getString(R.string.timer_stopped);
            long timeLeft = timerIsTicking ? timer.getTimesupTime() - now : timer.mTimeLeft;
            contentText = buildTimeRemaining(context, timeLeft);
            if (timerIsTicking && timeLeft > TimerObj.MINUTE_IN_MILLIS) {
                nextBroadcastTime = getBroadcastTime(now, timeLeft);
            }
        } else {
            TimerObj timer = getNextRunningTimer(timersInUse, false, now);
            if (timer == null) {
                // No running timers.
                title = String.format(
                        context.getString(R.string.timers_stopped), numTimersInUse);
                contentText = context.getString(R.string.all_timers_stopped_notif);
            } else {
                // We have at least one timer running and other timers stopped.
                title = String.format(
                        context.getString(R.string.timers_in_use), numTimersInUse);
                long completionTime = timer.getTimesupTime();
                long timeLeft = completionTime - now;
                contentText = String.format(context.getString(R.string.next_timer_notif),
                        buildTimeRemaining(context, timeLeft));
                if (timeLeft <= TimerObj.MINUTE_IN_MILLIS) {
                    TimerObj timerWithUpdate = getNextRunningTimer(timersInUse, true, now);
                    if (timerWithUpdate != null) {
                        completionTime = timerWithUpdate.getTimesupTime();
                        timeLeft = completionTime - now;
                        nextBroadcastTime = getBroadcastTime(now, timeLeft);
                    }
                } else {
                    nextBroadcastTime = getBroadcastTime(now, timeLeft);
                }
            }
        }
        showCollapsedNotificationWithNext(context, title, contentText, nextBroadcastTime);
    }

    private long getBroadcastTime(long now, long timeUntilBroadcast) {
        long seconds = timeUntilBroadcast / 1000;
        seconds = seconds - ( (seconds / 60) * 60 );
        return now + (seconds * 1000);
    }

    private void showCollapsedNotificationWithNext(
            final Context context, String title, String text, Long nextBroadcastTime) {
        Intent activityIntent = new Intent(context, DeskClock.class);
        activityIntent.addFlags(Intent.FLAG_ACTIVITY_NEW_TASK);
        activityIntent.putExtra(DeskClock.SELECT_TAB_INTENT_EXTRA, DeskClock.TIMER_TAB_INDEX);
        PendingIntent pendingActivityIntent = PendingIntent.getActivity(context, 0, activityIntent,
                PendingIntent.FLAG_ONE_SHOT | PendingIntent.FLAG_UPDATE_CURRENT);
        showCollapsedNotification(context, title, text, NotificationCompat.PRIORITY_HIGH,
                pendingActivityIntent, IN_USE_NOTIFICATION_ID, false);

        if (nextBroadcastTime == null) {
            return;
        }
        Intent nextBroadcast = new Intent();
        nextBroadcast.setAction(Timers.NOTIF_IN_USE_SHOW);
        PendingIntent pendingNextBroadcast =
                PendingIntent.getBroadcast(context, 0, nextBroadcast, 0);
        AlarmManager alarmManager =
                (AlarmManager) context.getSystemService(Context.ALARM_SERVICE);
        if (Utils.isKitKatOrLater()) {
            alarmManager.setExact(AlarmManager.ELAPSED_REALTIME, nextBroadcastTime, pendingNextBroadcast);
        } else {
            alarmManager.set(AlarmManager.ELAPSED_REALTIME, nextBroadcastTime, pendingNextBroadcast);
        }
    }

    private static void showCollapsedNotification(final Context context, String title, String text,
            int priority, PendingIntent pendingIntent, int notificationId, boolean showTicker) {
        NotificationCompat.Builder builder = new NotificationCompat.Builder(context)
                .setAutoCancel(false)
                .setContentTitle(title)
                .setContentText(text)
                .setDeleteIntent(pendingIntent)
                .setOngoing(true)
                .setPriority(priority)
                .setShowWhen(false)
                .setSmallIcon(R.drawable.stat_notify_timer)
                .setCategory(NotificationCompat.CATEGORY_ALARM)
                .setVisibility(NotificationCompat.VISIBILITY_PUBLIC)
                .setLocalOnly(true);
        if (showTicker) {
            builder.setTicker(text);
        }

        final Notification notification = builder.build();
        notification.contentIntent = pendingIntent;
        NotificationManagerCompat.from(context).notify(notificationId, notification);
    }

    private String buildTimeRemaining(Context context, long timeLeft) {
        if (timeLeft < 0) {
            // We should never be here...
            Log.v(TAG, "Will not show notification for timer already expired.");
            return null;
        }

        long seconds, minutes, hours;
        seconds = timeLeft / 1000;
        minutes = seconds / 60;
        hours = minutes / 60;
        minutes = minutes - hours * 60;
        if (hours > 99) {
            hours = 0;
        }

        String minSeq = Utils.getNumberFormattedQuantityString(context, R.plurals.minutes,
                (int) minutes);

        String hourSeq = Utils.getNumberFormattedQuantityString(context, R.plurals.hours,
                (int) hours);

        boolean dispHour = hours > 0;
        boolean dispMinute = minutes > 0;
        int index = (dispHour ? 1 : 0) | (dispMinute ? 2 : 0);
        String[] formats = context.getResources().getStringArray(R.array.timer_notifications);
        return String.format(formats[index], hourSeq, minSeq);
    }

    private TimerObj getNextRunningTimer(
            ArrayList<TimerObj> timers, boolean requireNextUpdate, long now) {
        long nextTimesup = Long.MAX_VALUE;
        boolean nextTimerFound = false;
        Iterator<TimerObj> i = timers.iterator();
        TimerObj t = null;
        while(i.hasNext()) {
            TimerObj tmp = i.next();
            if (tmp.mState == TimerObj.STATE_RUNNING) {
                long timesupTime = tmp.getTimesupTime();
                long timeLeft = timesupTime - now;
                if (timesupTime < nextTimesup && (!requireNextUpdate || timeLeft > 60) ) {
                    nextTimesup = timesupTime;
                    nextTimerFound = true;
                    t = tmp;
                }
            }
        }
        if (nextTimerFound) {
            return t;
        } else {
            return null;
        }
    }

    public static void cancelInUseNotification(final Context context) {
        NotificationManagerCompat.from(context).cancel(IN_USE_NOTIFICATION_ID);
    }

    private void showTimesUpNotification(final Context context) {
        for (TimerObj timerObj : Timers.timersInTimesUp(mTimers) ) {
            showTimesUpNotification(context, timerObj);
        }
    }

    private void showTimesUpNotification(final Context context, TimerObj timerObj) {
        // Content Intent. When clicked will show the timer full screen
        PendingIntent contentIntent = PendingIntent.getActivity(context, timerObj.mTimerId,
                new Intent(context, TimerAlertFullScreen.class).putExtra(
                        Timers.TIMER_INTENT_EXTRA, timerObj.mTimerId),
                PendingIntent.FLAG_UPDATE_CURRENT);

        // Add one minute action button
        PendingIntent addOneMinuteAction = PendingIntent.getBroadcast(context, timerObj.mTimerId,
                new Intent(Timers.NOTIF_TIMES_UP_PLUS_ONE)
                        .putExtra(Timers.TIMER_INTENT_EXTRA, timerObj.mTimerId),
                PendingIntent.FLAG_UPDATE_CURRENT);

        // Add stop/done action button
        PendingIntent stopIntent = PendingIntent.getBroadcast(context, timerObj.mTimerId,
                new Intent(Timers.NOTIF_TIMES_UP_STOP)
                        .putExtra(Timers.TIMER_INTENT_EXTRA, timerObj.mTimerId),
                PendingIntent.FLAG_UPDATE_CURRENT);

        // Notification creation
        final NotificationCompat.Builder builder = new NotificationCompat.Builder(context)
                .setContentIntent(contentIntent)
                .addAction(R.drawable.ic_add_24dp,
                        context.getResources().getString(R.string.timer_plus_1_min),
                        addOneMinuteAction)
                .addAction(
                        timerObj.getDeleteAfterUse()
                                ? android.R.drawable.ic_menu_close_clear_cancel
                                : R.drawable.ic_stop_24dp,
                        timerObj.getDeleteAfterUse()
                                ? context.getResources().getString(R.string.timer_done)
                                : context.getResources().getString(R.string.timer_stop),
                        stopIntent)
                .setContentTitle(timerObj.getLabelOrDefault(context))
                .setContentText(context.getResources().getString(R.string.timer_times_up))
                .setSmallIcon(R.drawable.stat_notify_timer)
                .setOngoing(true)
                .setAutoCancel(false)
                .setPriority(NotificationCompat.PRIORITY_MAX)
                .setDefaults(NotificationCompat.DEFAULT_LIGHTS)
                .setWhen(0);

        // Send the notification using the timer's id to identify the
        // correct notification
        NotificationManagerCompat.from(context).notify(timerObj.mTimerId, builder.build());
        if (Timers.LOGGING) {
            Log.v(TAG, "Setting times-up notification for "
                    + timerObj.getLabelOrDefault(context) + " #" + timerObj.mTimerId);
        }
    }

    private void cancelTimesUpNotification(final Context context) {
        for (TimerObj timerObj : Timers.timersInTimesUp(mTimers) ) {
            cancelTimesUpNotification(context, timerObj);
        }
    }

    private void cancelTimesUpNotification(final Context context, TimerObj timerObj) {
        NotificationManagerCompat.from(context).cancel(timerObj.mTimerId);
        if (Timers.LOGGING) {
            Log.v(TAG, "Canceling times-up notification for "
                    + timerObj.getLabelOrDefault(context) + " #" + timerObj.mTimerId);
        }
=======
>>>>>>> 4a90936e
    }
}<|MERGE_RESOLUTION|>--- conflicted
+++ resolved
@@ -19,27 +19,10 @@
 import android.content.BroadcastReceiver;
 import android.content.Context;
 import android.content.Intent;
-<<<<<<< HEAD
-import android.content.SharedPreferences;
-import android.preference.PreferenceManager;
-import android.support.v4.app.NotificationCompat;
-import android.support.v4.app.NotificationManagerCompat;
-import android.util.Log;
-
-import com.android.deskclock.DeskClock;
-import com.android.deskclock.R;
-import com.android.deskclock.TimerRingService;
-import com.android.deskclock.Utils;
-import com.android.deskclock.events.Events;
-
-import java.util.ArrayList;
-import java.util.Iterator;
-=======
 
 import com.android.deskclock.LogUtils;
 import com.android.deskclock.data.DataModel;
 import com.android.deskclock.data.Timer;
->>>>>>> 4a90936e
 
 /**
  * This broadcast receiver exists to handle timer expiry scheduled in 4.2.1 and prior. It must exist
@@ -47,463 +30,14 @@
  * beyond 4.2.1. After 4.2.1, all timer expiration is directed to TimerService.
  */
 public class TimerReceiver extends BroadcastReceiver {
-<<<<<<< HEAD
-    private static final String TAG = "TimerReceiver";
-
-    // Make this a large number to avoid the alarm ID's which seem to be 1, 2, ...
-    // Must also be different than StopwatchService.NOTIFICATION_ID
-    private static final int IN_USE_NOTIFICATION_ID = Integer.MAX_VALUE - 2;
-
-    ArrayList<TimerObj> mTimers;
-
-    @Override
-    public void onReceive(final Context context, final Intent intent) {
-        if (Timers.LOGGING) {
-            Log.v(TAG, "Received intent " + intent.toString());
-        }
-        String actionType = intent.getAction();
-        // This action does not need the timers data
-        if (Timers.NOTIF_IN_USE_CANCEL.equals(actionType)) {
-            cancelInUseNotification(context);
-            return;
-        }
-
-        // Get the updated timers data.
-        if (mTimers == null) {
-            mTimers = new ArrayList<>();
-        }
-        SharedPreferences prefs = Utils.getDefaultSharedPreferences(context);
-        TimerObj.getTimersFromSharedPrefs(prefs, mTimers);
-
-        // These actions do not provide a timer ID, but do use the timers data
-        if (Timers.NOTIF_IN_USE_SHOW.equals(actionType)) {
-            showInUseNotification(context);
-            return;
-        } else if (Timers.NOTIF_TIMES_UP_SHOW.equals(actionType)) {
-            showTimesUpNotification(context);
-            return;
-        } else if (Timers.NOTIF_TIMES_UP_CANCEL.equals(actionType)) {
-            cancelTimesUpNotification(context);
-            return;
-        }
-
-        // Remaining actions provide a timer Id
-        if (!intent.hasExtra(Timers.TIMER_INTENT_EXTRA)) {
-            // No data to work with, do nothing
-            Log.e(TAG, "got intent without Timer data");
-            return;
-        }
-
-        // Get the timer out of the Intent
-        int timerId = intent.getIntExtra(Timers.TIMER_INTENT_EXTRA, -1);
-        if (timerId == -1) {
-            Log.d(TAG, "OnReceive:intent without Timer data for " + actionType);
-        }
-
-        TimerObj t = Timers.findTimer(mTimers, timerId);
-
-        if (Timers.TIMES_UP.equals(actionType)) {
-            // Find the timer (if it doesn't exists, it was probably deleted).
-            if (t == null) {
-                Log.d(TAG, " timer not found in list - do nothing");
-                return;
-            }
-
-            t.setState(TimerObj.STATE_TIMESUP);
-            t.writeToSharedPref(prefs);
-            Events.sendEvent(R.string.category_timer, R.string.action_fire, 0);
-
-            // Play ringtone by using TimerRingService service with a default alarm.
-            Log.d(TAG, "playing ringtone");
-            Intent si = new Intent();
-            si.setClass(context, TimerRingService.class);
-            context.startService(si);
-
-            // Update the in-use notification
-            if (getNextRunningTimer(mTimers, false, Utils.getTimeNow()) == null) {
-                // Found no running timers.
-                cancelInUseNotification(context);
-            } else {
-                showInUseNotification(context);
-            }
-
-            // Start the TimerAlertFullScreen activity.
-            Intent timersAlert = new Intent(context, TimerAlertFullScreen.class);
-            timersAlert.setFlags(
-                    Intent.FLAG_ACTIVITY_NEW_TASK | Intent.FLAG_ACTIVITY_NO_USER_ACTION);
-            context.startActivity(timersAlert);
-        } else if (Timers.RESET_TIMER.equals(actionType)
-                || Timers.DELETE_TIMER.equals(actionType)
-                || Timers.TIMER_DONE.equals(actionType)) {
-            // Stop Ringtone if all timers are not in times-up status
-            stopRingtoneIfNoTimesup(context);
-
-            if (t != null) {
-                cancelTimesUpNotification(context, t);
-            }
-        } else if (Timers.NOTIF_TIMES_UP_STOP.equals(actionType)) {
-            // Find the timer (if it doesn't exists, it was probably deleted).
-            if (t == null) {
-                Log.d(TAG, "timer to stop not found in list - do nothing");
-                return;
-            } else if (t.mState != TimerObj.STATE_TIMESUP) {
-                Log.d(TAG, "action to stop but timer not in times-up state - do nothing");
-                return;
-            }
-
-            // Update timer state
-            t.setState(t.getDeleteAfterUse() ? TimerObj.STATE_DELETED : TimerObj.STATE_RESTART);
-            t.mTimeLeft = t.mOriginalLength = t.mSetupLength;
-            t.writeToSharedPref(prefs);
-
-            // Flag to tell DeskClock to re-sync with the database
-            prefs.edit().putBoolean(Timers.REFRESH_UI_WITH_LATEST_DATA, true).apply();
-
-            cancelTimesUpNotification(context, t);
-
-            // Done with timer - delete from data base
-            if (t.getDeleteAfterUse()) {
-                t.deleteFromSharedPref(prefs);
-            }
-
-            // Stop Ringtone if no timers are in times-up status
-            stopRingtoneIfNoTimesup(context);
-        } else if (Timers.NOTIF_TIMES_UP_PLUS_ONE.equals(actionType)) {
-            // Find the timer (if it doesn't exists, it was probably deleted).
-            if (t == null) {
-                Log.d(TAG, "timer to +1m not found in list - do nothing");
-                return;
-            } else if (t.mState != TimerObj.STATE_TIMESUP) {
-                Log.d(TAG, "action to +1m but timer not in times up state - do nothing");
-                return;
-            }
-
-            // Restarting the timer with 1 minute left.
-            t.setState(TimerObj.STATE_RUNNING);
-            t.mStartTime = Utils.getTimeNow();
-            t.mTimeLeft = t. mOriginalLength = TimerObj.MINUTE_IN_MILLIS;
-            t.writeToSharedPref(prefs);
-
-            // Flag to tell DeskClock to re-sync with the database
-            prefs.edit().putBoolean(Timers.REFRESH_UI_WITH_LATEST_DATA, true).apply();
-
-            cancelTimesUpNotification(context, t);
-
-            // If the app is not open, refresh the in-use notification
-            if (!prefs.getBoolean(Timers.NOTIF_APP_OPEN, false)) {
-                showInUseNotification(context);
-            }
-
-            // Stop Ringtone if no timers are in times-up status
-            stopRingtoneIfNoTimesup(context);
-        } else if (Timers.TIMER_UPDATE.equals(actionType)) {
-            // Find the timer (if it doesn't exists, it was probably deleted).
-            if (t == null) {
-                Log.d(TAG, " timer to update not found in list - do nothing");
-                return;
-            }
-
-            // Refresh buzzing notification
-            if (t.mState == TimerObj.STATE_TIMESUP) {
-                // Must cancel the previous notification to get all updates displayed correctly
-                cancelTimesUpNotification(context, t);
-                showTimesUpNotification(context, t);
-            }
-        }
-        if (intent.getBooleanExtra(Timers.UPDATE_NEXT_TIMESUP, true)) {
-            // Update the next "Times up" alarm unless explicitly told not to.
-            updateNextTimesup(context);
-        }
-    }
-
-    private void stopRingtoneIfNoTimesup(final Context context) {
-        if (Timers.findExpiredTimer(mTimers) == null) {
-            // Stop ringtone
-            Log.d(TAG, "stopping ringtone");
-            Intent si = new Intent();
-            si.setClass(context, TimerRingService.class);
-            context.stopService(si);
-        }
-    }
-
-    // Scan all timers and find the one that will expire next.
-    // Tell AlarmManager to send a "Time's up" message to this receiver when this timer expires.
-    // If no timer exists, clear "time's up" message.
-    private void updateNextTimesup(Context context) {
-        TimerObj t = getNextRunningTimer(mTimers, false, Utils.getTimeNow());
-        long nextTimesup = (t == null) ? -1 : t.getTimesupTime();
-        int timerId = (t == null) ? -1 : t.mTimerId;
-=======
     @Override
     public void onReceive(Context context, Intent intent) {
         LogUtils.e("TimerReceiver", "Received legacy timer broadcast: %s", intent.getAction());
->>>>>>> 4a90936e
 
         if ("times_up".equals(intent.getAction())) {
             final int timerId = intent.getIntExtra("timer.intent.extra", -1);
             final Timer timer = DataModel.getDataModel().getTimer(timerId);
             context.startService(TimerService.createTimerExpiredIntent(context, timer));
         }
-<<<<<<< HEAD
-        AlarmManager mngr = (AlarmManager)context.getSystemService(Context.ALARM_SERVICE);
-        PendingIntent p = PendingIntent.getBroadcast(context,
-                0, intent, PendingIntent.FLAG_ONE_SHOT | PendingIntent.FLAG_UPDATE_CURRENT);
-        if (t != null) {
-            if (Utils.isKitKatOrLater()) {
-                mngr.setExact(AlarmManager.ELAPSED_REALTIME_WAKEUP, nextTimesup, p);
-            } else {
-                mngr.set(AlarmManager.ELAPSED_REALTIME_WAKEUP, nextTimesup, p);
-            }
-            if (Timers.LOGGING) {
-                Log.d(TAG, "Setting times up to " + nextTimesup);
-            }
-        } else {
-            // if no timer is found Pending Intents should be canceled
-            // to keep the internal state consistent with the UI
-            mngr.cancel(p);
-            p.cancel();
-            if (Timers.LOGGING) {
-                Log.v(TAG, "no next times up");
-            }
-        }
-    }
-
-    private void showInUseNotification(final Context context) {
-        SharedPreferences prefs = Utils.getDefaultSharedPreferences(context);
-        boolean appOpen = prefs.getBoolean(Timers.NOTIF_APP_OPEN, false);
-        ArrayList<TimerObj> timersInUse = Timers.timersInUse(mTimers);
-        int numTimersInUse = timersInUse.size();
-
-        if (appOpen || numTimersInUse == 0) {
-            return;
-        }
-
-        String title, contentText;
-        Long nextBroadcastTime = null;
-        long now = Utils.getTimeNow();
-        if (timersInUse.size() == 1) {
-            TimerObj timer = timersInUse.get(0);
-            boolean timerIsTicking = timer.isTicking();
-            String label = timer.getLabelOrDefault(context);
-            title = timerIsTicking ? label : context.getString(R.string.timer_stopped);
-            long timeLeft = timerIsTicking ? timer.getTimesupTime() - now : timer.mTimeLeft;
-            contentText = buildTimeRemaining(context, timeLeft);
-            if (timerIsTicking && timeLeft > TimerObj.MINUTE_IN_MILLIS) {
-                nextBroadcastTime = getBroadcastTime(now, timeLeft);
-            }
-        } else {
-            TimerObj timer = getNextRunningTimer(timersInUse, false, now);
-            if (timer == null) {
-                // No running timers.
-                title = String.format(
-                        context.getString(R.string.timers_stopped), numTimersInUse);
-                contentText = context.getString(R.string.all_timers_stopped_notif);
-            } else {
-                // We have at least one timer running and other timers stopped.
-                title = String.format(
-                        context.getString(R.string.timers_in_use), numTimersInUse);
-                long completionTime = timer.getTimesupTime();
-                long timeLeft = completionTime - now;
-                contentText = String.format(context.getString(R.string.next_timer_notif),
-                        buildTimeRemaining(context, timeLeft));
-                if (timeLeft <= TimerObj.MINUTE_IN_MILLIS) {
-                    TimerObj timerWithUpdate = getNextRunningTimer(timersInUse, true, now);
-                    if (timerWithUpdate != null) {
-                        completionTime = timerWithUpdate.getTimesupTime();
-                        timeLeft = completionTime - now;
-                        nextBroadcastTime = getBroadcastTime(now, timeLeft);
-                    }
-                } else {
-                    nextBroadcastTime = getBroadcastTime(now, timeLeft);
-                }
-            }
-        }
-        showCollapsedNotificationWithNext(context, title, contentText, nextBroadcastTime);
-    }
-
-    private long getBroadcastTime(long now, long timeUntilBroadcast) {
-        long seconds = timeUntilBroadcast / 1000;
-        seconds = seconds - ( (seconds / 60) * 60 );
-        return now + (seconds * 1000);
-    }
-
-    private void showCollapsedNotificationWithNext(
-            final Context context, String title, String text, Long nextBroadcastTime) {
-        Intent activityIntent = new Intent(context, DeskClock.class);
-        activityIntent.addFlags(Intent.FLAG_ACTIVITY_NEW_TASK);
-        activityIntent.putExtra(DeskClock.SELECT_TAB_INTENT_EXTRA, DeskClock.TIMER_TAB_INDEX);
-        PendingIntent pendingActivityIntent = PendingIntent.getActivity(context, 0, activityIntent,
-                PendingIntent.FLAG_ONE_SHOT | PendingIntent.FLAG_UPDATE_CURRENT);
-        showCollapsedNotification(context, title, text, NotificationCompat.PRIORITY_HIGH,
-                pendingActivityIntent, IN_USE_NOTIFICATION_ID, false);
-
-        if (nextBroadcastTime == null) {
-            return;
-        }
-        Intent nextBroadcast = new Intent();
-        nextBroadcast.setAction(Timers.NOTIF_IN_USE_SHOW);
-        PendingIntent pendingNextBroadcast =
-                PendingIntent.getBroadcast(context, 0, nextBroadcast, 0);
-        AlarmManager alarmManager =
-                (AlarmManager) context.getSystemService(Context.ALARM_SERVICE);
-        if (Utils.isKitKatOrLater()) {
-            alarmManager.setExact(AlarmManager.ELAPSED_REALTIME, nextBroadcastTime, pendingNextBroadcast);
-        } else {
-            alarmManager.set(AlarmManager.ELAPSED_REALTIME, nextBroadcastTime, pendingNextBroadcast);
-        }
-    }
-
-    private static void showCollapsedNotification(final Context context, String title, String text,
-            int priority, PendingIntent pendingIntent, int notificationId, boolean showTicker) {
-        NotificationCompat.Builder builder = new NotificationCompat.Builder(context)
-                .setAutoCancel(false)
-                .setContentTitle(title)
-                .setContentText(text)
-                .setDeleteIntent(pendingIntent)
-                .setOngoing(true)
-                .setPriority(priority)
-                .setShowWhen(false)
-                .setSmallIcon(R.drawable.stat_notify_timer)
-                .setCategory(NotificationCompat.CATEGORY_ALARM)
-                .setVisibility(NotificationCompat.VISIBILITY_PUBLIC)
-                .setLocalOnly(true);
-        if (showTicker) {
-            builder.setTicker(text);
-        }
-
-        final Notification notification = builder.build();
-        notification.contentIntent = pendingIntent;
-        NotificationManagerCompat.from(context).notify(notificationId, notification);
-    }
-
-    private String buildTimeRemaining(Context context, long timeLeft) {
-        if (timeLeft < 0) {
-            // We should never be here...
-            Log.v(TAG, "Will not show notification for timer already expired.");
-            return null;
-        }
-
-        long seconds, minutes, hours;
-        seconds = timeLeft / 1000;
-        minutes = seconds / 60;
-        hours = minutes / 60;
-        minutes = minutes - hours * 60;
-        if (hours > 99) {
-            hours = 0;
-        }
-
-        String minSeq = Utils.getNumberFormattedQuantityString(context, R.plurals.minutes,
-                (int) minutes);
-
-        String hourSeq = Utils.getNumberFormattedQuantityString(context, R.plurals.hours,
-                (int) hours);
-
-        boolean dispHour = hours > 0;
-        boolean dispMinute = minutes > 0;
-        int index = (dispHour ? 1 : 0) | (dispMinute ? 2 : 0);
-        String[] formats = context.getResources().getStringArray(R.array.timer_notifications);
-        return String.format(formats[index], hourSeq, minSeq);
-    }
-
-    private TimerObj getNextRunningTimer(
-            ArrayList<TimerObj> timers, boolean requireNextUpdate, long now) {
-        long nextTimesup = Long.MAX_VALUE;
-        boolean nextTimerFound = false;
-        Iterator<TimerObj> i = timers.iterator();
-        TimerObj t = null;
-        while(i.hasNext()) {
-            TimerObj tmp = i.next();
-            if (tmp.mState == TimerObj.STATE_RUNNING) {
-                long timesupTime = tmp.getTimesupTime();
-                long timeLeft = timesupTime - now;
-                if (timesupTime < nextTimesup && (!requireNextUpdate || timeLeft > 60) ) {
-                    nextTimesup = timesupTime;
-                    nextTimerFound = true;
-                    t = tmp;
-                }
-            }
-        }
-        if (nextTimerFound) {
-            return t;
-        } else {
-            return null;
-        }
-    }
-
-    public static void cancelInUseNotification(final Context context) {
-        NotificationManagerCompat.from(context).cancel(IN_USE_NOTIFICATION_ID);
-    }
-
-    private void showTimesUpNotification(final Context context) {
-        for (TimerObj timerObj : Timers.timersInTimesUp(mTimers) ) {
-            showTimesUpNotification(context, timerObj);
-        }
-    }
-
-    private void showTimesUpNotification(final Context context, TimerObj timerObj) {
-        // Content Intent. When clicked will show the timer full screen
-        PendingIntent contentIntent = PendingIntent.getActivity(context, timerObj.mTimerId,
-                new Intent(context, TimerAlertFullScreen.class).putExtra(
-                        Timers.TIMER_INTENT_EXTRA, timerObj.mTimerId),
-                PendingIntent.FLAG_UPDATE_CURRENT);
-
-        // Add one minute action button
-        PendingIntent addOneMinuteAction = PendingIntent.getBroadcast(context, timerObj.mTimerId,
-                new Intent(Timers.NOTIF_TIMES_UP_PLUS_ONE)
-                        .putExtra(Timers.TIMER_INTENT_EXTRA, timerObj.mTimerId),
-                PendingIntent.FLAG_UPDATE_CURRENT);
-
-        // Add stop/done action button
-        PendingIntent stopIntent = PendingIntent.getBroadcast(context, timerObj.mTimerId,
-                new Intent(Timers.NOTIF_TIMES_UP_STOP)
-                        .putExtra(Timers.TIMER_INTENT_EXTRA, timerObj.mTimerId),
-                PendingIntent.FLAG_UPDATE_CURRENT);
-
-        // Notification creation
-        final NotificationCompat.Builder builder = new NotificationCompat.Builder(context)
-                .setContentIntent(contentIntent)
-                .addAction(R.drawable.ic_add_24dp,
-                        context.getResources().getString(R.string.timer_plus_1_min),
-                        addOneMinuteAction)
-                .addAction(
-                        timerObj.getDeleteAfterUse()
-                                ? android.R.drawable.ic_menu_close_clear_cancel
-                                : R.drawable.ic_stop_24dp,
-                        timerObj.getDeleteAfterUse()
-                                ? context.getResources().getString(R.string.timer_done)
-                                : context.getResources().getString(R.string.timer_stop),
-                        stopIntent)
-                .setContentTitle(timerObj.getLabelOrDefault(context))
-                .setContentText(context.getResources().getString(R.string.timer_times_up))
-                .setSmallIcon(R.drawable.stat_notify_timer)
-                .setOngoing(true)
-                .setAutoCancel(false)
-                .setPriority(NotificationCompat.PRIORITY_MAX)
-                .setDefaults(NotificationCompat.DEFAULT_LIGHTS)
-                .setWhen(0);
-
-        // Send the notification using the timer's id to identify the
-        // correct notification
-        NotificationManagerCompat.from(context).notify(timerObj.mTimerId, builder.build());
-        if (Timers.LOGGING) {
-            Log.v(TAG, "Setting times-up notification for "
-                    + timerObj.getLabelOrDefault(context) + " #" + timerObj.mTimerId);
-        }
-    }
-
-    private void cancelTimesUpNotification(final Context context) {
-        for (TimerObj timerObj : Timers.timersInTimesUp(mTimers) ) {
-            cancelTimesUpNotification(context, timerObj);
-        }
-    }
-
-    private void cancelTimesUpNotification(final Context context, TimerObj timerObj) {
-        NotificationManagerCompat.from(context).cancel(timerObj.mTimerId);
-        if (Timers.LOGGING) {
-            Log.v(TAG, "Canceling times-up notification for "
-                    + timerObj.getLabelOrDefault(context) + " #" + timerObj.mTimerId);
-        }
-=======
->>>>>>> 4a90936e
     }
 }