--- conflicted
+++ resolved
@@ -153,13 +153,7 @@
 
     private void setClockStyle() {
         Utils.setScreensaverClockStyle(mDigitalClock, mAnalogClock);
-<<<<<<< HEAD
-        mSaverView = findViewById(R.id.main_clock);
-        boolean dimNightMode = Utils.getDefaultSharedPreferences(this)
-                .getBoolean(ScreensaverSettingsActivity.KEY_NIGHT_MODE, false);
-=======
         final boolean dimNightMode = DataModel.getDataModel().getScreensaverNightModeOn();
->>>>>>> a1e6ca46
         Utils.dimClockView(dimNightMode, mSaverView);
         setScreenBright(!dimNightMode);
     }
