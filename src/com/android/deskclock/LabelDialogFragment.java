--- conflicted
+++ resolved
@@ -20,11 +20,9 @@
 import android.app.DialogFragment;
 import android.content.Context;
 import android.content.DialogInterface;
-<<<<<<< HEAD
-=======
 import android.content.res.ColorStateList;
->>>>>>> 4a90936e
 import android.os.Bundle;
+import android.support.annotation.NonNull;
 import android.support.v7.app.AlertDialog;
 import android.support.v7.widget.AppCompatEditText;
 import android.text.Editable;
@@ -59,48 +57,34 @@
     private String mTag;
 
     public static LabelDialogFragment newInstance(Alarm alarm, String label, String tag) {
-        final LabelDialogFragment frag = new LabelDialogFragment();
-        Bundle args = new Bundle();
+        final Bundle args = new Bundle();
         args.putString(KEY_LABEL, label);
         args.putParcelable(KEY_ALARM, alarm);
         args.putString(KEY_TAG, tag);
+
+        final LabelDialogFragment frag = new LabelDialogFragment();
         frag.setArguments(args);
         return frag;
     }
 
-<<<<<<< HEAD
-    public static LabelDialogFragment newInstance(TimerObj timer, String label, String tag) {
-        final LabelDialogFragment frag = new LabelDialogFragment();
-        Bundle args = new Bundle();
-        args.putString(KEY_LABEL, label);
-        args.putParcelable(KEY_TIMER, timer);
-        args.putString(KEY_TAG, tag);
-=======
     public static LabelDialogFragment newInstance(Timer timer) {
         final Bundle args = new Bundle();
         args.putString(KEY_LABEL, timer.getLabel());
         args.putInt(KEY_TIMER_ID, timer.getId());
 
         final LabelDialogFragment frag = new LabelDialogFragment();
->>>>>>> 4a90936e
         frag.setArguments(args);
         return frag;
     }
 
     @Override
-    public void onCreate(Bundle savedInstanceState) {
-        super.onCreate(savedInstanceState);
+    public void onSaveInstanceState(@NonNull Bundle outState) {
+        super.onSaveInstanceState(outState);
+        outState.putString(KEY_LABEL, mLabelBox.getText().toString());
     }
 
     @Override
     public Dialog onCreateDialog(Bundle savedInstanceState) {
-<<<<<<< HEAD
-        Bundle bundle = getArguments();
-        final String label = bundle.getString(KEY_LABEL);
-        final Alarm alarm = bundle.getParcelable(KEY_ALARM);
-        final TimerObj timer = bundle.getParcelable(KEY_TIMER);
-        final String tag = bundle.getString(KEY_TAG);
-=======
         final Bundle bundle = getArguments();
         mAlarm = bundle.getParcelable(KEY_ALARM);
         mTimerId = bundle.getInt(KEY_TIMER_ID, -1);
@@ -108,68 +92,22 @@
 
         final String label = savedInstanceState != null ?
                 savedInstanceState.getString(KEY_LABEL) : bundle.getString(KEY_LABEL);
->>>>>>> 4a90936e
 
         final Context context = getActivity();
 
         mLabelBox = new AppCompatEditText(context);
-<<<<<<< HEAD
-        mLabelBox.setText(label);
-        mLabelBox.setOnEditorActionListener(new TextView.OnEditorActionListener() {
-            @Override
-            public boolean onEditorAction(TextView v, int actionId, KeyEvent event) {
-                if (actionId == EditorInfo.IME_ACTION_DONE) {
-                    set(alarm, timer, tag);
-                    return true;
-                }
-                return false;
-            }
-        });
-        mLabelBox.addTextChangedListener(new TextWatcher() {
-            @Override
-            public void beforeTextChanged(CharSequence s, int start, int count, int after) {
-            }
-
-            @Override
-            public void onTextChanged(CharSequence s, int start, int before, int count) {
-                setLabelBoxBackground(s == null || TextUtils.isEmpty(s));
-            }
-
-            @Override
-            public void afterTextChanged(Editable editable) {
-            }
-        });
-=======
         mLabelBox.setOnEditorActionListener(new ImeDoneListener());
         mLabelBox.addTextChangedListener(new TextChangeListener(context));
         mLabelBox.setSingleLine();
         mLabelBox.setInputType(InputType.TYPE_CLASS_TEXT | InputType.TYPE_TEXT_FLAG_CAP_SENTENCES);
         mLabelBox.setText(label);
->>>>>>> 4a90936e
         mLabelBox.selectAll();
-        setLabelBoxBackground(TextUtils.isEmpty(label));
-
+
+        final int padding = getResources().getDimensionPixelSize(R.dimen.label_edittext_padding);
         final AlertDialog alertDialog = new AlertDialog.Builder(context)
-<<<<<<< HEAD
-                .setView(mLabelBox)
-                .setPositiveButton(R.string.time_picker_set, new DialogInterface.OnClickListener() {
-                    @Override
-                    public void onClick(DialogInterface dialog, int which) {
-                        set(alarm, timer, tag);
-                    }
-                })
-                .setNegativeButton(R.string.time_picker_cancel,
-                        new DialogInterface.OnClickListener() {
-                        @Override
-                        public void onClick(DialogInterface dialog, int which) {
-                            dismiss();
-                        }
-                })
-=======
                 .setView(mLabelBox, padding, 0, padding, 0)
                 .setPositiveButton(R.string.time_picker_set, new OkListener())
                 .setNegativeButton(R.string.time_picker_cancel, new CancelListener())
->>>>>>> 4a90936e
                 .setMessage(R.string.label)
                 .create();
 
@@ -182,7 +120,7 @@
      */
     private void setLabel() {
         String label = mLabelBox.getText().toString();
-        if (label.trim().length() == 0) {
+        if (label.trim().isEmpty()) {
             // Don't allow user to input label with only whitespace.
             label = "";
         }
@@ -197,16 +135,6 @@
         }
     }
 
-<<<<<<< HEAD
-    private void set(Alarm alarm, String tag, String label) {
-        final Activity activity = getActivity();
-        // TODO just pass in a listener in newInstance()
-        if (activity instanceof AlarmLabelDialogHandler) {
-            ((DeskClock) activity).onDialogLabelSet(alarm, label, tag);
-        } else {
-            LogUtils.e("Error! Activities that use LabelDialogFragment must implement "
-                    + "AlarmLabelDialogHandler");
-=======
     interface AlarmLabelDialogHandler {
         void onDialogLabelSet(Alarm alarm, String label, String tag);
     }
@@ -222,7 +150,6 @@
         public TextChangeListener(Context context) {
             colorAccent = Utils.obtainStyledColor(context, R.attr.colorAccent, RED);
             colorControlNormal = Utils.obtainStyledColor(context, R.attr.colorControlNormal, WHITE);
->>>>>>> 4a90936e
         }
 
         @Override
@@ -238,16 +165,6 @@
         public void afterTextChanged(Editable editable) {}
     }
 
-<<<<<<< HEAD
-    private void set(TimerObj timer, String tag, String label) {
-        final Activity activity = getActivity();
-        // TODO just pass in a listener in newInstance()
-        if (activity instanceof TimerLabelDialogHandler){
-            ((DeskClock) activity).onDialogLabelSet(timer, label, tag);
-        } else {
-            LogUtils.e("Error! Activities that use LabelDialogFragment must implement "
-                    + "AlarmLabelDialogHandler or TimerLabelDialogHandler");
-=======
     /**
      * Handles completing the label edit from the IME keyboard.
      */
@@ -260,19 +177,9 @@
                 return true;
             }
             return false;
->>>>>>> 4a90936e
-        }
-    }
-
-<<<<<<< HEAD
-    private void setLabelBoxBackground(boolean emptyText) {
-        mLabelBox.setBackgroundResource(emptyText ?
-                R.drawable.bg_edittext_default : R.drawable.bg_edittext_activated);
-    }
-
-    interface AlarmLabelDialogHandler {
-        void onDialogLabelSet(Alarm alarm, String label, String tag);
-=======
+        }
+    }
+
     /**
      * Handles completing the label edit from the Ok button of the dialog.
      */
@@ -282,7 +189,6 @@
             setLabel();
             dismiss();
         }
->>>>>>> 4a90936e
     }
 
     /**
